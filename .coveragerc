
[run]
omit =
        *__init__*
        *__main__*
        */usr/local/lib*
        *tests*
        *test*
        *demo*
        *exceptions.py
<<<<<<< HEAD
        */gui/*
=======
        */gui/experiments/*
        */gui/viewer/*
        */gui/BCInterface.py
>>>>>>> ad649387

[report]
exclude_lines =
    pragma: no cover
    def __repr__
    def __str__
    raise NotImplementedError
    @abstract
    if __name__ == .__main__.:
<<<<<<< HEAD
    log = logging.getLogger(__name__)
=======
    logging.getLogger(__name__)
>>>>>>> ad649387
<|MERGE_RESOLUTION|>--- conflicted
+++ resolved
@@ -7,14 +7,7 @@
         *tests*
         *test*
         *demo*
-        *exceptions.py
-<<<<<<< HEAD
-        */gui/*
-=======
-        */gui/experiments/*
         */gui/viewer/*
-        */gui/BCInterface.py
->>>>>>> ad649387
 
 [report]
 exclude_lines =
@@ -24,8 +17,4 @@
     raise NotImplementedError
     @abstract
     if __name__ == .__main__.:
-<<<<<<< HEAD
-    log = logging.getLogger(__name__)
-=======
-    logging.getLogger(__name__)
->>>>>>> ad649387
+    logging.getLogger(__name__)