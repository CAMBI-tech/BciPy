--- conflicted
+++ resolved
@@ -39,9 +39,5 @@
 data/
 bids/
 !bcipy/simulator/data
-<<<<<<< HEAD
-
-*.spec
-=======
 _build/
->>>>>>> 9d95c423
+*.spec