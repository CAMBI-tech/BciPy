install:
	pip install -e .

dev-install:
	pip install -e ".[dev]"
	make install

build:
	pip install -e ".[release]"
	python -m build --sdist --wheel

test-all:
	make coverage-report
	make type
	make lint

unit-test:
	pytest --mpl -k "not slow"

integration-test:
	pytest --mpl -k "slow"

coverage-report:
	coverage run --branch -m pytest --mpl -k "not slow"
	coverage report

coverage-xml:
	coverage xml -o "cobertura.xml"

coverage-html:
	coverage run --branch -m pytest --mpl -k "not slow"
	coverage html

lint:
	flake8 bcipy

lint-fix:
	autopep8 --in-place --aggressive --max-line-length 120 --ignore "E402,E226,E24,W50,W690" -r bcipy
	flake8 bcipy

type:
	mypy bcipy

type-html:
	mypy bcipy --html-report type-report 

clean:
	find . -name "*.py[co]" -o -name __pycache__ -exec rm -rf {} +
	find . -path "*/*.pyo"  -delete
	find . -path "*/*.pyc"  -delete
	find . -path "*/*/__pycache__"  -delete
	rm -rf .pytest_cache
	rm -rf .mypy_cache
	rm -rf .coverage
	rm -rf htmlcov
	rm -rf dist
	rm -rf build
	rm -rf bcipy.egg-info
	rm -rf bcipy_cache

bci-gui:
	python bcipy/gui/BCInterface.py

viewer:
	python bcipy/gui/viewer/data_viewer.py --file $(filepath)

offset:
	python bcipy/helpers/offset.py -p

offset-recommend:
	python bcipy/helpers/offset.py -r -p

<<<<<<< HEAD
compile-gui:
	pyinstaller bcipy/gui/BCInterface.py --onefile --noconsole -y --clean --name "BciPy" --collect-all bcipy --collect-all mne --collect-all mne_bids -i './bcipy/static/images/gui/cambi_fav.ico'
=======
build-api-docs:
	sphinx-apidoc -f -o docs/reference/modules bcipy/

serve-docs:
	python -m http.server --directory docs/_build/html
>>>>>>> 9d95c423
<|MERGE_RESOLUTION|>--- conflicted
+++ resolved
@@ -70,13 +70,8 @@
 offset-recommend:
 	python bcipy/helpers/offset.py -r -p
 
-<<<<<<< HEAD
-compile-gui:
-	pyinstaller bcipy/gui/BCInterface.py --onefile --noconsole -y --clean --name "BciPy" --collect-all bcipy --collect-all mne --collect-all mne_bids -i './bcipy/static/images/gui/cambi_fav.ico'
-=======
 build-api-docs:
 	sphinx-apidoc -f -o docs/reference/modules bcipy/
 
 serve-docs:
-	python -m http.server --directory docs/_build/html
->>>>>>> 9d95c423
+	python -m http.server --directory docs/_build/html