--- conflicted
+++ resolved
@@ -3,11 +3,7 @@
 
 dev-install:
 	pip install -r dev_requirements.txt
-<<<<<<< HEAD
-	pip install psychopy==2023.2.1 --no-deps
-=======
 	pip install psychopy==2024.2.1 --no-deps
->>>>>>> ad649387
 	pip install kenlm==0.1 --global-option="--max_order=12"
 	make install
 
