--- conflicted
+++ resolved
@@ -70,12 +70,7 @@
                 classifier = None
                 filename = None
             else:
-<<<<<<< HEAD
                 classifier, filename = load_classifier()
-=======
-                # EEG Model, Load in pre-trained classifier
-                classifier = load_classifier()
->>>>>>> df611fbf
 
         except Exception as e:
             print("Cannot load EEG classifier. Exiting")
