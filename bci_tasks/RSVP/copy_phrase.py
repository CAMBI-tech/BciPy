# Calibration Task for RSVP

from __future__ import division
from psychopy import core

from display.rsvp_disp_modes import CopyPhraseTask
from helpers.triggers import _write_triggers_from_sequence_copy_phrase
from helpers.stim_gen import rsvp_copy_phrase_seq_generator
from bci_tasks.wrappers import CopyPhraseWrapper

<<<<<<< HEAD
alp = ['A', 'B', 'C', 'D', 'E', 'F', 'G', 'H', 'I', 'J', 'K', 'L', 'M', 'N',
       'O', 'P', 'R', 'S', 'T', 'U', 'V', 'Y', 'Z', '<', '_']
=======
from helpers.bci_task_related import fake_copy_phrase_decision, alphabet
>>>>>>> 38b2c20c


def rsvp_copy_phrase_task(win, daq, parameters, file_save, classifier,
                          fake=True):
    # Initialize Experiment clocks etc.
    frame_rate = win.getActualFrameRate()
    clock = core.StaticPeriod(screenHz=frame_rate)
    experiment_clock = core.MonotonicClock(start_time=None)

    # Get alphabet for experiment
    alp = alphabet()

    # Start acquiring data
    try:
        daq.clock = experiment_clock
        daq.start_acquisition()
    except Exception as e:
        print "Data acquistion could not start!"
        raise e

    try:
        rsvp = CopyPhraseTask(
            window=win, clock=clock,
            experiment_clock=experiment_clock,
            text_information=parameters['text_text']['value'],
            static_text_task=parameters['text_task']['value'],
            text_task='****',
            color_information=parameters['color_text']['value'],
            pos_information=(float(parameters['pos_text_x']['value']),
                             float(parameters['pos_text_y']['value'])),
            height_information=float(parameters['txt_height']['value']),
            font_information=parameters['font_text']['value'],
            color_task=['white'],
            font_task=parameters['font_task']['value'],
            height_task=float(parameters['height_task']['value']),
            font_sti=parameters['font_sti']['value'],
            pos_sti=(float(parameters['pos_sti_x']['value']),
                     float(parameters['pos_sti_y']['value'])),
            sti_height=float(parameters['sti_height']['value']),
            ele_list_sti=['a'] * 10, color_list_sti=['white'] * 10,
            time_list_sti=[3] * 10,
            tr_pos_bg=(float(parameters['tr_pos_bg_x']['value']),
                       float(parameters['tr_pos_bg_y']['value'])),
            bl_pos_bg=(float(parameters['bl_pos_bg_x']['value']),
                       float(parameters['bl_pos_bg_y']['value'])),
            size_domain_bg=int(parameters['size_domain_bg']['value']),
            color_bg_txt=parameters['color_bg_txt']['value'],
            font_bg_txt=parameters['font_bg_txt']['value'],
            color_bar_bg=parameters['color_bar_bg']['value'],
            is_txt_sti=parameters['is_txt_sti']['value'])
    except Exception as e:
        raise e

    # Init Triggers
    trigger_save_location = file_save + '/triggers.txt'
    trigger_file = open(trigger_save_location, 'w')
    run = True

    # get the initial target letter
    copy_phrase = parameters['text_task']['value']
    text_task = str(copy_phrase[0:int(len(copy_phrase) / 2)])

    # Init Copy Phrase
    # TODO: get model, fs and k from .pkl besides model

    task_list = [(str(copy_phrase), str(copy_phrase[0:int(len(copy_phrase) /
                                                          2)]))]
    try:
        copy_phrase_task = CopyPhraseWrapper(classifier, 300, 2, alp,
                                             task_list=task_list)
    except Exception as e:
        print "Error initializing Copy Phrase Task"

    # Set new epoch to true and sequence counter to zero
    new_epoch = True
    seq_counter = 0

    # Start the experiment!
    while run is True:
        # [to-do] allow pausing and exiting. See psychopy getKeys()

        # Why bs for else?
        if copy_phrase[0:len(text_task)] == text_task:
            target_letter = copy_phrase[len(text_task)]
        else:
            target_letter = '<'

        # Try getting sequence information
        try:
            if new_epoch:
                new_epoch, sti = copy_phrase_task.initialize_epoch()
                ele_sti = sti[0]
                timing_sti = sti[1]
                color_sti = sti[2]

        # Catch the exception here if needed.
        except Exception as e:
            print e
            raise e

        # Try executing the given sequences. This is where display is used!
        try:

            # Update task state and reset the static
            rsvp.update_task_state(text=text_task, color_list=['white'])
            rsvp.draw_static()
            win.flip()

            # Setup the new Stimuli
            rsvp.ele_list_sti = ele_sti[0]
            if parameters['is_txt_sti']['value']:
                rsvp.color_list_sti = color_sti[0]
            rsvp.time_list_sti = timing_sti[0]

            # Pause for a time
            core.wait(.4)

            # Do the RSVP sequence!
            sequence_timing = rsvp.do_sequence()

            # Write triggers to file
            _write_triggers_from_sequence_copy_phrase(
                sequence_timing,
                trigger_file,
                copy_phrase,
                text_task)

            # Get timing of the first and last stimuli
            _, first_stim_time = sequence_timing[0]
            _, last_stim_time = sequence_timing[len(sequence_timing) - 1]

            # define my first and last time points
            time1 = first_stim_time - .5
            time2 = last_stim_time + .5

            # Construct triggers to send off for processing
            triggers = [(text, timing - time1)
                        for text, timing in sequence_timing]

            # Query for raw data
            try:
                raw_data = daq.get_data(start=time1, end=time2)

                # If the query didn't work, try just giving a start time
                if len(raw_data) == 0:
                    raw_data = daq.get_data(start=time1)

            except Exception as e:
                print "error in daq get_data()"
                raise e

            # # Get parameters from Bar Graph and schedule
            # rsvp.bg.schedule_to(letters=dummy_bar_schedule_t[counter],
            #                     weight=dummy_bar_schedule_p[counter])

            core.wait(.5)
            # if show_bg:
            #     rsvp.show_bar_graph()

            if fake:
                (target_letter, text_task, run) = fake_copy_phrase_decision(
                    copy_phrase, target_letter, text_task)
            else:
                target_info = ['Non_Target'] * len(triggers)
                new_epoch, sti = \
                    copy_phrase_task.evaluate_sequence(raw_data, triggers,
                                                       target_info)
                ele_sti = sti[0]
                timing_sti = sti[1]
                color_sti = sti[2]
                text_task = copy_phrase_task.decision_maker.displayed_state

        except Exception as e:
            print e
            raise e  # Close this sessions trigger file and return some data

        run = (copy_phrase_task.decision_maker.displayed_state !=
               copy_phrase and seq_counter < 50)
        seq_counter += 1

    # Close the trigger file for this session
    trigger_file.close()

    # Wait some time before exiting so there is trailing eeg data saved
    core.wait(int(parameters['eeg_buffer_len']['value']))

    return file_save<|MERGE_RESOLUTION|>--- conflicted
+++ resolved
@@ -8,12 +8,7 @@
 from helpers.stim_gen import rsvp_copy_phrase_seq_generator
 from bci_tasks.wrappers import CopyPhraseWrapper
 
-<<<<<<< HEAD
-alp = ['A', 'B', 'C', 'D', 'E', 'F', 'G', 'H', 'I', 'J', 'K', 'L', 'M', 'N',
-       'O', 'P', 'R', 'S', 'T', 'U', 'V', 'Y', 'Z', '<', '_']
-=======
 from helpers.bci_task_related import fake_copy_phrase_decision, alphabet
->>>>>>> 38b2c20c
 
 
 def rsvp_copy_phrase_task(win, daq, parameters, file_save, classifier,
