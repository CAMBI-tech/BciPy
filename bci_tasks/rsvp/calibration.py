--- conflicted
+++ resolved
@@ -82,44 +82,10 @@
                               first_run=True):
             run = False
 
-<<<<<<< HEAD
-    # Initialize needed experiment information
-    frame_rate = win.getActualFrameRate()
-    static_clock = core.StaticPeriod(screenHz=frame_rate)
-    buffer_val = float(parameters['task_buffer_len']['value'])
-    alp = alphabet(parameters)
-
-    experiment_clock = core.Clock()
-
-    # Try initializing the calibration display
-    try:
-        rsvp = init_calibration_display_task(
-            parameters, win, static_clock, experiment_clock)
-    except Exception as e:
-        raise e
-
-    # Init Task Triggers and Run
-    trigger_save_location = file_save + '/triggers.txt'
-    trigger_file = open(trigger_save_location, 'w')
-    run = True
-
-    # Check user input to make sure we should be going
-    if not get_user_input(rsvp, parameters['wait_screen_message']['value'],
-                          parameters['wait_screen_message_color']['value'],
-                          first_run=True):
-        run = False
-
-    # Begin the Experiment
-    while run:
-
-        # Get random sequence information given stimuli parameters
-        try:
-=======
         # Begin the Experiment
         while run:
 
             # Get random sequence information given stimuli parameters
->>>>>>> fb8d3955
             (ele_sti, timing_sti,
              color_sti) = random_rsvp_calibration_seq_gen(
                 self.alp, num_sti=self.num_sti,
@@ -129,7 +95,6 @@
 
             (task_text, task_color) = get_task_info(self.num_sti,
                                                     self.task_info_color)
-
 
             # Execute the RSVP sequences
             for idx_o in range(len(task_text)):
