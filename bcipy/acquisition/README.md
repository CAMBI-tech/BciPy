# Data Acquisition Module (daq)

The Data Acquisition module is intended to be used within the Brain Computer Interface (BCI) systems. This module streams data from the EEG hardware, persists it in csv files, and makes it available to other systems.

## Client

The `client` is the primary module for receiving data from the EEG hardware, persisting it to disk, and optionally performing some processing per record.

### Examples

    import time
    from acquisition.client import DataAcquisitionClient
    from bcipy.acquisition.devices import supported_device
    from bcipy.acquisition.protocols.dsi.dsi_connector import DsiConnector

    connector= DsiConnector(connection_params={'host': '127.0.0.1', 'port': 8844},
                            device_spec=supported_device('DSI'))
    client = DataAcquisitionClient(connector=connector)

    try:
        client.start_acquisition()
        while True:
            time.sleep(1)
    except KeyboardInterrupt:
        print("Keyboard Interrupt")
        print("Number of samples: {0}".format(client.get_data_len()))
        client.stop_acquisition()

The daq/tests/client_test.py file also demonstrates how the various components interact and can be mocked.

### Client Architecture

A `DataAcquisitionClient` is initialized with a `Connector`  and optionally a `Processor`, `Buffer`, and `Clock`. A connector is a driver that knows how to connect to and communicate with specific EEG hardware/software, as well as decode the sensor data. Supported connectors can be queried through the `registry`.

A `DataAcquisitionClient` manages two threads, one for acquisition and one for processing. The acquisition thread continually receives data and writes it to a process queue with an associated timestamp from the `clock`. The process thread watches the queue and sends data to the processor, as well as storing it in the `Buffer` to be queried and archived.

#### Registry

The registry has a list of supported connectors, which can be queried by device and connection method.

    import daq.protocols.registry as registry
    registry.find_connector(device_spec=supported_device('DSI'), 
                            connection_method=ConnectionMethod.TCP)


#### Connector

Connectors are are drivers that knows how to communicate with specific EEG hardware/software. A Connector supports one or more devices over a given `ConnectionMethod`. New connectors can be written by extending the daq.protocols.connector `Connector` class.

A connector can be initialized with a dict of connection params that are relevant to that specific hardware (ex. host and port for socket devices), as well as the specification for the device with which to communicate. If provided, the connector will usually validate the provided parameters against initialization messages received from the device.

BciPy currently has Connectors for reading Wearable Sensing Headsets over TCP (DsiConnector) and for reading EEG devices (including Wearable Sensing and GTec headsets) using LabStreamingLayer (LslConnector). The correct Connector will be automatically chosen based on the Device and ConnectionMethod parameters provided through the GUI.

#### Connection Methods

`ConnectionMethod` is an enumeration of the currently supported connection methods. The currently supported methods are TCP and LabStreamingLayer (LSL).

#### Devices

The `devices` module contains functionality for loading and querying the list of supported hardware devices. A `DeviceSpec` provides the specification for a hardware device used in data acquisition, including the device name, list of channels, sample rate, content_type, and supported connection methods.

#### Processor

Processors extend the daq.processor `Processor` base class. The default processor is the `FileWriter`, which writes each record to a csv file. There is also an `LslProcessor`, which creates an pylsl output stream and writes records to the stream.

#### Buffer

The `Buffer` is used by the `Client` internally to store data so it can be queried again. The default buffer uses a Sqlite3 database to store data. By default it writes to a file called `buffer.db`, but this can be configured by using the class builder methods. See the client.py main method for an example.

#### Clock

The `Clock` is used to timestamp data as it is received from the device. Data is timestamped immediately before it gets written to the process queue for processing, therefore long-running process steps will not affect subsequent timestamps. A clock must implement the `getTime` method.


## Data Server

The `datastream` module is primarily used for testing and development. The main entry point is the `server` module.

### Server Architecture

A Server takes a data `generator` and a `Protocol` and streams generated data  through a socket connection at the frequency specified in the protocol. Internally a server uses a `Producer` to manage the interval at which data is sent.

### Example

    import time

    import acquisition.protocols.registry as registry
    from import acquisition.datastream.generator import random_data_generator, generator_factory
    from acquisition.datastream.tcp_server import TcpDataServer

    protocol = registry.default_protocol('DSI')
    n = len(protocol.channels)

    try:
        server = TcpDataServer(protocol=protocol,
                               generator=generator_factory(random_data_generator, channel_count=n),
                               host='127.0.0.1', port=8844)
        server.start()
        while True:
            time.sleep(1)
    except KeyboardInterrupt:
        print("Keyboard Interrupt")
        server.stop()

#### Generator

Generators are Python functions that yield encoded data. They have a parameter for an 
`Encoder`, and may include other parameters. Currently there is a `random_data_generator`, which generates random data, and a `file_data_generator`, which reads through a provided file (ex. a calibration file), and yields one row at a time. The `file_data_generator` is useful for repeatable tests with known data.

#### Protocol

A `Protocol` contains device-specific behavior for how to generate mock data. It contains an `Encoder`, a list of initialization messages, and the sample frequency. An `Encoder` takes an array of floats and generates data in the format appropriate for a given device. For example, the DSI encoder generates binary data.


#### Producer

<<<<<<< HEAD
A `Producer` is a class internal to a server that manages the generation of data at a specified frequency. It's purpose it to mimic the data rate that would be presented if an actual hardware device was used.
=======
A `Producer` is a class internal to a server that manages the generation of data at a specified frequency. It's purpose it to mimic the data rate that would be presented if an actual hardware device was used.
>>>>>>> 6844fd44
<|MERGE_RESOLUTION|>--- conflicted
+++ resolved
@@ -114,8 +114,4 @@
 
 #### Producer
 
-<<<<<<< HEAD
 A `Producer` is a class internal to a server that manages the generation of data at a specified frequency. It's purpose it to mimic the data rate that would be presented if an actual hardware device was used.
-=======
-A `Producer` is a class internal to a server that manages the generation of data at a specified frequency. It's purpose it to mimic the data rate that would be presented if an actual hardware device was used.
->>>>>>> 6844fd44
