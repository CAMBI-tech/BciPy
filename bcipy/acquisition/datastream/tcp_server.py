--- conflicted
+++ resolved
@@ -203,13 +203,8 @@
     args = parser.parse_args()
 
     if args.filename:
-<<<<<<< HEAD
-        daq_type, sample_rate, channels = _settings(args.filename)
+        daq_type, sample_rate, channels = settings(args.filename)
         device_spec = preconfigured_device(daq_type)
-=======
-        daq_type, sample_rate, channels = settings(args.filename)
-        device_spec = supported_device(daq_type)
->>>>>>> ccd5bd9c
         device_spec.sample_rate = sample_rate
         device_spec.channels = channels
 
