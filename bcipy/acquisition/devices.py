--- conflicted
+++ resolved
@@ -35,12 +35,9 @@
         connection_methods - list of methods for connecting to the device
         description - device description
             ex. 'Wearable Sensing DSI-24 dry electrode EEG headset'
-<<<<<<< HEAD
         data_type - data format of a channel; all channels must have the same type;
             see https://labstreaminglayer.readthedocs.io/projects/liblsl/ref/enums.html
-=======
         excluded_from_analysis - list of channels to exclude from analysis.
->>>>>>> ccd5bd9c
     """
 
     def __init__(self,
@@ -50,26 +47,21 @@
                  content_type: str = DEFAULT_DEVICE_TYPE,
                  connection_methods: List[ConnectionMethod] = None,
                  description: str = None,
-<<<<<<< HEAD
+                 excluded_from_analysis: List[str] = [],
                  data_type='float32'):
 
         assert sample_rate >= 0, "Sample rate can't be negative."
         assert data_type in SUPPORTED_DATA_TYPES
-=======
-                 excluded_from_analysis: List[str] = []):
->>>>>>> ccd5bd9c
+
         self.name = name
         self.channels = channels
         self.sample_rate = sample_rate
         self.content_type = content_type
         self.connection_methods = connection_methods or [ConnectionMethod.LSL]
         self.description = description or name
-<<<<<<< HEAD
         self.data_type = data_type
-=======
         self.excluded_from_analysis = excluded_from_analysis
         self._validate_excluded_channels()
->>>>>>> ccd5bd9c
 
     @property
     def channel_count(self) -> int:
