--- conflicted
+++ resolved
@@ -8,10 +8,8 @@
 
 from bcipy.config import DEFAULT_ENCODING, DEVICE_SPEC_PATH, SESSION_LOG_FILENAME
 
-<<<<<<< HEAD
-=======
-
->>>>>>> ad649387
+IRREGULAR_RATE: int = 0
+
 IRREGULAR_RATE: int = 0
 DEFAULT_CONFIG = DEVICE_SPEC_PATH
 _SUPPORTED_DEVICES: Dict[str, 'DeviceSpec'] = {}
@@ -90,15 +88,12 @@
             see https://labstreaminglayer.readthedocs.io/projects/liblsl/ref/enums.html
         excluded_from_analysis - list of channels (label) to exclude from analysis.
         status - recording status
-<<<<<<< HEAD
-=======
         static_offset - Specifies the static trigger offset (in seconds) used to align
             triggers properly with EEG data from LSL. The system includes built-in
             offset correction, but there is still a hardware-limited offset between EEG
             and trigger timing values for which the system does not account. The correct
             value may be different for each computer, and must be determined on a
             case-by-case basis. Default: 0.1",
->>>>>>> ad649387
     """
 
     def __init__(self,
@@ -109,12 +104,8 @@
                  description: Optional[str] = None,
                  excluded_from_analysis: Optional[List[str]] = None,
                  data_type: str = 'float32',
-<<<<<<< HEAD
-                 status: DeviceStatus = DeviceStatus.ACTIVE):
-=======
                  status: DeviceStatus = DeviceStatus.ACTIVE,
                  static_offset: float = DEFAULT_STATIC_OFFSET):
->>>>>>> ad649387
 
         assert sample_rate >= 0, "Sample rate can't be negative."
         assert data_type in SUPPORTED_DATA_TYPES
@@ -128,10 +119,7 @@
         self.excluded_from_analysis = excluded_from_analysis or []
         self._validate_excluded_channels()
         self.status = status
-<<<<<<< HEAD
-=======
         self.static_offset = static_offset
->>>>>>> ad649387
 
     @property
     def channel_count(self) -> int:
@@ -175,12 +163,8 @@
             'sample_rate': self.sample_rate,
             'description': self.description,
             'excluded_from_analysis': self.excluded_from_analysis,
-<<<<<<< HEAD
-            'status': str(self.status)
-=======
             'status': str(self.status),
             'static_offset': self.static_offset
->>>>>>> ad649387
         }
 
     def __str__(self):
@@ -216,12 +200,8 @@
                       description=config['description'],
                       excluded_from_analysis=config.get(
                           'excluded_from_analysis', []),
-<<<<<<< HEAD
-                      status=DeviceStatus.from_str(config.get('status', default_status)))
-=======
                       status=DeviceStatus.from_str(config.get('status', default_status)),
                       static_offset=config.get('static_offset', DEFAULT_STATIC_OFFSET))
->>>>>>> ad649387
 
 
 def load(config_path: Path = Path(DEFAULT_CONFIG), replace: bool = False) -> Dict[str, DeviceSpec]:
