# mypy: disable-error-code="arg-type"
"""Functionality for managing multiple devices."""
import logging
from typing import Any, Dict, List, Optional

from bcipy.acquisition.devices import DeviceSpec
from bcipy.acquisition.exceptions import (InsufficientDataException,
                                          UnsupportedContentType)
from bcipy.acquisition.protocols.lsl.lsl_client import LslAcquisitionClient
from bcipy.acquisition.record import Record
from bcipy.helpers.system_utils import AutoNumberEnum
<<<<<<< HEAD
=======
from bcipy.config import SESSION_LOG_FILENAME

logger = logging.getLogger(SESSION_LOG_FILENAME)


class ContentType(AutoNumberEnum):
    """Enum of supported acquisition device (LSL) content types. Allows for
    case-insensitive matching, as well as synonyms for some types.

    >>> ContentType(1) == ContentType.EEG
    True
    >>> ContentType('Eeg') == ContentType.EEG
    True
    """

    def __init__(self, synonyms: List[str]):
        self.synonyms = synonyms
>>>>>>> ad649387

    EEG: List[str] = []
    EYETRACKER: List[str] = ['gaze', 'eye_tracker']
    MARKERS: List[str] = ['switch']

    @classmethod
    def _missing_(cls, value: Any) -> 'ContentType':
        """Lookup function used when a value is not found."""
        value = str(value).lower()
        for member in cls:
            if member.name.lower() == value or value in member.synonyms:
                return member
        raise UnsupportedContentType(f"ContentType not supported: {value}")


class ContentType(AutoNumberEnum):
    """Enum of supported acquisition device (LSL) content types. Allows for
    case-insensitive matching, as well as synonyms for some types.

    >>> ContentType(1) == ContentType.EEG
    True
    >>> ContentType('Eeg') == ContentType.EEG
    True
    """

    def __init__(self, synonyms: List[str]):
        self.synonyms = synonyms

    EEG: List[str] = []
    EYETRACKER: List[str] = ['gaze', 'eye_tracker']
    MARKERS: List[str] = ['switch']

    @classmethod
    def _missing_(cls, value: Any) -> 'ContentType':
        """Lookup function used when a value is not found."""
        value = str(value).lower()
        for member in cls:
            if member.name.lower() == value or value in member.synonyms:
                return member
        raise UnsupportedContentType(f"ContentType not supported: {value}")


class ClientManager():
    """Manages multiple acquisition clients. This class can also act as an
    acquisition client. If used in this way, it dispatches to the managed
    client with the default_client_type.

    >>> from bcipy.acquisition import LslAcquisitionClient
    >>> from bcipy.acquisition.devices import DeviceSpec
    >>> spec = DeviceSpec('Testing', ['ch1', 'ch2', 'ch3'], 60.0, 'EEG')
    >>> manager = ClientManager()
    >>> eeg_client = LslAcquisitionClient(device_spec=spec)
    >>> manager.add_client(eeg_client)
    >>> manager.device_spec == spec
    True

    Parameters
    ----------
        default_content_type - used for dispatching calls to an LslClient.
    """

    def __init__(self, default_content_type: ContentType = ContentType.EEG) -> None:
        self._clients: Dict[ContentType, LslAcquisitionClient] = {}
        self.default_content_type = default_content_type

    @property
    def clients(self) -> List[LslAcquisitionClient]:
        """Returns a list of the managed clients."""
        return list(self._clients.values())

    @property
    def clients_by_type(self) -> Dict[ContentType, LslAcquisitionClient]:
        """Returns a dict of clients keyed by their content type"""
        return self._clients

    @property
    def device_specs(self) -> List[DeviceSpec]:
        """Returns a list of DeviceSpecs for all the clients."""
        return [client.device_spec for client in self.clients]

    @property
    def device_content_types(self) -> List[ContentType]:
        """Returns a list of ContentTypes provided by the configured devices.
        """
        return list(self._clients.keys())

    @property
    def active_device_content_types(self) -> List[ContentType]:
        """Returns a list of ContentTypes provided by the active configured
        devices."""
        return [
            content_type for content_type, client in self._clients.items()
            if client.device_spec.is_active
        ]

    @property
    def default_client(self) -> Optional[LslAcquisitionClient]:
        """Returns the default client."""
        return self.get_client(self.default_content_type)

    def add_client(self, client: LslAcquisitionClient):
        """Add the given client to the manager."""
        content_type = ContentType(client.device_spec.content_type)
        self._clients[content_type] = client

    def get_client(
            self, content_type: ContentType) -> Optional[LslAcquisitionClient]:
        """Get client by content type"""
        return self._clients.get(content_type, None)

    def start_acquisition(self):
        """Start acquiring data for all clients"""
        for client in self.clients:
            logger.info(f"Connecting to {client.device_spec.name}...")
            client.start_acquisition()

    def stop_acquisition(self):
        """Stop acquiring data for all clients"""
        logger.info("Stopping acquisition...")
        for client in self.clients:
            client.stop_acquisition()

    def get_data_by_device(
        self,
        start: Optional[float] = None,
        seconds: Optional[float] = None,
        content_types: Optional[List[ContentType]] = None,
        strict: bool = True
    ) -> Dict[ContentType, List[Record]]:
        """Get data for one or more devices. The number of samples for each
        device depends on the sample rate and may be different for item.

        Parameters
        ----------
<<<<<<< HEAD
            start - start time (acquisition clock) of data window
=======
            start - start time (acquisition clock) of data window; NOTE: the
                actual start time will be adjusted to by the static_offset
                configured for each device.
>>>>>>> ad649387
            seconds - duration of data to return for each device
            content_types - specifies which devices to include; if not
                unspecified, data for all types is returned.
            strict - if True, raises an exception if the returned rows is
                less than the requested number of records.
        """
        output = {}
        if not content_types:
            content_types = self.device_content_types
        for content_type in content_types:
            name = content_type.name
            client = self.get_client(content_type)
<<<<<<< HEAD
            if client.device_spec.sample_rate > 0:
                count = round(seconds * client.device_spec.sample_rate)
                log.info(f'Need {count} records for processing {name} data')
                output[content_type] = client.get_data(start=start,
=======

            adjusted_start = start + client.device_spec.static_offset
            if client.device_spec.sample_rate > 0:
                count = round(seconds * client.device_spec.sample_rate)
                logger.info(f'Need {count} records for processing {name} data')
                output[content_type] = client.get_data(start=adjusted_start,
>>>>>>> ad649387
                                                       limit=count)
                data_count = len(output[content_type])
                if strict and data_count < count:
                    msg = f'Needed {count} {name} records but received {data_count}'
<<<<<<< HEAD
                    raise InsufficientDataException(msg)
            else:
                # Markers have an IRREGULAR_RATE.
                output[content_type] = client.get_data(start=start,
                                                       end=start + seconds)
=======
                    logger.error(msg)
                    raise InsufficientDataException(msg)
            else:
                # Markers have an IRREGULAR_RATE.
                output[content_type] = client.get_data(start=adjusted_start,
                                                       end=adjusted_start + seconds)
>>>>>>> ad649387
        return output

    def cleanup(self):
        """Perform any cleanup tasks"""
        for client in self.clients:
            client.cleanup()

    def __getattr__(self, name: str) -> Any:
        """Dispatch unknown properties and methods to the client with the
        default content type."""
        client = self.default_client
        if client:
            return client.__getattribute__(name)

        logger.error(f"Missing attribute: {name}")
        raise AttributeError(f"Missing attribute: {name}")<|MERGE_RESOLUTION|>--- conflicted
+++ resolved
@@ -9,39 +9,9 @@
 from bcipy.acquisition.protocols.lsl.lsl_client import LslAcquisitionClient
 from bcipy.acquisition.record import Record
 from bcipy.helpers.system_utils import AutoNumberEnum
-<<<<<<< HEAD
-=======
 from bcipy.config import SESSION_LOG_FILENAME
 
 logger = logging.getLogger(SESSION_LOG_FILENAME)
-
-
-class ContentType(AutoNumberEnum):
-    """Enum of supported acquisition device (LSL) content types. Allows for
-    case-insensitive matching, as well as synonyms for some types.
-
-    >>> ContentType(1) == ContentType.EEG
-    True
-    >>> ContentType('Eeg') == ContentType.EEG
-    True
-    """
-
-    def __init__(self, synonyms: List[str]):
-        self.synonyms = synonyms
->>>>>>> ad649387
-
-    EEG: List[str] = []
-    EYETRACKER: List[str] = ['gaze', 'eye_tracker']
-    MARKERS: List[str] = ['switch']
-
-    @classmethod
-    def _missing_(cls, value: Any) -> 'ContentType':
-        """Lookup function used when a value is not found."""
-        value = str(value).lower()
-        for member in cls:
-            if member.name.lower() == value or value in member.synonyms:
-                return member
-        raise UnsupportedContentType(f"ContentType not supported: {value}")
 
 
 class ContentType(AutoNumberEnum):
@@ -163,13 +133,9 @@
 
         Parameters
         ----------
-<<<<<<< HEAD
-            start - start time (acquisition clock) of data window
-=======
             start - start time (acquisition clock) of data window; NOTE: the
                 actual start time will be adjusted to by the static_offset
                 configured for each device.
->>>>>>> ad649387
             seconds - duration of data to return for each device
             content_types - specifies which devices to include; if not
                 unspecified, data for all types is returned.
@@ -182,37 +148,22 @@
         for content_type in content_types:
             name = content_type.name
             client = self.get_client(content_type)
-<<<<<<< HEAD
-            if client.device_spec.sample_rate > 0:
-                count = round(seconds * client.device_spec.sample_rate)
-                log.info(f'Need {count} records for processing {name} data')
-                output[content_type] = client.get_data(start=start,
-=======
 
             adjusted_start = start + client.device_spec.static_offset
             if client.device_spec.sample_rate > 0:
                 count = round(seconds * client.device_spec.sample_rate)
                 logger.info(f'Need {count} records for processing {name} data')
                 output[content_type] = client.get_data(start=adjusted_start,
->>>>>>> ad649387
                                                        limit=count)
                 data_count = len(output[content_type])
                 if strict and data_count < count:
                     msg = f'Needed {count} {name} records but received {data_count}'
-<<<<<<< HEAD
-                    raise InsufficientDataException(msg)
-            else:
-                # Markers have an IRREGULAR_RATE.
-                output[content_type] = client.get_data(start=start,
-                                                       end=start + seconds)
-=======
                     logger.error(msg)
                     raise InsufficientDataException(msg)
             else:
                 # Markers have an IRREGULAR_RATE.
                 output[content_type] = client.get_data(start=adjusted_start,
                                                        end=adjusted_start + seconds)
->>>>>>> ad649387
         return output
 
     def cleanup(self):
