# mypy: disable-error-code="override"
"""Defines common functionality for GUI layouts."""
from enum import Enum
from typing import List, Optional, Protocol, Tuple


class Container(Protocol):
    """Protocol for an enclosing container with units and size."""
    size: Tuple[float, float]
    units: str


# for norm units
DEFAULT_LEFT = -1.0
DEFAULT_TOP = 1.0
DEFAULT_RIGHT = 1.0
DEFAULT_BOTTOM = -1.0


class Alignment(Enum):
    """Specifies how elements should be aligned spatially"""
    CENTERED = 1
    LEFT = 2
    RIGHT = 3
    TOP = 4
    BOTTOM = 5

    @classmethod
    def horizontal(cls):
        """Subset used for horizontal alignment"""
        return [Alignment.CENTERED, Alignment.LEFT, Alignment.RIGHT]

    @classmethod
    def vertical(cls):
        """Subset used for vertical alignment"""
        return [Alignment.CENTERED, Alignment.TOP, Alignment.BOTTOM]


# Positioning functions
def above(y_coordinate: float, amount: float) -> float:
    """Returns a new y_coordinate value that is above the provided value
    by the given amount."""
    assert amount >= 0, 'Amount must be positive'
    return y_coordinate + amount


def below(y_coordinate: float, amount: float) -> float:
    """Returns a new y_coordinate value that is below the provided value
    by the given amount."""
    assert amount >= 0, 'Amount must be positive'
    return y_coordinate - amount


def right_of(x_coordinate: float, amount: float) -> float:
    """Returns a new x_coordinate value that is to the right of the
    provided value by the given amount."""
    assert amount >= 0, 'Amount must be positive'
    return x_coordinate + amount


def left_of(x_coordinate: float, amount: float) -> float:
    """Returns a new x_coordinate value that is to the left of the
    provided value by the given amount."""
    assert amount >= 0, 'Amount must be positive'
    return x_coordinate - amount


def envelope(pos: Tuple[float, float],
             size: Tuple[float, float]) -> List[Tuple[float, float]]:
    """Compute the vertices for the envelope of a shape centered at pos with
    the given size."""
    width, height = size
    half_w = width / 2
    half_h = height / 2
    return [(left_of(pos[0], half_w), above(pos[1], half_h)),
            (right_of(pos[0], half_w), above(pos[1], half_h)),
            (right_of(pos[0], half_w), below(pos[1], half_h)),
            (left_of(pos[0], half_w), below(pos[1], half_h))]


def scaled_size(height: float,
                window_size: Tuple[float, float],
                units: str = 'norm') -> Tuple[float, float]:
    """Scales the provided height value to reflect the aspect ratio of a
    visual.Window. Used for creating squared stimulus. Returns (w,h) tuple"""
    if units == 'height':
        width = height
        return (width, height)

    win_width, win_height = window_size
    width = (win_height / win_width) * height
    return (width, height)


def scaled_height(width: float,
                  window_size: Tuple[float, float],
                  units: str = 'norm') -> float:
    """Given a width, find the equivalent height scaled to the aspect ratio of
    a window with the given size"""
    if units == 'height':
        return width
    win_width, win_height = window_size
    return width / (win_height / win_width)


def scaled_width(height: float,
                 window_size: Tuple[float, float],
                 units: str = 'norm'):
    """Given a height, find the equivalent width scaled to the aspect ratio of
    a window with the given size"""
    width, _height = scaled_size(height, window_size, units)
    return width


class Layout(Container):
    """Class with methods for positioning elements within a parent container.
    """

    def __init__(self,
                 parent: Optional[Container] = None,
                 left: float = DEFAULT_LEFT,
                 top: float = DEFAULT_TOP,
                 right: float = DEFAULT_RIGHT,
                 bottom: float = DEFAULT_BOTTOM,
                 units: str = "norm"):
<<<<<<< HEAD
        self.units = units
=======
        self.units: str = units
>>>>>>> edc17ad8
        self.parent = parent
        self.top = top
        self.left = left
        self.bottom = bottom
        self.right = right
        self.check_invariants()

    def check_invariants(self):
        """Check that all invariants hold true."""
        # https://psychopy.org/general/units.html#units
        assert self.units in ['height',
                              'norm'], "Units must be 'height' or 'norm'"
        if self.units == "norm":
            assert (0.0 <= self.height <= 2.0), "Height must be in norm units."
            assert (0.0 <= self.width <= 2.0), "Width must be in norm units."
            assert (-1.0 <= self.top <=
                    1.0), "Top must be a y-value in norm units"
            assert (-1.0 <= self.left <=
                    1.0), "Left must be an x-value in norm units"
            assert (-1.0 <= self.bottom <=
                    1.0), "Bottom must be a y-value in norm units"
            assert (-1.0 <= self.right <=
                    1.0), "Right must be an x-value in norm units"
        if self.units == "height":
            assert (0.0 <= self.height <=
                    1.0), "Height must be in height units."
            assert (-0.5 <= self.top <=
                    0.5), "Top must be a y-value in height units"
            assert (-0.5 <= self.bottom <=
                    0.5), "Bottom must be a y-value in height units"

        if self.parent:
            assert 0 < self.width <= self.parent.size[
                0], "Width must be greater than 0 and fit within the parent width."
            assert 0 < self.height <= self.parent.size[
                1], "Height must be greater than 0 and fit within the parent height."

    def scaled_size(self, height: float) -> Tuple[float, float]:
        """Returns the (w,h) value scaled to reflect the aspect ratio of a
        visual.Window. Used for creating squared stimulus"""
        if self.units == 'height':
            width = height
            return (width, height)
        assert self.parent is not None, 'Parent must be configured'
        return scaled_size(height, self.parent.size, self.units)

    @property
    def size(self) -> Tuple[float, float]:
        """Layout size."""
        return (self.width, self.height)

    @property
    def width(self) -> float:
        """Width in norm units of this component."""
        return self.right - self.left

    @property
    def height(self) -> float:
        """Height in norm units of this component."""
        return self.top - self.bottom

    @property
    def left_top(self) -> Tuple[float, float]:
        """Top left position"""
        return (self.left, self.top)

    @property
    def right_bottom(self) -> Tuple[float, float]:
        """Bottom right position"""
        return (self.right, self.bottom)

    @property
    def horizontal_middle(self) -> float:
        """x-axis value in norm units for the midpoint of this component"""
        return (self.left + self.right) / 2

    @property
    def vertical_middle(self) -> float:
        """x-axis value in norm units for the midpoint of this component."""
        return (self.top + self.bottom) / 2

    @property
    def center(self) -> Tuple[float, float]:
        """Center point of the component in norm units. Returns a (x,y) tuple."""
        return (self.horizontal_middle, self.vertical_middle)

    @property
    def left_middle(self) -> Tuple[float, float]:
        """Point centered on the left-most edge."""
        return (self.left, self.vertical_middle)

    @property
    def right_middle(self) -> Tuple[float, float]:
        """Point centered on the right-most edge."""
        return (self.right, self.vertical_middle)

    def resize_width(self,
                     width_pct: float,
                     alignment: Alignment = Alignment.CENTERED) -> None:
        """Adjust the width of the current layout.

        Parameters
        ----------
            width_pct - percentage of the current width
            alignment - specifies how the remaining width should be aligned.
        """
        assert 0 < width_pct, 'width_pct must be greater than 0'
        assert alignment in Alignment.horizontal()
        new_width = self.width * width_pct

        left = self.left
        right = self.right

        margin = self.width - new_width
        if alignment == Alignment.CENTERED:
            half_margin = margin / 2
            left = left + half_margin
            right = right - half_margin
        elif alignment == Alignment.LEFT:
            right = right - margin
        elif alignment == Alignment.RIGHT:
            left = left + margin

        self.left = left
        self.right = right
        self.check_invariants()

    def resize_height(self,
                      height_pct: float,
                      alignment: Alignment = Alignment.CENTERED) -> None:
        """Adjust the height of the current layout.

        Parameters
        ----------
            height_pct - percentage of the current width
            alignment - specifies how the remaining width should be aligned.
        """
        assert 0 < height_pct, 'height_pct must be greater than 0'
        assert alignment in Alignment.vertical()

        new_height = self.height * height_pct

        top = self.top
        bottom = self.bottom

        margin = self.height - new_height
        if alignment == Alignment.CENTERED:
            half_margin = margin / 2
            top = top - half_margin
            bottom = bottom + half_margin
        elif alignment == Alignment.TOP:
            bottom = bottom + margin
        elif alignment == Alignment.BOTTOM:
            top = top - margin

        self.top = top
        self.bottom = bottom
        self.check_invariants()


# Factory functions
def at_top(parent: Container, height: float) -> Layout:
    """Constructs a layout of a given height that spans the full width of the
    window and is positioned at the top.

    Parameters
    ----------
        height - value in 'norm' units
    """
    top = DEFAULT_TOP
    return Layout(parent=parent,
                  left=DEFAULT_LEFT,
                  top=top,
                  right=DEFAULT_RIGHT,
                  bottom=top - height)


def at_bottom(parent: Container, height: float) -> Layout:
    """Constructs a layout of a given height that spans the full width of the
    window and is positioned at the bottom"""
    bottom = DEFAULT_BOTTOM
    return Layout(parent=parent,
                  left=DEFAULT_LEFT,
                  top=DEFAULT_BOTTOM + height,
                  right=DEFAULT_RIGHT,
                  bottom=bottom)


def centered(parent: Optional[Container] = None,
             width_pct: float = 1.0,
             height_pct: float = 1.0) -> Layout:
    """Constructs a layout that is centered on the screen. Default size is
    fullscreen but optional parameters can be used to adjust the width and
    height.

    Parameters
    ----------
        parent - optional parent
        width_pct - optional; sets the width to a given percentage of
          fullscreen.
        height_pct - optional; sets the height to a given percentage of
          fullscreen.
    """
    container = Layout(parent=parent)
    container.resize_width(width_pct, alignment=Alignment.CENTERED)
    container.resize_height(height_pct, alignment=Alignment.CENTERED)
    return container


def from_envelope(verts: List[Tuple[float, float]]) -> Layout:
    """Constructs a layout from a list of vertices which comprise a shape's
    envelope."""
    x_coords, y_coords = zip(*verts)
    return Layout(left=min(x_coords),
                  top=max(y_coords),
                  right=max(x_coords),
                  bottom=min(y_coords))


def height_units(window_size: Tuple[float, float]) -> Layout:
    """Constructs a layout with height units using the given Window
    dimensions

    for an aspect ratio of 4:3
    4 widths / 3 height = 1.333
    1.333 / 2 = 0.667
    so, left is -0.667 and right is 0.667
    """
    win_width, win_height = window_size
    right = (win_width / win_height) / 2
    return Layout(left=-right,
                  top=0.5,
                  right=right,
                  bottom=-0.5,
                  units='height')<|MERGE_RESOLUTION|>--- conflicted
+++ resolved
@@ -123,11 +123,7 @@
                  right: float = DEFAULT_RIGHT,
                  bottom: float = DEFAULT_BOTTOM,
                  units: str = "norm"):
-<<<<<<< HEAD
-        self.units = units
-=======
         self.units: str = units
->>>>>>> edc17ad8
         self.parent = parent
         self.top = top
         self.left = left
