"""Demo Matrix Display functionality related to Calibration task logic."""
# pylint: disable=invalid-name
from psychopy import core

from bcipy.display import (InformationProperties, StimuliProperties,
                           init_display_window)
from bcipy.display.components.task_bar import CalibrationTaskBar
<<<<<<< HEAD
=======
from bcipy.display.main import PreviewParams
>>>>>>> ad649387
from bcipy.display.paradigm.matrix.display import MatrixDisplay

info = InformationProperties(
    info_color=['white'],
    info_pos=[(-.5, -.75)],
    info_height=[0.1],
    info_font=['Arial'],
    info_text=['Matrix Calibration Demo'],
)

stim_properties = StimuliProperties(stim_font='Arial',
                                    stim_pos=(-0.6, 0.4),
                                    stim_height=0.17,
<<<<<<< HEAD
                                    is_txt_stim=True)
=======
                                    is_txt_stim=True,
                                    layout='ALP')
>>>>>>> ad649387

# Initialize Stimulus
window_parameters = {
    'full_screen': False,
    'window_height': 500,
    'window_width': 500,
    'stim_screen': 0,
    'background_color': 'black'
}

experiment_clock = core.Clock()
win = init_display_window(window_parameters)
win.recordFrameIntervals = False

task_bar = CalibrationTaskBar(win, inquiry_count=4, current_index=0, font='Arial')
preview_config = PreviewParams(show_preview_inquiry=True,
                               preview_inquiry_length=2,
                               preview_inquiry_key_input='return',
                               preview_inquiry_progress_method=2,
                               preview_inquiry_isi=1)
matrix_display = MatrixDisplay(win,
                               experiment_clock,
                               stim_properties,
                               task_bar=task_bar,
                               info=info,
                               preview_config=preview_config)

time_target = 1
time_fixation = 0.5
time_flash = 0.25
timing = [time_target] + [time_fixation] + [time_flash] * 5
colors = ['green', 'lightgray'] + ['white'] * 5
task_buffer = 2

inquiries = [
    ['A', '+', 'F', '<', 'A', 'B', 'C'],
    ['B', '+', 'F', '<', 'A', 'B', 'C'],
    ['C', '+', 'F', '<', 'A', 'B', 'C'],
    ['<', '+', 'F', '<', 'A', 'B', 'C']
]

for inquiry in inquiries:
    matrix_display.schedule_to(stimuli=inquiry, timing=timing, colors=colors)
    matrix_display.update_task_bar()
    matrix_display.do_inquiry()
    core.wait(task_buffer)
<|MERGE_RESOLUTION|>--- conflicted
+++ resolved
@@ -1,76 +1,69 @@
-"""Demo Matrix Display functionality related to Calibration task logic."""
-# pylint: disable=invalid-name
-from psychopy import core
-
-from bcipy.display import (InformationProperties, StimuliProperties,
-                           init_display_window)
-from bcipy.display.components.task_bar import CalibrationTaskBar
-<<<<<<< HEAD
-=======
-from bcipy.display.main import PreviewParams
->>>>>>> ad649387
-from bcipy.display.paradigm.matrix.display import MatrixDisplay
-
-info = InformationProperties(
-    info_color=['white'],
-    info_pos=[(-.5, -.75)],
-    info_height=[0.1],
-    info_font=['Arial'],
-    info_text=['Matrix Calibration Demo'],
-)
-
-stim_properties = StimuliProperties(stim_font='Arial',
-                                    stim_pos=(-0.6, 0.4),
-                                    stim_height=0.17,
-<<<<<<< HEAD
-                                    is_txt_stim=True)
-=======
-                                    is_txt_stim=True,
-                                    layout='ALP')
->>>>>>> ad649387
-
-# Initialize Stimulus
-window_parameters = {
-    'full_screen': False,
-    'window_height': 500,
-    'window_width': 500,
-    'stim_screen': 0,
-    'background_color': 'black'
-}
-
-experiment_clock = core.Clock()
-win = init_display_window(window_parameters)
-win.recordFrameIntervals = False
-
-task_bar = CalibrationTaskBar(win, inquiry_count=4, current_index=0, font='Arial')
-preview_config = PreviewParams(show_preview_inquiry=True,
-                               preview_inquiry_length=2,
-                               preview_inquiry_key_input='return',
-                               preview_inquiry_progress_method=2,
-                               preview_inquiry_isi=1)
-matrix_display = MatrixDisplay(win,
-                               experiment_clock,
-                               stim_properties,
-                               task_bar=task_bar,
-                               info=info,
-                               preview_config=preview_config)
-
-time_target = 1
-time_fixation = 0.5
-time_flash = 0.25
-timing = [time_target] + [time_fixation] + [time_flash] * 5
-colors = ['green', 'lightgray'] + ['white'] * 5
-task_buffer = 2
-
-inquiries = [
-    ['A', '+', 'F', '<', 'A', 'B', 'C'],
-    ['B', '+', 'F', '<', 'A', 'B', 'C'],
-    ['C', '+', 'F', '<', 'A', 'B', 'C'],
-    ['<', '+', 'F', '<', 'A', 'B', 'C']
-]
-
-for inquiry in inquiries:
-    matrix_display.schedule_to(stimuli=inquiry, timing=timing, colors=colors)
-    matrix_display.update_task_bar()
-    matrix_display.do_inquiry()
-    core.wait(task_buffer)
+"""Demo Matrix Display functionality related to Calibration task logic."""
+# pylint: disable=invalid-name
+from psychopy import core
+
+from bcipy.display import (InformationProperties, StimuliProperties,
+                           init_display_window)
+from bcipy.display.components.task_bar import CalibrationTaskBar
+from bcipy.display.main import PreviewParams
+from bcipy.display.paradigm.matrix.display import MatrixDisplay
+
+info = InformationProperties(
+    info_color=['white'],
+    info_pos=[(-.5, -.75)],
+    info_height=[0.1],
+    info_font=['Arial'],
+    info_text=['Matrix Calibration Demo'],
+)
+
+stim_properties = StimuliProperties(stim_font='Arial',
+                                    stim_pos=(-0.6, 0.4),
+                                    stim_height=0.17,
+                                    is_txt_stim=True,
+                                    layout='ALP')
+
+# Initialize Stimulus
+window_parameters = {
+    'full_screen': False,
+    'window_height': 500,
+    'window_width': 500,
+    'stim_screen': 0,
+    'background_color': 'black'
+}
+
+experiment_clock = core.Clock()
+win = init_display_window(window_parameters)
+win.recordFrameIntervals = False
+
+task_bar = CalibrationTaskBar(win, inquiry_count=4, current_index=0, font='Arial')
+preview_config = PreviewParams(show_preview_inquiry=True,
+                               preview_inquiry_length=2,
+                               preview_inquiry_key_input='return',
+                               preview_inquiry_progress_method=2,
+                               preview_inquiry_isi=1)
+matrix_display = MatrixDisplay(win,
+                               experiment_clock,
+                               stim_properties,
+                               task_bar=task_bar,
+                               info=info,
+                               preview_config=preview_config)
+
+time_target = 1
+time_fixation = 0.5
+time_flash = 0.25
+timing = [time_target] + [time_fixation] + [time_flash] * 5
+colors = ['green', 'lightgray'] + ['white'] * 5
+task_buffer = 2
+
+inquiries = [
+    ['A', '+', 'F', '<', 'A', 'B', 'C'],
+    ['B', '+', 'F', '<', 'A', 'B', 'C'],
+    ['C', '+', 'F', '<', 'A', 'B', 'C'],
+    ['<', '+', 'F', '<', 'A', 'B', 'C']
+]
+
+for inquiry in inquiries:
+    matrix_display.schedule_to(stimuli=inquiry, timing=timing, colors=colors)
+    matrix_display.update_task_bar()
+    matrix_display.do_inquiry()
+    core.wait(task_buffer)