"""Demo using the CopyPhraseDisplay. This logic is integrated as an RSVP task, but this demonstates
    how to use it in a custom way or can be used to help test new features before integrating.
"""

from psychopy import core

from bcipy.display import (InformationProperties, StimuliProperties,
                           init_display_window)
from bcipy.display.components.task_bar import CopyPhraseTaskBar
from bcipy.display.main import PreviewParams
from bcipy.display.paradigm.rsvp.mode.copy_phrase import CopyPhraseDisplay
from bcipy.helpers.clock import Clock

# Initialize Stimulus
is_txt_stim = True


# Inquiry preview
preview_config = PreviewParams(show_preview_inquiry=True,
                               preview_inquiry_length=5,
                               preview_inquiry_key_input='space',
                               preview_inquiry_progress_method=1,
                               preview_inquiry_isi=3)

info = InformationProperties(
    info_color=['White'],
    info_pos=[(-.5, -.75)],
    info_height=[0.1],
    info_font=['Arial'],
    info_text=['Dummy Message'],
)

# Stimuli
time_flash = .25
time_prompt = 2
time_fixation = .6
len_stimuli = 10
inter_stim_buffer = .5
stimuli = StimuliProperties(
    stim_font='Arial',
    stim_pos=(0, 0),
    stim_height=0.6,
    stim_inquiry=['a'] * len_stimuli,
    stim_colors=['white'] * len_stimuli,
    stim_timing=[3] * len_stimuli,
    is_txt_stim=is_txt_stim)

window_parameters = {
    'full_screen': False,
    'window_height': 500,
    'window_width': 500,
    'stim_screen': 0,
    'background_color': 'black'
}

# Create the stimuli to be presented, in real-time these stimuli will likely be given by a model or randomized
if is_txt_stim:
    ele_sti = [
        ['+', 'A', 'B', 'C', 'D', 'E', 'F', 'G', 'H', '<', '-'],
        ['+', 'F', 'G', 'E', '-', 'S', 'Q', 'W', 'E', '<', 'A'],
        ['+', 'F', 'G', 'E', '-', 'S', 'Q', 'W', 'R', '<', 'A'],
        ['+', 'F', 'G', 'E', '-', 'S', 'Q', 'W', 'E', '<', 'A']]
    color_sti = [['red', 'white', 'white', 'white', 'white', 'white',
                  'white', 'white', 'white', 'white', 'white']] * 4

timing_sti = [[time_fixation] + [time_flash] * (len(ele_sti[0]) - 1)] * 4


spelled_text = ['COPY_PHA', 'COPY_PH']
task_color = [['white'] * 5 + ['green'] * 2 + ['red'],
              ['white'] * 5 + ['green'] * 2]

# Initialize decision
ele_list_dec = [['[<]'], ['[R]']]

# Initialize Window
win = init_display_window(window_parameters)
# This is useful during time critical portions of the code, turn off otherwise
win.recordFrameIntervals = True
frameRate = win.getActualFrameRate()

print(frameRate)

# Initialize Clock
clock = core.StaticPeriod(screenHz=frameRate)
experiment_clock = Clock()
task_bar = CopyPhraseTaskBar(win, task_text='COPY_PHRASE', font='Menlo')
<<<<<<< HEAD
preview_inquiry = PreviewInquiryProperties(
    preview_on=show_preview_inquiry,
    preview_only=True,
    preview_inquiry_length=preview_inquiry_length,
    preview_inquiry_key_input=preview_inquiry_key_input,
    preview_inquiry_progress_method=preview_inquiry_progress_method,
    preview_inquiry_isi=preview_inquiry_isi)
=======

>>>>>>> 7508da57
rsvp = CopyPhraseDisplay(
    win,
    clock,
    experiment_clock,
    stimuli,
    task_bar,
    info,
    preview_config=preview_config)

counter = 0

for idx_o, _symbol in enumerate(spelled_text):

    rsvp.update_task_bar(text=spelled_text[idx_o])
    rsvp.draw_static()
    win.flip()

    for idx in range(int(len(ele_sti) / 2)):
        # Schedule a inquiry
        rsvp.stimuli_inquiry = ele_sti[counter]
        if is_txt_stim:
            rsvp.stimuli_colors = color_sti[counter]

        rsvp.stimuli_timing = timing_sti[counter]

        core.wait(inter_stim_buffer)

        inquiry_timing = rsvp.do_inquiry()
        print(inquiry_timing)

        core.wait(inter_stim_buffer)
        counter += 1

    # Get stimuli parameters
    rsvp.stim_inquiry = ele_list_dec[idx_o]
    rsvp.color_list_sti = ['green']
    rsvp.time_list_sti = [2]

win.close()<|MERGE_RESOLUTION|>--- conflicted
+++ resolved
@@ -85,17 +85,7 @@
 clock = core.StaticPeriod(screenHz=frameRate)
 experiment_clock = Clock()
 task_bar = CopyPhraseTaskBar(win, task_text='COPY_PHRASE', font='Menlo')
-<<<<<<< HEAD
-preview_inquiry = PreviewInquiryProperties(
-    preview_on=show_preview_inquiry,
-    preview_only=True,
-    preview_inquiry_length=preview_inquiry_length,
-    preview_inquiry_key_input=preview_inquiry_key_input,
-    preview_inquiry_progress_method=preview_inquiry_progress_method,
-    preview_inquiry_isi=preview_inquiry_isi)
-=======
 
->>>>>>> 7508da57
 rsvp = CopyPhraseDisplay(
     win,
     clock,
