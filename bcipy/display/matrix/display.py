from typing import List, Optional, Tuple
import logging

from psychopy import visual, core

from bcipy.acquisition.marker_writer import NullMarkerWriter, MarkerWriter
from bcipy.display import Display, StimuliProperties, TaskDisplayProperties, InformationProperties, BCIPY_LOGO_PATH
from bcipy.helpers.task import SPACE_CHAR
from bcipy.helpers.stimuli import resize_image
from bcipy.helpers.triggers import TriggerCallback
from bcipy.helpers.task import alphabet


class MatrixDisplay(Display):
    """Matrix Display Object for Inquiry Presentation.

    Animates display objects in matrix grid common to any Matrix task.
    """

    def __init__(
            self,
            window: visual.Window,
            static_clock,
            experiment_clock: core.Clock,
            stimuli: StimuliProperties,
            task_display: TaskDisplayProperties,
            info: InformationProperties,
            marker_writer: Optional[MarkerWriter] = NullMarkerWriter(),
            trigger_type: str = 'text',
            space_char: str = SPACE_CHAR,
            full_screen: bool = False,
            symbol_set=None):
        """Initialize Matrix display parameters and objects.

        PARAMETERS:
        ----------
        # Experiment
        window(visual.Window): PsychoPy Window
        static_clock(core.Clock): Used to schedule static periods of display time
        experiment_clock(core.Clock): Clock used to timestamp display onsets

        # Stimuli
        stimuli(StimuliProperties): attributes used for inquiries

        # Task
        task_display(TaskDisplayProperties): attributes used for task tracking. Ex. 1/100

        # Info
        info(InformationProperties): attributes to display informational stimuli alongside task and inquiry stimuli.

        # Preview Inquiry
        preview_inquiry(PreviewInquiryProperties) Optional: attributes to display a preview of upcoming stimuli defined
            via self.stimuli(StimuliProperties).

        marker_writer(MarkerWriter) Optional: object used to write triggers to
            a acquisition stream.
        trigger_type(str) default 'image': defines the calibration trigger type for the display at the beginning of any
            task. This will be used to reconcile timing differences between acquisition and the display.
        space_char(str) default SPACE_CHAR: defines the space character to use in the RSVP inquiry.
        full_screen(bool) default False: Whether or not the window is set to a full screen dimension. Used for
            scaling display items as needed.
        symbol_set default = none : set of stimuli to be flashed during an inquiry
        """
        self.window = window
        self.window_size = self.window.size  # [w, h]
        self.refresh_rate = window.getActualFrameRate()

        self.logger = logging.getLogger(__name__)

        # Stimuli parameters, these are set on display in order to allow
        #  easy updating after defintion
        self.stimuli_inquiry = stimuli.stim_inquiry
        self.stimuli_colors = stimuli.stim_colors
        self.stimuli_timing = stimuli.stim_timing
        self.stimuli_font = stimuli.stim_font
        self.stimuli_height = stimuli.stim_height
        self.stimuli_pos = stimuli.stim_pos
        self.is_txt_stim = stimuli.is_txt_stim
        # TODO: error on non-text stimuli
        # assert self.is_txt_stim == 'text'
        self.stim_length = stimuli.stim_length

        self.full_screen = full_screen

        self.symbol_set = symbol_set or alphabet()

        self.staticPeriod = static_clock

        # Set position and parameters for grid of alphabet
        self.position = stimuli.stim_pos
        self.position_increment = 0.2
        self.max_grid_width = 0.7
        self.stim_registry = {}
        self.opacity = 0.2

        # Trigger handling
        self.first_run = True
        self.first_stim_time = None
        self.trigger_type = trigger_type
        self.trigger_callback = TriggerCallback()
        self.marker_writer = marker_writer or NullMarkerWriter()
        self.experiment_clock = experiment_clock

        # Callback used on presentation of first stimulus.
        self.first_stim_callback = lambda _sti: None
        self.size_list_sti = []  # TODO force initial size definition
        self.space_char = space_char  # TODO remove and force task to define
        self.task_display = task_display
        self.task = task_display.build_task(self.window)

        self.scp = True  # for future row / col integration

<<<<<<< HEAD
        self.info_text = info.build_info_text(window)
=======
        # Create multiple text objects based on input FIX THIS!
        self.info = info
        self.text = info.build_info_text(window)
>>>>>>> 097762cc
        #  Letter selected

        # Create initial stimuli object for updating
        self.sti = stimuli.build_init_stimuli(window)

    def schedule_to(self, stimuli: list, timing: list, colors: list) -> None:
        """Schedule stimuli elements (works as a buffer).

        Args:
                stimuli(list[string]): list of stimuli text / name
                timing(list[float]): list of timings of stimuli
                colors(list[string]): list of colors
        """
        self.stimuli_inquiry = stimuli
        self.stimuli_timing = timing
        self.stimuli_colors = colors

    def do_inquiry(self) -> List[float]:
        """Do inquiry.

        Animates an inquiry of stimuli and returns a list of stimuli trigger timing.
        """
        if self.scp:
            self.animate_scp()

    def build_grid(self) -> None:
        """Build grid.

        Builds and displays a 7x4 matrix of stimuli.
        """
        pos = self.position
        for sym in self.symbol_set:
            text_stim = visual.TextStim(
                self.window,
                text=sym,
                opacity=self.opacity,
                pos=pos,
                height=self.stimuli_height)
            self.stim_registry[sym] = text_stim
            text_stim.draw()

            x, y = pos
            x += self.position_increment
            if x >= self.max_grid_width:
                y -= self.position_increment
                x = self.position[0]
            pos = (x, y)

    def animate_scp(self) -> None:
        """Animate SCP.

        Flashes each stimuli in stimuli_inquiry for their respective flash
        times.
        """
        timing = []
        i = 0
        for sym in self.stimuli_inquiry:

            # register any timing and marker callbacks
            self.window.callOnFlip(
                self.trigger_callback.callback,
                self.experiment_clock,
                sym)
            self.window.callOnFlip(self.marker_writer.push_marker, sym)

            # build grid and static
            self.build_grid()
            self.draw_static()

            # highlight a stimuli
            self.stim_registry[sym].opacity = 1
            self.stim_registry[sym].draw()
<<<<<<< HEAD

            # present stimuli and wait for self.stimuli_timing
=======
            self.draw_static()
>>>>>>> 097762cc
            self.window.flip()
            core.wait(self.stimuli_timing[i])

            # reset the highlighted symbol and continue
            self.stim_registry[sym].opacity = 0.0
            self.stim_registry[sym].draw()
            i += 1

            # append timing information
            timing.append(self.trigger_callback.timing)
            self.trigger_callback.reset()

        return timing

    def wait_screen(self, message: str, color: str) -> None:
        """Wait Screen.

        Define what happens on the screen when a user pauses a session.
        """
        #
        # Construct the wait message
        wait_message = visual.TextStim(win=self.window,
                                       font=self.stimuli_font,
                                       text=message,
                                       height=.1,
                                       color=color,
                                       pos=(0, -.5),
                                       wrapWidth=2,
                                       colorSpace='rgb',
                                       opacity=1,
                                       depth=-6.0)

        # try adding the BciPy logo to the wait screen
        try:
            wait_logo = visual.ImageStim(
                self.window,
                image=BCIPY_LOGO_PATH,
                pos=(0, .25),
                mask=None,
                ori=0.0)
            wait_logo.size = resize_image(
                BCIPY_LOGO_PATH,
                self.window.size,
                1)
            wait_logo.draw()

        except Exception:
            self.logger.exception(f'Cannot load logo image from path=[{BCIPY_LOGO_PATH}]')
            pass

        # Draw and flip the screen.
        wait_message.draw()
        self.window.flip()

    def draw_static(self) -> None:
        """Draw static elements in a stimulus."""
        self.task.draw()

        for info in self.info_text:
            info.draw()

    def update_task(self, text: str, color_list: List[str], pos: Tuple[float, float]) -> None:
        """Update Task.

        Update any task related display items not related to the inquiry. Ex. stimuli count 1/200.

        PARAMETERS:

        text: text for task
        color_list: list of the colors for each char
        pos: position of task
        """
        self.task.text = text
        self.task.color = color_list[0]
        self.task.pos = pos

    def update_task_state(self, text: str, color_list: List[str]) -> None:
        """Update task state.

        Removes letters or appends to the right.
        Args:
                text(string): new text for task state
                color_list(list[string]): list of colors for each
        """
        self.update_task(text=text, color_list=color_list, pos=self.task.pos)
        self.task.draw()


if __name__ == '__main__':

    display = MatrixDisplay()<|MERGE_RESOLUTION|>--- conflicted
+++ resolved
@@ -110,14 +110,8 @@
 
         self.scp = True  # for future row / col integration
 
-<<<<<<< HEAD
+        self.info = info
         self.info_text = info.build_info_text(window)
-=======
-        # Create multiple text objects based on input FIX THIS!
-        self.info = info
-        self.text = info.build_info_text(window)
->>>>>>> 097762cc
-        #  Letter selected
 
         # Create initial stimuli object for updating
         self.sti = stimuli.build_init_stimuli(window)
@@ -189,12 +183,8 @@
             # highlight a stimuli
             self.stim_registry[sym].opacity = 1
             self.stim_registry[sym].draw()
-<<<<<<< HEAD
-
             # present stimuli and wait for self.stimuli_timing
-=======
-            self.draw_static()
->>>>>>> 097762cc
+
             self.window.flip()
             core.wait(self.stimuli_timing[i])
 
@@ -284,5 +274,4 @@
 
 
 if __name__ == '__main__':
-
     display = MatrixDisplay()