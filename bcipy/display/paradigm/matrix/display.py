"""Display for presenting stimuli in a grid."""
import logging
<<<<<<< HEAD
from typing import Callable, Dict, List, NamedTuple, Optional, Tuple
=======
from typing import Dict, List, NamedTuple, Optional, Tuple
>>>>>>> ad649387

from psychopy import core, visual

import bcipy.display.components.layout as layout
<<<<<<< HEAD
from bcipy.config import MATRIX_IMAGE_FILENAME
from bcipy.display import (BCIPY_LOGO_PATH, Display, InformationProperties,
                           StimuliProperties)
from bcipy.display.components.task_bar import TaskBar
from bcipy.display.paradigm.matrix.layout import symbol_positions
from bcipy.helpers.stimuli import resize_image
from bcipy.helpers.symbols import alphabet
from bcipy.helpers.triggers import _calibration_trigger
=======
from bcipy.config import MATRIX_IMAGE_FILENAME, SESSION_LOG_FILENAME
from bcipy.display import (BCIPY_LOGO_PATH, Display, InformationProperties,
                           StimuliProperties)
from bcipy.display.components.task_bar import TaskBar
from bcipy.display.main import PreviewParams, init_preview_button_handler
from bcipy.display.paradigm.matrix.layout import symbol_positions
from bcipy.helpers.stimuli import resize_image
from bcipy.helpers.symbols import alphabet, frequency_order, qwerty_order
from bcipy.helpers.triggers import _calibration_trigger

logger = logging.getLogger(SESSION_LOG_FILENAME)
>>>>>>> ad649387


class SymbolDuration(NamedTuple):
    """Represents a symbol and its associated duration to display"""
    symbol: str
    duration: float
    color: str = 'white'


class MatrixDisplay(Display):
    """Matrix Display Object for Inquiry Presentation.

    Animates display objects in matrix grid common to any Matrix task.

    NOTE: The following are recommended parameter values for matrix experiments:

    time_fixation: 2
    stim_pos_x: -0.6
    stim_pos_y: 0.4
    stim_height: 0.17
    """

    def __init__(self,
                 window: visual.Window,
                 experiment_clock: core.Clock,
                 stimuli: StimuliProperties,
                 task_bar: TaskBar,
                 info: InformationProperties,
                 rows: int = 5,
                 columns: int = 6,
                 width_pct: float = 0.75,
                 height_pct: float = 0.8,
                 trigger_type: str = 'text',
<<<<<<< HEAD
                 symbol_set: Optional[List[str]] = None,
                 should_prompt_target: bool = True,
                 sort_order: Optional[Callable] = None):
=======
                 symbol_set: Optional[List[str]] = alphabet(),
                 should_prompt_target: bool = True,
                 preview_config: Optional[PreviewParams] = None):
>>>>>>> ad649387
        """Initialize Matrix display parameters and objects.

        PARAMETERS:
        ----------
        # Experiment
        window(visual.Window): PsychoPy Window
        experiment_clock(core.Clock): Clock used to timestamp display onsets

        # Stimuli
        stimuli(StimuliProperties): attributes used for inquiries

        # Task
        task_bar(TaskBar): used for task tracking. Ex. 1/100

        # Info
        info(InformationProperties): attributes to display informational stimuli alongside task and inquiry stimuli.

        trigger_type(str) default 'image': defines the calibration trigger type for the display at the beginning of any
            task. This will be used to reconcile timing differences between acquisition and the display.
        symbol_set default = none : subset of stimuli to be highlighted during an inquiry
        should_prompt_target(bool): when True prompts for the target symbol. Assumes that this is
            the first symbol of each inquiry. For example: [target, fixation, *stim].
        sort_order - optional function to define the position index for each
            symbol. Using a custom function it is possible to skip a position.
<<<<<<< HEAD
=======
        preview_config - optional configuration for previewing inquiries
>>>>>>> ad649387
        """
        self.window = window

        self.stimuli_inquiry = []
        self.stimuli_timing = []
        self.stimuli_colors = []
        self.stimuli_font = stimuli.stim_font

        assert stimuli.is_txt_stim, "Matrix display is a text only display"

<<<<<<< HEAD
        self.symbol_set = symbol_set or alphabet()
        self.sort_order = sort_order or self.symbol_set.index
        # Set position and parameters for grid of alphabet
        self.grid_stimuli_height = 0.17  # stimuli.stim_height
=======
        self.symbol_set = symbol_set
        self.sort_order = self.build_sort_order(stimuli)
        # Set position and parameters for grid of alphabet
        self.grid_stimuli_height = stimuli.stim_height
>>>>>>> ad649387

        display_container = layout.centered(parent=window,
                                            width_pct=width_pct,
                                            height_pct=height_pct)
<<<<<<< HEAD
        self.positions = symbol_positions(display_container, rows, columns)
=======
        self.positions = symbol_positions(
            display_container, rows, columns, symbol_set)
>>>>>>> ad649387

        self.grid_color = 'white'
        self.start_opacity = 0.15
        self.highlight_opacity = 0.95
        self.full_grid_opacity = 0.95

        # Trigger handling
        self.first_run = True
        self.first_stim_time = None
        self.trigger_type = trigger_type
        self._timing = []

        self.experiment_clock = experiment_clock

        self.task_bar = task_bar
        self.info_text = info.build_info_text(window)

        self.stim_registry = self.build_grid()
        self.should_prompt_target = should_prompt_target

<<<<<<< HEAD
        self.logger.info(
            f"Symbol positions ({display_container.units} units):\n{self._stim_positions}"
        )
        self.logger.info(f"Matrix center position: {display_container.center}")

    @property
    def _stim_positions(self) -> Dict[str, Tuple[float, float]]:
=======
        self.preview_params = preview_config
        self.preview_button_handler = init_preview_button_handler(
            preview_config, experiment_clock) if self.preview_enabled else None
        self.preview_accepted = True

        logger.info(
            f"Symbol positions ({display_container.units} units):\n{self.stim_positions}"
        )
        logger.info(f"Matrix center position: {display_container.center}")

    def build_sort_order(self, stimuli: StimuliProperties) -> List[str]:
        """Build the symbol set for the display."""
        if stimuli.layout == 'ALP':
            return self.symbol_set.index
        elif stimuli.layout == 'QWERTY':
            logger.info('Using QWERTY layout')
            return qwerty_order()
        elif stimuli.layout == 'FREQ':
            logger.info('Using frequency layout')
            return frequency_order()
        else:
            raise ValueError(f'Unknown layout: {stimuli.layout}')

    @property
    def stim_positions(self) -> Dict[str, Tuple[float, float]]:
>>>>>>> ad649387
        """Returns a dict with the position for each stim"""
        assert self.stim_registry, "stim_registry not yet initialized"
        return {
            sym: tuple(stim.pos)
            for sym, stim in self.stim_registry.items()
        }

<<<<<<< HEAD
=======
    @property
    def preview_enabled(self) -> bool:
        """Should the inquiry preview be enabled."""
        return self.preview_params and self.preview_params.show_preview_inquiry

>>>>>>> ad649387
    def capture_grid_screenshot(self, file_path: str) -> None:
        """Capture Grid Screenshot.

        Capture a screenshot of the current display and save it to the specified filename.
        """
        # draw the grid and flip the window
        self.draw_grid(opacity=self.full_grid_opacity)
        tmp_task_bar = self.task_bar.current_index
        self.task_bar.current_index = 0
        self.draw_components()
        self.window.flip()

        # capture the screenshot and save it to the specified file path
        capture = self.window.getMovieFrame()
        capture.save(f'{file_path}/{MATRIX_IMAGE_FILENAME}')
        self.task_bar.current_index = tmp_task_bar

    def schedule_to(self, stimuli: list, timing: list, colors: list) -> None:
        """Schedule stimuli elements (works as a buffer).

        Args:
                stimuli(list[string]): list of stimuli text / name
                timing(list[float]): list of timings of stimuli
                colors(list[string]): list of colors
        """
        assert len(stimuli) == len(
            timing), "each stimuli must have a timing value"
        self.stimuli_inquiry = stimuli
        self.stimuli_timing = timing
        if colors:
            assert len(stimuli) == len(
                colors), "each stimuli must have a color"
            self.stimuli_colors = colors
        else:
            self.stimuli_colors = [self.grid_color] * len(stimuli)

    def symbol_durations(self) -> List[SymbolDuration]:
        """Symbols associated with their duration for the currently configured
        stimuli_inquiry."""
        return [
            SymbolDuration(*sti) for sti in zip(
                self.stimuli_inquiry, self.stimuli_timing, self.stimuli_colors)
        ]

    def add_timing(self, stimuli: str, stamp: Optional[float] = None):
        """Add a new timing entry using the stimuli as a label.

        Useful as a callback function to register a marker at the time it is
        first displayed."""
<<<<<<< HEAD
        self._timing.append((stimuli, self.experiment_clock.getTime()))
=======
        stamp = stamp or self.experiment_clock.getTime()
        self._timing.append((stimuli, stamp))
>>>>>>> ad649387

    def reset_timing(self):
        """Reset the trigger timing."""
        self._timing = []

    def do_inquiry(self) -> List[Tuple[str, float]]:
        """Animates an inquiry of stimuli and returns a list of stimuli trigger timing."""
        self.preview_accepted = True
        self.reset_timing()
        symbol_durations = self.symbol_durations()

        if self.first_run:
            self._trigger_pulse()

        if self.should_prompt_target:
            [target, fixation, *stim] = symbol_durations
            self.prompt_target(target)
        else:
            [fixation, *stim] = symbol_durations

        if self.preview_enabled:
            self.preview_accepted = self.preview_inquiry(stim)

        if self.preview_accepted:
            self.animate_scp(fixation, stim)

        return self._timing

    def build_grid(self) -> Dict[str, visual.TextStim]:
        """Build the text stimuli to populate the grid."""
<<<<<<< HEAD
=======

>>>>>>> ad649387
        grid = {}
        for sym in self.symbol_set:
            pos_index = self.sort_order(sym)
            pos = self.positions[pos_index]
            grid[sym] = visual.TextStim(win=self.window,
                                        font=self.stimuli_font,
                                        text=sym,
                                        color=self.grid_color,
                                        opacity=self.start_opacity,
                                        pos=pos,
                                        height=self.grid_stimuli_height)
        return grid

    def draw_grid(self,
                  opacity: float = 1,
                  color: Optional[str] = 'white',
                  highlight: Optional[List[str]] = None,
                  highlight_color: Optional[str] = None):
        """Draw the grid.

        Parameters
        ----------
            opacity - opacity for each item in the matrix
            color - optional color for each item in the matrix
            highlight - optional list of stim labels to be highlighted
                (rendered using the highlight_opacity).
            highlight_color - optional color to use for rendering the
              highlighted stim.
        """
        for symbol, stim in self.stim_registry.items():
            should_highlight = highlight and (symbol in highlight)
            stim.setOpacity(
                self.highlight_opacity if should_highlight else opacity)
            stim.setColor(highlight_color
                          if highlight_color and should_highlight else color)
            stim.draw()

    def prompt_target(self, target: SymbolDuration) -> float:
        """Present the target for the configured length of time. Records the
        stimuli timing information.

        Parameters
        ----------
            target - (symbol, duration) tuple
        """
        # register any timing and marker callbacks
        self.window.callOnFlip(self.add_timing, target.symbol)
        self.draw(grid_opacity=self.start_opacity,
                  duration=target.duration,
                  highlight=[target.symbol],
                  highlight_color=target.color)

    def preview_inquiry(self, stimuli: List[SymbolDuration]) -> bool:
        """"Preview the inquiry and handle any button presses.
        Parameters
        ----------
            stimuli - list of stimuli to highlight (will be flashed in next inquiry)

        Returns
        -------
            boolean indicating whether the participant would like to proceed
                with the inquiry (True) or reject the inquiry (False) and
                go on to the next one.
        """
        assert self.preview_enabled, "Preview feature not enabled."
        assert self.preview_button_handler, "Button handler must be initialized"

        handler = self.preview_button_handler
        self.window.callOnFlip(self.add_timing, 'inquiry_preview')

        self.draw_preview(stimuli)
        handler.await_response()

        if handler.has_response():
            self.add_timing(handler.response_label, handler.response_timestamp)

        self.draw(grid_opacity=self.start_opacity,
                  duration=self.preview_params.preview_inquiry_isi)
        return handler.accept_result()

    def draw_preview(self, stimuli: List[SymbolDuration]) -> None:
        """Draw the inquiry preview by highlighting all of the symbols in the
        list."""
        self.draw(grid_opacity=self.start_opacity,
                  highlight=[stim.symbol for stim in stimuli])

    def draw(self,
             grid_opacity: float,
             grid_color: Optional[str] = None,
             duration: Optional[float] = None,
             highlight: Optional[List[str]] = None,
             highlight_color: Optional[str] = None):
        """Draw all screen elements and flip the window.

        Parameters
        ----------
            grid_opacity - opacity value to use on all grid symbols
            grid_color - optional color to use for all grid symbols
            duration - optional seconds to wait after flipping the window.
            highlight - optional list of symbols to highlight in the grid.
            highlight_color - optional color to use for rendering the
              highlighted stim.
        """
        self.draw_grid(opacity=grid_opacity,
                       color=grid_color or self.grid_color,
                       highlight=highlight,
                       highlight_color=highlight_color)
        self.draw_components()
        self.window.flip()
        if duration:
            core.wait(duration)

    def animate_scp(self, fixation: SymbolDuration,
                    stimuli: List[SymbolDuration]) -> None:
        """Animate the given stimuli using single character presentation.

        Flashes each stimuli in stimuli_inquiry for their respective flash
        times and records the timing information.
        """

        # Flashing the grid at full opacity is considered fixation.
        self.window.callOnFlip(self.add_timing, fixation.symbol)
        self.draw(grid_opacity=self.full_grid_opacity,
                  grid_color=(fixation.color if self.should_prompt_target else
                              self.grid_color),
                  duration=fixation.duration / 2)
        self.draw(grid_opacity=self.start_opacity,
                  duration=fixation.duration / 2)

        for stim in stimuli:
            self.window.callOnFlip(self.add_timing, stim.symbol)
            self.draw(grid_opacity=self.start_opacity,
                      duration=stim.duration,
                      highlight=[stim.symbol],
                      highlight_color=stim.color)
        self.draw(self.start_opacity)

    def wait_screen(self, message: str, message_color: str) -> None:
        """Wait Screen.

        Define what happens on the screen when a user pauses a session.
        """
        self.draw_components()

        # Construct the wait message
        wait_message = visual.TextStim(win=self.window,
                                       font=self.stimuli_font,
                                       text=message,
                                       height=.1,
                                       color=message_color,
                                       pos=(0, -.5),
                                       wrapWidth=2)

        # try adding the BciPy logo to the wait screen
        try:
            wait_logo = visual.ImageStim(self.window,
                                         image=BCIPY_LOGO_PATH,
                                         pos=(0, .25),
                                         mask=None,
                                         ori=0.0)
            wait_logo.size = resize_image(BCIPY_LOGO_PATH, self.window.size, 1)
            wait_logo.draw()

        except Exception as e:
            logger.exception(
                f'Cannot load logo image from path=[{BCIPY_LOGO_PATH}]')
            raise e

        # Draw and flip the screen.
        wait_message.draw()
        self.window.flip()

    def draw_static(self) -> None:
        """Draw static elements in a stimulus."""
        self.draw_grid(self.start_opacity)
        self.draw_components()

    def draw_components(self) -> None:
        """Draw task bar and info text components."""
        if self.task_bar:
            self.task_bar.draw()

        for info in self.info_text:
            info.draw()

    def update_task_bar(self, text: str = '') -> None:
        """Update Task.

        Update any task related display items not related to the inquiry. Ex. stimuli count 1/200.

        PARAMETERS:

        text: text for task
        """
        if self.task_bar:
            self.task_bar.update(text)

    def _trigger_pulse(self) -> None:
        """Trigger Pulse.

        This method uses a calibration trigger to determine any functional
            offsets needed for operation with this display. By setting the first_stim_time and searching for the
            same stimuli output to the marker stream, the offsets between these proceses can be reconciled at the
            beginning of an experiment. If drift is detected in your experiment, more frequent pulses and offset
            correction may be required.
        """
        calibration_time = _calibration_trigger(self.experiment_clock,
                                                trigger_type=self.trigger_type,
                                                display=self.window)

        # set the first stim time if not present and first_run to False
        if not self.first_stim_time:
            self.first_stim_time = calibration_time[-1]
            self.first_run = False<|MERGE_RESOLUTION|>--- conflicted
+++ resolved
@@ -1,24 +1,10 @@
 """Display for presenting stimuli in a grid."""
 import logging
-<<<<<<< HEAD
-from typing import Callable, Dict, List, NamedTuple, Optional, Tuple
-=======
 from typing import Dict, List, NamedTuple, Optional, Tuple
->>>>>>> ad649387
 
 from psychopy import core, visual
 
 import bcipy.display.components.layout as layout
-<<<<<<< HEAD
-from bcipy.config import MATRIX_IMAGE_FILENAME
-from bcipy.display import (BCIPY_LOGO_PATH, Display, InformationProperties,
-                           StimuliProperties)
-from bcipy.display.components.task_bar import TaskBar
-from bcipy.display.paradigm.matrix.layout import symbol_positions
-from bcipy.helpers.stimuli import resize_image
-from bcipy.helpers.symbols import alphabet
-from bcipy.helpers.triggers import _calibration_trigger
-=======
 from bcipy.config import MATRIX_IMAGE_FILENAME, SESSION_LOG_FILENAME
 from bcipy.display import (BCIPY_LOGO_PATH, Display, InformationProperties,
                            StimuliProperties)
@@ -30,7 +16,6 @@
 from bcipy.helpers.triggers import _calibration_trigger
 
 logger = logging.getLogger(SESSION_LOG_FILENAME)
->>>>>>> ad649387
 
 
 class SymbolDuration(NamedTuple):
@@ -64,15 +49,9 @@
                  width_pct: float = 0.75,
                  height_pct: float = 0.8,
                  trigger_type: str = 'text',
-<<<<<<< HEAD
-                 symbol_set: Optional[List[str]] = None,
-                 should_prompt_target: bool = True,
-                 sort_order: Optional[Callable] = None):
-=======
                  symbol_set: Optional[List[str]] = alphabet(),
                  should_prompt_target: bool = True,
                  preview_config: Optional[PreviewParams] = None):
->>>>>>> ad649387
         """Initialize Matrix display parameters and objects.
 
         PARAMETERS:
@@ -97,10 +76,7 @@
             the first symbol of each inquiry. For example: [target, fixation, *stim].
         sort_order - optional function to define the position index for each
             symbol. Using a custom function it is possible to skip a position.
-<<<<<<< HEAD
-=======
         preview_config - optional configuration for previewing inquiries
->>>>>>> ad649387
         """
         self.window = window
 
@@ -111,27 +87,16 @@
 
         assert stimuli.is_txt_stim, "Matrix display is a text only display"
 
-<<<<<<< HEAD
-        self.symbol_set = symbol_set or alphabet()
-        self.sort_order = sort_order or self.symbol_set.index
-        # Set position and parameters for grid of alphabet
-        self.grid_stimuli_height = 0.17  # stimuli.stim_height
-=======
         self.symbol_set = symbol_set
         self.sort_order = self.build_sort_order(stimuli)
         # Set position and parameters for grid of alphabet
         self.grid_stimuli_height = stimuli.stim_height
->>>>>>> ad649387
 
         display_container = layout.centered(parent=window,
                                             width_pct=width_pct,
                                             height_pct=height_pct)
-<<<<<<< HEAD
-        self.positions = symbol_positions(display_container, rows, columns)
-=======
         self.positions = symbol_positions(
             display_container, rows, columns, symbol_set)
->>>>>>> ad649387
 
         self.grid_color = 'white'
         self.start_opacity = 0.15
@@ -152,15 +117,6 @@
         self.stim_registry = self.build_grid()
         self.should_prompt_target = should_prompt_target
 
-<<<<<<< HEAD
-        self.logger.info(
-            f"Symbol positions ({display_container.units} units):\n{self._stim_positions}"
-        )
-        self.logger.info(f"Matrix center position: {display_container.center}")
-
-    @property
-    def _stim_positions(self) -> Dict[str, Tuple[float, float]]:
-=======
         self.preview_params = preview_config
         self.preview_button_handler = init_preview_button_handler(
             preview_config, experiment_clock) if self.preview_enabled else None
@@ -186,7 +142,6 @@
 
     @property
     def stim_positions(self) -> Dict[str, Tuple[float, float]]:
->>>>>>> ad649387
         """Returns a dict with the position for each stim"""
         assert self.stim_registry, "stim_registry not yet initialized"
         return {
@@ -194,14 +149,11 @@
             for sym, stim in self.stim_registry.items()
         }
 
-<<<<<<< HEAD
-=======
     @property
     def preview_enabled(self) -> bool:
         """Should the inquiry preview be enabled."""
         return self.preview_params and self.preview_params.show_preview_inquiry
 
->>>>>>> ad649387
     def capture_grid_screenshot(self, file_path: str) -> None:
         """Capture Grid Screenshot.
 
@@ -251,12 +203,8 @@
 
         Useful as a callback function to register a marker at the time it is
         first displayed."""
-<<<<<<< HEAD
-        self._timing.append((stimuli, self.experiment_clock.getTime()))
-=======
         stamp = stamp or self.experiment_clock.getTime()
         self._timing.append((stimuli, stamp))
->>>>>>> ad649387
 
     def reset_timing(self):
         """Reset the trigger timing."""
@@ -287,10 +235,7 @@
 
     def build_grid(self) -> Dict[str, visual.TextStim]:
         """Build the text stimuli to populate the grid."""
-<<<<<<< HEAD
-=======
-
->>>>>>> ad649387
+
         grid = {}
         for sym in self.symbol_set:
             pos_index = self.sort_order(sym)
