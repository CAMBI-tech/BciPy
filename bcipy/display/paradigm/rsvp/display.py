--- conflicted
+++ resolved
@@ -1,458 +1,450 @@
-import logging
-import os.path as path
-<<<<<<< HEAD
-from typing import Optional, List, Tuple
-=======
-from typing import List, Optional, Tuple
->>>>>>> ad649387
-
-from psychopy import core, visual
-
-from bcipy.display import (BCIPY_LOGO_PATH, Display, InformationProperties,
-                           StimuliProperties)
-from bcipy.display.components.task_bar import TaskBar
-from bcipy.display.main import PreviewParams, init_preview_button_handler
-from bcipy.helpers.clock import Clock
-from bcipy.helpers.stimuli import resize_image
-from bcipy.helpers.symbols import SPACE_CHAR
-from bcipy.helpers.system_utils import get_screen_info
-from bcipy.helpers.triggers import TriggerCallback, _calibration_trigger
-
-
-class RSVPDisplay(Display):
-    """RSVP Display Object for inquiry Presentation.
-
-    Animates display objects common to any RSVP task.
-    """
-
-    def __init__(
-            self,
-            window: visual.Window,
-            static_clock,
-            experiment_clock: Clock,
-            stimuli: StimuliProperties,
-            task_bar: TaskBar,
-            info: InformationProperties,
-<<<<<<< HEAD
-            preview_inquiry: Optional[PreviewInquiryProperties] = None,
-=======
-            preview_config: Optional[PreviewParams] = None,
->>>>>>> ad649387
-            trigger_type: str = 'image',
-            space_char: str = SPACE_CHAR,
-            full_screen: bool = False):
-        """Initialize RSVP display parameters and objects.
-
-        PARAMETERS:
-        ----------
-        # Experiment
-        window(visual.Window): PsychoPy Window
-        static_clock(core.MonotonicClock): Used to schedule static periods of display time
-        experiment_clock(Clock): Clock used to timestamp display onsets
-
-        # Stimuli
-        stimuli(StimuliProperties): attributes used for inquiries
-
-        # Task
-        task_bar(TaskBar): used for task tracking. Ex. 1/100
-
-        # Info
-        info(InformationProperties): attributes to display informational stimuli alongside task and inquiry stimuli.
-
-        # Preview Inquiry
-        preview_config(PreviewParams) Optional: parameters used to specify the behavior for displaying a preview
-            of upcoming stimuli defined via self.stimuli(StimuliProperties). If None a preview is not displayed.
-
-        trigger_type(str) default 'image': defines the calibration trigger type for the display at the beginning of any
-            task. This will be used to reconcile timing differences between acquisition and the display.
-        space_char(str) default SPACE_CHAR: defines the space character to use in the RSVP inquiry.
-        full_screen(bool) default False: Whether or not the window is set to a full screen dimension. Used for
-            scaling display items as needed.
-        """
-        self.window = window
-        self.window_size = self.window.size  # [w, h]
-        self.refresh_rate = window.getActualFrameRate()
-
-        self.logger = logging.getLogger(__name__)
-
-        # Stimuli parameters, these are set on display in order to allow
-        #  easy updating after definition
-        self.stimuli_inquiry = stimuli.stim_inquiry
-        self.stimuli_colors = stimuli.stim_colors
-        self.stimuli_timing = stimuli.stim_timing
-        self.stimuli_font = stimuli.stim_font
-        # Note: there is a bug in TextBox2 that prevents certain custom fonts from being used. This is to avoid that.
-        self.textbox_font = 'Consolas'
-        self.stimuli_height = stimuli.stim_height
-        self.stimuli_pos = stimuli.stim_pos
-        self.is_txt_stim = stimuli.is_txt_stim
-        self.stim_length = stimuli.stim_length
-
-        self.full_screen = full_screen
-
-        self.preview_params = preview_config
-        self.preview_button_handler = init_preview_button_handler(
-            preview_config, experiment_clock) if self.preview_enabled else None
-        self.preview_accepted = True
-
-        self.staticPeriod = static_clock
-
-        # Trigger handling
-        self.first_run = True
-        self.first_stim_time = None
-        self.trigger_type = trigger_type
-        self.trigger_callback = TriggerCallback()
-        self.experiment_clock = experiment_clock
-
-        # Callback used on presentation of first stimulus.
-        self.first_stim_callback = lambda _sti: None
-        self.size_list_sti = []  # TODO force initial size definition
-        self.space_char = space_char  # TODO remove and force task to define
-
-        self.task_bar = task_bar
-
-        # Create multiple text objects based on input
-        self.info = info
-        self.info_text = info.build_info_text(window)
-
-        # Create initial stimuli object for updating
-        self.sti = stimuli.build_init_stimuli(window)
-
-    @property
-    def preview_enabled(self) -> bool:
-        """Should the inquiry preview be enabled."""
-        return self.preview_params and self.preview_params.show_preview_inquiry
-
-    def draw_static(self):
-        """Draw static elements in a stimulus."""
-        if self.task_bar:
-            self.task_bar.draw()
-        for info in self.info_text:
-            info.draw()
-
-    def schedule_to(self,
-                    stimuli: Optional[List[str]] = None,
-                    timing: Optional[List[float]] = None,
-                    colors: Optional[List[str]] = None):
-        """Schedule stimuli elements (works as a buffer).
-
-        Args:
-                stimuli(list[string]): list of stimuli text / name
-                timing(list[float]): list of timings of stimuli
-                colors(list[string]): list of colors
-        """
-        self.stimuli_inquiry = stimuli or []
-        self.stimuli_timing = timing or []
-        self.stimuli_colors = colors or []
-
-    @property
-    def preview_index(self) -> int:
-        """Index within an inquiry at which the inquiry preview should be displayed.
-
-        For calibration, we should display it after the target prompt (index = 1).
-        For copy phrase there is no target prompt so it should display before the
-        rest of the inquiry."""
-        return 1
-
-    def do_inquiry(self) -> List[Tuple[str, float]]:
-        """Do inquiry.
-
-        Animates an inquiry of flashing letters to achieve RSVP.
-
-
-        RETURNS:
-        --------
-        timing(list[float]): list of timings of stimuli presented in the inquiry
-        """
-
-        # init an array for timing information
-        timing: List[Tuple[str, float]] = []
-        self.preview_accepted = True
-
-        if self.first_run:
-            self._trigger_pulse()
-
-        # generate a inquiry (list of stimuli with meta information)
-        inquiry = self._generate_inquiry()
-
-        # do the inquiry
-        for idx, stim_props in enumerate(inquiry):
-
-            # If this is the start of an inquiry and a callback registered for first_stim_callback evoke it
-            if idx == 0 and callable(self.first_stim_callback):
-                self.first_stim_callback(stim_props['sti'])
-
-            # If previewing the inquiry during calibration, do so after the first stimulus
-            if self.preview_enabled and idx == self.preview_index:
-                self.preview_accepted = self.preview_inquiry(timing)
-            if not self.preview_accepted:
-                break
-
-            # Reset the timing clock to start presenting
-            self.window.callOnFlip(
-                self.trigger_callback.callback,
-                self.experiment_clock,
-                stim_props['sti_label'])
-
-            # Draw stimulus for n frames
-            stim_props['sti'].draw()
-            self.draw_static()
-            self.window.flip()
-            core.wait(stim_props['time_to_present'])
-
-            # append timing information
-            timing.append(self.trigger_callback.timing)
-
-            self.trigger_callback.reset()
-
-        # draw in static and flip once more
-        self.draw_static()
-        self.window.flip()
-
-        return timing
-
-    def _trigger_pulse(self) -> None:
-        """Trigger Pulse.
-
-        This method uses a calibration trigger to determine any functional
-            offsets needed for operation with this display. By setting the first_stim_time and searching for the
-            same stimuli output to the marker stream, the offsets between these proceses can be reconciled at the
-            beginning of an experiment. If drift is detected in your experiment, more frequent pulses and offset
-            correction may be required.
-        """
-        calibration_time = _calibration_trigger(
-            self.experiment_clock,
-            trigger_type=self.trigger_type,
-            display=self.window)
-
-        # set the first stim time if not present and first_run to False
-        if not self.first_stim_time:
-            self.first_stim_time = calibration_time[-1]
-            self.first_run = False
-
-    def preview_inquiry(self, timing: List[Tuple[str, float]]) -> bool:
-        """Preview Inquiry.
-
-        Given an inquiry defined to be presented via do_inquiry(), present the full inquiry
-            to the user and allow input on whether the intended letter is present or not before
-            going through the rapid serial visual presention.
-
-        Parameters:
-            timing - list to which all timing information should be appended.
-        Returns:
-            - A boolean describing whether to present the inquiry (True) or
-                generate another (False).
-        """
-        assert self.preview_enabled, "Preview feature not enabled."
-        assert self.preview_button_handler, "Button handler must be initialized"
-
-        handler = self.preview_button_handler
-        self.window.callOnFlip(
-            self.trigger_callback.callback,
-            self.experiment_clock,
-            'inquiry_preview')
-        self.draw_preview()
-
-        handler.await_response()
-        timing.append(self.trigger_callback.timing)
-        if handler.has_response():
-            timing.append((handler.response_label, handler.response_timestamp))
-
-        self.trigger_callback.reset()
-        self.draw_static()
-        self.window.flip()
-        core.wait(self.preview_params.preview_inquiry_isi)
-
-        return handler.accept_result()
-
-    def draw_preview(self):
-        """Generate and draw the inquiry preview"""
-        content = self._generate_inquiry_preview()
-        content.draw()
-        self.draw_static()
-        self.window.flip()
-
-    def _generate_inquiry_preview(self) -> visual.TextBox2:
-        """Generate Inquiry Preview.
-
-        Using the self.stimuli_inquiry list, construct a preview box to display to the user. This method
-            assumes the presence of a fixation (+).
-        """
-        text = ' '.join(self.stimuli_inquiry).split('+ ')[1]
-
-        return self._create_stimulus(
-            self.preview_params.preview_box_text_size,
-            stimulus=text,
-            units='height',
-            stimuli_position=self.stimuli_pos,
-            mode='textbox',
-            align_text='left')
-
-    def _generate_inquiry(self) -> list:
-        """Generate inquiry.
-
-        Generate stimuli for next RSVP inquiry. [A + A, C, Q, D]
-        """
-        stim_info = []
-        for idx, stim in enumerate(self.stimuli_inquiry):
-            current_stim = {}
-
-            current_stim['time_to_present'] = self.stimuli_timing[idx]
-
-            # check if stimulus needs to use a non-default size
-            if self.size_list_sti:
-                this_stimuli_size = self.size_list_sti[idx]
-            else:
-                this_stimuli_size = self.stimuli_height
-
-            # Set the Stimuli attrs
-            if stim.endswith('.png'):
-                current_stim['sti'] = self._create_stimulus(
-                    mode='image',
-                    height=this_stimuli_size,
-                    stimulus=stim
-                )
-                current_stim['sti'].size = resize_image(
-                    current_stim['sti'].image, current_stim['sti'].win.size, this_stimuli_size)
-                current_stim['sti_label'] = path.splitext(
-                    path.basename(stim))[0]
-            else:
-                # text stimulus
-                current_stim['sti'] = self._create_stimulus(mode='text', height=this_stimuli_size)
-                txt = stim
-                # customize presentation of space char.
-                current_stim['sti'].text = txt if txt != SPACE_CHAR else self.space_char
-                current_stim['sti'].color = self.stimuli_colors[idx]
-                current_stim['sti_label'] = txt
-
-                # test whether the word will be too big for the screen
-                text_width = current_stim['sti'].boundingBox[0]
-                if text_width > self.window.size[0]:
-                    screen_info = get_screen_info()
-                    monitor_width = screen_info.width
-                    monitor_height = screen_info.height
-                    text_height = current_stim['sti'].boundingBox[1]
-                    # If we are in full-screen, text size in Psychopy norm units
-                    # is monitor width/monitor height
-                    if self.window.size[0] == monitor_width:
-                        new_text_width = monitor_width / monitor_height
-                    else:
-                        # If not, text width is calculated relative to both
-                        # monitor size and window size
-                        new_text_width = (
-                            self.window.size[1] / monitor_height) * (
-                                monitor_width / monitor_height)
-                    new_text_height = (text_height * new_text_width) / text_width
-                    current_stim['sti'].height = new_text_height
-            stim_info.append(current_stim)
-        return stim_info
-
-    def update_task_bar(self, text: Optional[str] = None) -> None:
-        """Update task state.
-
-        Removes letters or appends to the right.
-        Args:
-                text(string): new text for task state
-        """
-        if self.task_bar:
-            self.task_bar.update(text)
-
-    def wait_screen(self, message: str, message_color: str) -> None:
-        """Wait Screen.
-
-        Args:
-            message(string): message to be displayed while waiting
-            message_color(string): color of the message to be displayed
-        """
-
-        # Construct the wait message
-        wait_message = visual.TextStim(win=self.window,
-                                       font=self.stimuli_font,
-                                       text=message,
-                                       height=.1,
-                                       color=message_color,
-                                       pos=(0, -.5),
-                                       wrapWidth=2,
-                                       colorSpace='rgb',
-                                       opacity=1,
-                                       depth=-6.0)
-
-        # try adding the BciPy logo to the wait screen
-        try:
-            wait_logo = visual.ImageStim(
-                self.window,
-                image=BCIPY_LOGO_PATH,
-                pos=(0, .25),
-                mask=None,
-                ori=0.0)
-            wait_logo.size = resize_image(
-                BCIPY_LOGO_PATH,
-                self.window.size,
-                1)
-            wait_logo.draw()
-
-        except Exception as e:
-            self.logger.exception(f'Cannot load logo image from path=[{BCIPY_LOGO_PATH}]')
-            raise e
-
-        # Draw and flip the screen.
-        wait_message.draw()
-        self.window.flip()
-
-    def _create_stimulus(
-            self,
-            height: int,
-            mode: str = 'text',
-            stimulus='+',
-            color='white',
-            stimuli_position=None,
-            align_text='center',
-            units=None,
-            wrap_width=None,
-            border=False):
-        """Create Stimulus.
-
-        Returns a TextStim, ImageStim or TextBox object.
-        """
-        if not stimuli_position:
-            stimuli_position = self.stimuli_pos
-        if mode == 'text':
-            return visual.TextStim(
-                win=self.window,
-                color=color,
-                height=height,
-                text=stimulus,
-                font=self.stimuli_font,
-                pos=stimuli_position,
-                wrapWidth=wrap_width,
-                colorSpace='rgb',
-                units=units,
-                alignText=align_text,
-                opacity=1,
-                depth=-6.0)
-        elif mode == 'image':
-            return visual.ImageStim(
-                win=self.window,
-                image=stimulus,
-                mask=None,
-                units=units,
-                pos=stimuli_position,
-                size=(height, height),
-                ori=0.0)
-        elif mode == 'textbox':
-            return visual.TextBox2(
-                win=self.window,
-                text=stimulus,
-                color=color,
-                colorSpace='rgb',
-                borderWidth=2,
-                borderColor='white',
-                units=units,
-                padding=0.05,
-                font=self.textbox_font,
-                letterHeight=height,
-                size=[.55, .55],
-                pos=stimuli_position,
-                alignment=align_text,
-                editable=False,
-            )
+import logging
+import os.path as path
+from typing import List, Optional, Tuple
+
+from psychopy import core, visual
+
+from bcipy.display import (BCIPY_LOGO_PATH, Display, InformationProperties,
+                           StimuliProperties)
+from bcipy.display.components.task_bar import TaskBar
+from bcipy.display.main import PreviewParams, init_preview_button_handler
+from bcipy.helpers.clock import Clock
+from bcipy.helpers.stimuli import resize_image
+from bcipy.helpers.symbols import SPACE_CHAR
+from bcipy.helpers.system_utils import get_screen_info
+from bcipy.helpers.triggers import TriggerCallback, _calibration_trigger
+
+
+class RSVPDisplay(Display):
+    """RSVP Display Object for inquiry Presentation.
+
+    Animates display objects common to any RSVP task.
+    """
+
+    def __init__(
+            self,
+            window: visual.Window,
+            static_clock,
+            experiment_clock: Clock,
+            stimuli: StimuliProperties,
+            task_bar: TaskBar,
+            info: InformationProperties,
+            preview_config: Optional[PreviewParams] = None,
+            trigger_type: str = 'image',
+            space_char: str = SPACE_CHAR,
+            full_screen: bool = False):
+        """Initialize RSVP display parameters and objects.
+
+        PARAMETERS:
+        ----------
+        # Experiment
+        window(visual.Window): PsychoPy Window
+        static_clock(core.MonotonicClock): Used to schedule static periods of display time
+        experiment_clock(Clock): Clock used to timestamp display onsets
+
+        # Stimuli
+        stimuli(StimuliProperties): attributes used for inquiries
+
+        # Task
+        task_bar(TaskBar): used for task tracking. Ex. 1/100
+
+        # Info
+        info(InformationProperties): attributes to display informational stimuli alongside task and inquiry stimuli.
+
+        # Preview Inquiry
+        preview_config(PreviewParams) Optional: parameters used to specify the behavior for displaying a preview
+            of upcoming stimuli defined via self.stimuli(StimuliProperties). If None a preview is not displayed.
+
+        trigger_type(str) default 'image': defines the calibration trigger type for the display at the beginning of any
+            task. This will be used to reconcile timing differences between acquisition and the display.
+        space_char(str) default SPACE_CHAR: defines the space character to use in the RSVP inquiry.
+        full_screen(bool) default False: Whether or not the window is set to a full screen dimension. Used for
+            scaling display items as needed.
+        """
+        self.window = window
+        self.window_size = self.window.size  # [w, h]
+        self.refresh_rate = window.getActualFrameRate()
+
+        self.logger = logging.getLogger(__name__)
+
+        # Stimuli parameters, these are set on display in order to allow
+        #  easy updating after definition
+        self.stimuli_inquiry = stimuli.stim_inquiry
+        self.stimuli_colors = stimuli.stim_colors
+        self.stimuli_timing = stimuli.stim_timing
+        self.stimuli_font = stimuli.stim_font
+        # Note: there is a bug in TextBox2 that prevents certain custom fonts from being used. This is to avoid that.
+        self.textbox_font = 'Consolas'
+        self.stimuli_height = stimuli.stim_height
+        self.stimuli_pos = stimuli.stim_pos
+        self.is_txt_stim = stimuli.is_txt_stim
+        self.stim_length = stimuli.stim_length
+
+        self.full_screen = full_screen
+
+        self.preview_params = preview_config
+        self.preview_button_handler = init_preview_button_handler(
+            preview_config, experiment_clock) if self.preview_enabled else None
+        self.preview_accepted = True
+
+        self.staticPeriod = static_clock
+
+        # Trigger handling
+        self.first_run = True
+        self.first_stim_time = None
+        self.trigger_type = trigger_type
+        self.trigger_callback = TriggerCallback()
+        self.experiment_clock = experiment_clock
+
+        # Callback used on presentation of first stimulus.
+        self.first_stim_callback = lambda _sti: None
+        self.size_list_sti = []  # TODO force initial size definition
+        self.space_char = space_char  # TODO remove and force task to define
+
+        self.task_bar = task_bar
+
+        # Create multiple text objects based on input
+        self.info = info
+        self.info_text = info.build_info_text(window)
+
+        # Create initial stimuli object for updating
+        self.sti = stimuli.build_init_stimuli(window)
+
+    @property
+    def preview_enabled(self) -> bool:
+        """Should the inquiry preview be enabled."""
+        return self.preview_params and self.preview_params.show_preview_inquiry
+
+    def draw_static(self):
+        """Draw static elements in a stimulus."""
+        if self.task_bar:
+            self.task_bar.draw()
+        for info in self.info_text:
+            info.draw()
+
+    def schedule_to(self,
+                    stimuli: Optional[List[str]] = None,
+                    timing: Optional[List[float]] = None,
+                    colors: Optional[List[str]] = None):
+        """Schedule stimuli elements (works as a buffer).
+
+        Args:
+                stimuli(list[string]): list of stimuli text / name
+                timing(list[float]): list of timings of stimuli
+                colors(list[string]): list of colors
+        """
+        self.stimuli_inquiry = stimuli or []
+        self.stimuli_timing = timing or []
+        self.stimuli_colors = colors or []
+
+    @property
+    def preview_index(self) -> int:
+        """Index within an inquiry at which the inquiry preview should be displayed.
+
+        For calibration, we should display it after the target prompt (index = 1).
+        For copy phrase there is no target prompt so it should display before the
+        rest of the inquiry."""
+        return 1
+
+    def do_inquiry(self) -> List[Tuple[str, float]]:
+        """Do inquiry.
+
+        Animates an inquiry of flashing letters to achieve RSVP.
+
+
+        RETURNS:
+        --------
+        timing(list[float]): list of timings of stimuli presented in the inquiry
+        """
+
+        # init an array for timing information
+        timing: List[Tuple[str, float]] = []
+        self.preview_accepted = True
+
+        if self.first_run:
+            self._trigger_pulse()
+
+        # generate a inquiry (list of stimuli with meta information)
+        inquiry = self._generate_inquiry()
+
+        # do the inquiry
+        for idx, stim_props in enumerate(inquiry):
+
+            # If this is the start of an inquiry and a callback registered for first_stim_callback evoke it
+            if idx == 0 and callable(self.first_stim_callback):
+                self.first_stim_callback(stim_props['sti'])
+
+            # If previewing the inquiry during calibration, do so after the first stimulus
+            if self.preview_enabled and idx == self.preview_index:
+                self.preview_accepted = self.preview_inquiry(timing)
+            if not self.preview_accepted:
+                break
+
+            # Reset the timing clock to start presenting
+            self.window.callOnFlip(
+                self.trigger_callback.callback,
+                self.experiment_clock,
+                stim_props['sti_label'])
+
+            # Draw stimulus for n frames
+            stim_props['sti'].draw()
+            self.draw_static()
+            self.window.flip()
+            core.wait(stim_props['time_to_present'])
+
+            # append timing information
+            timing.append(self.trigger_callback.timing)
+
+            self.trigger_callback.reset()
+
+        # draw in static and flip once more
+        self.draw_static()
+        self.window.flip()
+
+        return timing
+
+    def _trigger_pulse(self) -> None:
+        """Trigger Pulse.
+
+        This method uses a calibration trigger to determine any functional
+            offsets needed for operation with this display. By setting the first_stim_time and searching for the
+            same stimuli output to the marker stream, the offsets between these proceses can be reconciled at the
+            beginning of an experiment. If drift is detected in your experiment, more frequent pulses and offset
+            correction may be required.
+        """
+        calibration_time = _calibration_trigger(
+            self.experiment_clock,
+            trigger_type=self.trigger_type,
+            display=self.window)
+
+        # set the first stim time if not present and first_run to False
+        if not self.first_stim_time:
+            self.first_stim_time = calibration_time[-1]
+            self.first_run = False
+
+    def preview_inquiry(self, timing: List[Tuple[str, float]]) -> bool:
+        """Preview Inquiry.
+
+        Given an inquiry defined to be presented via do_inquiry(), present the full inquiry
+            to the user and allow input on whether the intended letter is present or not before
+            going through the rapid serial visual presention.
+
+        Parameters:
+            timing - list to which all timing information should be appended.
+        Returns:
+            - A boolean describing whether to present the inquiry (True) or
+                generate another (False).
+        """
+        assert self.preview_enabled, "Preview feature not enabled."
+        assert self.preview_button_handler, "Button handler must be initialized"
+
+        handler = self.preview_button_handler
+        self.window.callOnFlip(
+            self.trigger_callback.callback,
+            self.experiment_clock,
+            'inquiry_preview')
+        self.draw_preview()
+
+        handler.await_response()
+        timing.append(self.trigger_callback.timing)
+        if handler.has_response():
+            timing.append((handler.response_label, handler.response_timestamp))
+
+        self.trigger_callback.reset()
+        self.draw_static()
+        self.window.flip()
+        core.wait(self.preview_params.preview_inquiry_isi)
+
+        return handler.accept_result()
+
+    def draw_preview(self):
+        """Generate and draw the inquiry preview"""
+        content = self._generate_inquiry_preview()
+        content.draw()
+        self.draw_static()
+        self.window.flip()
+
+    def _generate_inquiry_preview(self) -> visual.TextBox2:
+        """Generate Inquiry Preview.
+
+        Using the self.stimuli_inquiry list, construct a preview box to display to the user. This method
+            assumes the presence of a fixation (+).
+        """
+        text = ' '.join(self.stimuli_inquiry).split('+ ')[1]
+
+        return self._create_stimulus(
+            self.preview_params.preview_box_text_size,
+            stimulus=text,
+            units='height',
+            stimuli_position=self.stimuli_pos,
+            mode='textbox',
+            align_text='left')
+
+    def _generate_inquiry(self) -> list:
+        """Generate inquiry.
+
+        Generate stimuli for next RSVP inquiry. [A + A, C, Q, D]
+        """
+        stim_info = []
+        for idx, stim in enumerate(self.stimuli_inquiry):
+            current_stim = {}
+
+            current_stim['time_to_present'] = self.stimuli_timing[idx]
+
+            # check if stimulus needs to use a non-default size
+            if self.size_list_sti:
+                this_stimuli_size = self.size_list_sti[idx]
+            else:
+                this_stimuli_size = self.stimuli_height
+
+            # Set the Stimuli attrs
+            if stim.endswith('.png'):
+                current_stim['sti'] = self._create_stimulus(
+                    mode='image',
+                    height=this_stimuli_size,
+                    stimulus=stim
+                )
+                current_stim['sti'].size = resize_image(
+                    current_stim['sti'].image, current_stim['sti'].win.size, this_stimuli_size)
+                current_stim['sti_label'] = path.splitext(
+                    path.basename(stim))[0]
+            else:
+                # text stimulus
+                current_stim['sti'] = self._create_stimulus(mode='text', height=this_stimuli_size)
+                txt = stim
+                # customize presentation of space char.
+                current_stim['sti'].text = txt if txt != SPACE_CHAR else self.space_char
+                current_stim['sti'].color = self.stimuli_colors[idx]
+                current_stim['sti_label'] = txt
+
+                # test whether the word will be too big for the screen
+                text_width = current_stim['sti'].boundingBox[0]
+                if text_width > self.window.size[0]:
+                    screen_info = get_screen_info()
+                    monitor_width = screen_info.width
+                    monitor_height = screen_info.height
+                    text_height = current_stim['sti'].boundingBox[1]
+                    # If we are in full-screen, text size in Psychopy norm units
+                    # is monitor width/monitor height
+                    if self.window.size[0] == monitor_width:
+                        new_text_width = monitor_width / monitor_height
+                    else:
+                        # If not, text width is calculated relative to both
+                        # monitor size and window size
+                        new_text_width = (
+                            self.window.size[1] / monitor_height) * (
+                                monitor_width / monitor_height)
+                    new_text_height = (text_height * new_text_width) / text_width
+                    current_stim['sti'].height = new_text_height
+            stim_info.append(current_stim)
+        return stim_info
+
+    def update_task_bar(self, text: Optional[str] = None) -> None:
+        """Update task state.
+
+        Removes letters or appends to the right.
+        Args:
+                text(string): new text for task state
+        """
+        if self.task_bar:
+            self.task_bar.update(text)
+
+    def wait_screen(self, message: str, message_color: str) -> None:
+        """Wait Screen.
+
+        Args:
+            message(string): message to be displayed while waiting
+            message_color(string): color of the message to be displayed
+        """
+
+        # Construct the wait message
+        wait_message = visual.TextStim(win=self.window,
+                                       font=self.stimuli_font,
+                                       text=message,
+                                       height=.1,
+                                       color=message_color,
+                                       pos=(0, -.5),
+                                       wrapWidth=2,
+                                       colorSpace='rgb',
+                                       opacity=1,
+                                       depth=-6.0)
+
+        # try adding the BciPy logo to the wait screen
+        try:
+            wait_logo = visual.ImageStim(
+                self.window,
+                image=BCIPY_LOGO_PATH,
+                pos=(0, .25),
+                mask=None,
+                ori=0.0)
+            wait_logo.size = resize_image(
+                BCIPY_LOGO_PATH,
+                self.window.size,
+                1)
+            wait_logo.draw()
+
+        except Exception as e:
+            self.logger.exception(f'Cannot load logo image from path=[{BCIPY_LOGO_PATH}]')
+            raise e
+
+        # Draw and flip the screen.
+        wait_message.draw()
+        self.window.flip()
+
+    def _create_stimulus(
+            self,
+            height: int,
+            mode: str = 'text',
+            stimulus='+',
+            color='white',
+            stimuli_position=None,
+            align_text='center',
+            units=None,
+            wrap_width=None,
+            border=False):
+        """Create Stimulus.
+
+        Returns a TextStim, ImageStim or TextBox object.
+        """
+        if not stimuli_position:
+            stimuli_position = self.stimuli_pos
+        if mode == 'text':
+            return visual.TextStim(
+                win=self.window,
+                color=color,
+                height=height,
+                text=stimulus,
+                font=self.stimuli_font,
+                pos=stimuli_position,
+                wrapWidth=wrap_width,
+                colorSpace='rgb',
+                units=units,
+                alignText=align_text,
+                opacity=1,
+                depth=-6.0)
+        elif mode == 'image':
+            return visual.ImageStim(
+                win=self.window,
+                image=stimulus,
+                mask=None,
+                units=units,
+                pos=stimuli_position,
+                size=(height, height),
+                ori=0.0)
+        elif mode == 'textbox':
+            return visual.TextBox2(
+                win=self.window,
+                text=stimulus,
+                color=color,
+                colorSpace='rgb',
+                borderWidth=2,
+                borderColor='white',
+                units=units,
+                padding=0.05,
+                font=self.textbox_font,
+                letterHeight=height,
+                size=[.55, .55],
+                pos=stimuli_position,
+                alignment=align_text,
+                editable=False,
+            )