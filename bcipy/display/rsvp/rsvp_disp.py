--- conflicted
+++ resolved
@@ -1,19 +1,12 @@
 # -*- coding: utf-8 -*-
 from psychopy import visual, core
-<<<<<<< HEAD
-from bcipy.helpers.stimuli_generation import resize_image
-=======
->>>>>>> df611fbf
 
 from bcipy.helpers.triggers import _calibration_trigger
 from bcipy.display.display_main import BarGraph, MultiColorText
 from bcipy.acquisition.marker_writer import NullMarkerWriter
 from bcipy.helpers.stimuli_generation import resize_image
-<<<<<<< HEAD
 from bcipy.helpers.system_utils import get_system_info
-=======
-
->>>>>>> df611fbf
+
 
 class RSVPDisplay(object):
     """RSVP Display Object for Sequence Presentation.
@@ -229,7 +222,6 @@
                 self.sti.text = self.stim_sequence[idx]
                 self.sti.color = self.color_list_sti[idx]
                 sti_label = self.sti.text
-<<<<<<< HEAD
                 
                 #Test whether the word will be too big for the screen
                 text_width = self.sti.boundingBox[0]
@@ -245,20 +237,6 @@
                     new_text_height = (text_height * new_text_width) / text_width
                     self.sti.height = new_text_height
 
-=======
-            else:
-                self.sti.image = self.stim_sequence[idx]
-
-                self.sti.size = resize_image(
-                    self.sti.image,
-                    self.sti.win.size,
-                    self.height_stim)
-
-                # We expect a path for images, so split on forward slash and
-                # extension to get the name of the file.
-                sti_label = self.sti.image.split('/')[-1].split('.')[0]
->>>>>>> df611fbf
-
             # End static period
             self.staticPeriod.complete()
 
