--- conflicted
+++ resolved
@@ -1,13 +1,10 @@
 # -*- coding: utf-8 -*-
 from psychopy import visual, core
-<<<<<<< HEAD
 from bcipy.helpers.stimuli_generation import resize_image
-=======
-from PIL import Image
+
 import math
 import soundfile
 import sounddevice
->>>>>>> b30dc0fa
 
 from bcipy.helpers.triggers import _calibration_trigger
 from bcipy.display.display_main import BarGraph, MultiColorText
@@ -203,34 +200,17 @@
             self.staticPeriod.start(self.static_period_time)
 
             # Turn ms timing into frames! Much more accurate!
-<<<<<<< HEAD
             self.time_to_present = int(self.time_list_sti[idx] * self.refresh_rate)
-
-=======
-            time_to_present = int(self.time_list_sti[idx] * self.refresh_rate)
             
             is_sound = False
-            
->>>>>>> b30dc0fa
+
             # Set the Stimuli attrs
             #Test if stimulus is an image or sound file
             if self.stim_sequence[idx].endswith('.png'):
                 self.sti = self.create_stimulus(mode='image', height_int=self.height_stim)
                 self.sti.image = self.stim_sequence[idx]
-<<<<<<< HEAD
-
                 self.sti.size = resize_image(self.sti.image, self.sti.win.size,
-                                                             self.sti.height)
-
-=======
-                #Retrieve image width and height
-                with Image.open(self.sti.image) as pillow_image:
-                    image_width, image_height = pillow_image.size
-                #Resize image so that its largest dimension is the stimuli size defined in the parameters file
-                if image_width >= image_height:
-                    self.sti.size = (self.height_stim, (image_height / image_width) * self.height_stim)
-                else:
-                    self.sti.size = ((image_width / image_height) * self.height_stim, self.height_stim)
+                                                             self.height_stim)
                 sti_label = self.stim_sequence[idx].split('/')[-1].split('.')[0]
                 
             elif self.stim_sequence[idx].endswith('.wav'):  
@@ -242,8 +222,7 @@
                     self.sti.text = self.stim_sequence[idx]
                 #Adjust presentation time based on length of sound file
                 duration = len(sound_file) / float(sound_file.samplerate)
-                time_to_present = math.ceil(duration * self.refresh_rate)
->>>>>>> b30dc0fa
+                self.time_to_present = math.ceil(duration * self.refresh_rate)
                 # We expect a path for images, so split on forward slash and
                 # extension to get the name of the file.
                 sti_label = self.stim_sequence[idx].split('/')[-1].split('.')[0]
@@ -266,14 +245,10 @@
             self.marker_writer.push_marker(sti_label)
 
             # Draw stimulus for n frames
-<<<<<<< HEAD
-            for n_frames in range(self.time_to_present):
-=======
             if is_sound == True:
                 sound_to_play = soundfile.read(self.stim_sequence[idx], dtype='float32')
                 sounddevice.play(sound_to_play[0], sound_to_play[1])
-            for n_frames in range(time_to_present):
->>>>>>> b30dc0fa
+            for n_frames in range(self.time_to_present):
                 self.sti.draw()
                 self.draw_static()
                 self.win.flip()
