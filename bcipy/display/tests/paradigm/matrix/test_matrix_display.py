--- conflicted
+++ resolved
@@ -41,18 +41,11 @@
         self.window = mock({"units": "norm", "size": (2.0, 2.0)})
         self.experiment_clock = mock()
         self.static_clock = mock()
-<<<<<<< HEAD
-        self.text_stim_mock = mock({'pos': (0, 0)}, spec=psychopy.visual.TextStim)
-        when(self.text_stim_mock).setOpacity(...).thenReturn()
-        when(self.text_stim_mock).setColor(...).thenReturn()
-        when(self.text_stim_mock).draw(...).thenReturn()
-=======
         self.text_stim_mock = mock({'pos': (0, 0)},
                                    spec=psychopy.visual.TextStim)
         when(self.text_stim_mock).setOpacity(...).thenReturn()
         when(self.text_stim_mock).setColor(...).thenReturn()
         when(self.text_stim_mock).draw().thenReturn()
->>>>>>> ad649387
 
         # grid item
         when(psychopy.visual).TextStim(
@@ -223,16 +216,6 @@
 
     def test_build_grid(self):
         # mock the text stims and increment_position
-<<<<<<< HEAD
-        when(psychopy.visual).TextStim(
-            win=self.window,
-            height=any(),
-            text=any(),
-            color=any(),
-            pos=any(),
-            opacity=any()
-        ).thenReturn(self.text_stim_mock)
-=======
         when(psychopy.visual).TextStim(win=self.window,
                                        height=any(),
                                        text=any(),
@@ -240,7 +223,6 @@
                                        pos=any(),
                                        opacity=any()).thenReturn(
                                            self.text_stim_mock)
->>>>>>> ad649387
 
         sym_length = len(self.matrix.symbol_set)
         grid = self.matrix.build_grid()
