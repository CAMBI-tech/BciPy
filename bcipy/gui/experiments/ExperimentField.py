"""GUI form for collecting experimental field data."""

# pylint: disable=E0611

import sys

from typing import List

from PyQt6.QtCore import Qt
from PyQt6.QtWidgets import (
    QHBoxLayout,
    QPushButton,
    QScrollArea,
    QVBoxLayout,
    QWidget,
)

from bcipy.gui.main import (
    AlertMessageType,
    AlertMessageResponse,
    AlertResponse,
    MessageBox,
    app,
    BoolInput,
    DirectoryInput,
    FileInput,
    FloatInput,
    FormInput,
    IntegerInput,
    TextInput,
)
from bcipy.config import EXPERIMENT_DATA_FILENAME
from bcipy.helpers.validate import validate_experiment, validate_field_data_written
from bcipy.helpers.load import load_experiments, load_fields
from bcipy.helpers.save import save_experiment_field_data


class ExperimentFieldCollection(QWidget):
    """Experiment Field Collection.

    Given an experiment with fields to be collected, this UI can be used to collect data in the correct format
        and require fields which are noted as such in the experiment.
    """

    field_data: List[tuple] = []
    field_inputs: List[FormInput] = []
    type_inputs = {
<<<<<<< HEAD
        'int': (IntegerInput, 0),
        'float': (FloatInput, 0.0),
        'bool': (BoolInput, False),
        'filepath': (FileInput, ''),
        'directorypath': (DirectoryInput, ''),
=======
        "int": (IntegerInput, 0),
        "float": (FloatInput, 0.0),
        "bool": (BoolInput, False),
        "filepath": (FileInput, ""),
        "directorypath": (DirectoryInput, ""),
>>>>>>> ad649387
    }
    require_mark = "*"
    alert_timeout = 10
    save_data = {}

    def __init__(
        self,
        title: str,
        width: int,
        height: int,
        experiment_name: str,
        save_path: str,
        file_name: str,
    ):
        super().__init__()

        self.experiment_name = experiment_name
        self.experiment = load_experiments()[experiment_name]
        self.save_path = save_path
        self.file_name = file_name
        self.help_size = 12
        self.help_color = "darkgray"
        self.width = width
        self.height = height
        self.title = title

        self.fields = load_fields()
        self.build_field_data()
        self.build_assets()
        self.do_layout()

    def do_layout(self) -> None:
        """Layout the form controls."""
        vbox = QVBoxLayout()

        # Add the controls to the grid:
        for form_input in self.field_inputs:
            vbox.addWidget(form_input)

        self.setLayout(vbox)
        self.setFixedWidth(self.width)
        self.show()

    def build_form(self) -> None:
        """Build Form.

        Loop over the field data and create UI field inputs for data collection.
        """
        for field_name, field_type, required, help_text in self.field_data:
            self.field_inputs.append(
                self.field_input(field_name, field_type, help_text, required)
            )

    def field_input(
        self, field_name: str, field_type: str, help_tip: str, required: bool
    ) -> FormInput:
        """Field Input.

        Construct a FormInput for the given field based on its python type and other
        attributes.
        """

        form_input, init_value = self.type_inputs.get(field_type, TextInput)

        if required:
            field_name += self.require_mark
        return form_input(
            label=field_name,
            value=init_value,
            help_tip=help_tip,
            help_size=self.help_size,
            help_color=self.help_color,
        )

    def build_assets(self) -> None:
        """Build Assets.

        Build any needed assets for the Experiment Field Widget. Currently, only a form is needed.
        """
        self.build_form()

    def check_input(self) -> bool:
        """Check Input.

        Ensure that any fields that require input have data!
        """
        for field in self.field_inputs:
            _input = field.value()
            name = field.label
            if self.require_mark in field.label and not _input:
                self.throw_alert_message(
                    title="BciPy Alert",
                    message=f"Required field {name.strip(self.require_mark)} must be filled out!",
                    message_type=AlertMessageType.CRIT,
                    message_response=AlertMessageResponse.OCE,
                    message_timeout=self.alert_timeout,
                )
                return False
        return True

    def build_field_data(self) -> None:
        """Build Field Data.

        Using the fields defined in the experiment, fetch the other attributes of the field. It will be stored in
            self.field_data as a list of tuples (name, field type, required, help text).
        """
        for field in self.experiment["fields"]:
            # the field name and requirement
            for name, required in field.items():
                # help text and type
                field_data = self.fields[name]
                self.field_data.append(
                    (
                        name.title(),
                        field_data["type"],
                        self.map_to_bool(required["required"]),
                        field_data["help_text"],
                    )
                )

    def map_to_bool(self, string_boolean: str) -> bool:
        """Map To Boolean.

        All data is loaded from json ("true"/"false"). This method will return a python boolean (True/False).
        """
        if string_boolean == "true":
            return True
        elif string_boolean == "false":
            return False
        raise Exception(f"Unsupported boolean value {string_boolean}")

    def save(self) -> None:
        if self.check_input():
            self.build_save_data()
            self.write_save_data()

    def build_save_data(self) -> None:
        """Build Save Data."""
        try:
            for field in self.field_inputs:
                _input = field.cast_value()
                name = field.label.strip(self.require_mark)
                self.save_data[name] = _input
        except ValueError as e:
            self.throw_alert_message(
                title="Error",
                message=f"Error saving data. Invalid value provided. \n {e}",
                message_type=AlertMessageType.WARN,
                message_response=AlertMessageResponse.OCE,
                message_timeout=self.alert_timeout,
            )

    def write_save_data(self) -> None:
        save_experiment_field_data(self.save_data, self.save_path, self.file_name)
        self.throw_alert_message(
            title="Success",
            message=(
                f"Data successfully written to: \n\n{self.save_path}/{self.file_name} \n\n\n"
                "Please wait or close this window to start the task!"
            ),
            message_type=AlertMessageType.INFO,
            message_response=AlertMessageResponse.OCE,
            message_timeout=self.alert_timeout,
        )

    def throw_alert_message(
        self,
        title: str,
        message: str,
        message_type: AlertMessageType = AlertMessageType.INFO,
        message_response: AlertMessageResponse = AlertMessageResponse.OTE,
        message_timeout: float = 0,
    ) -> MessageBox:
        """Throw Alert Message."""

        msg = MessageBox()
        msg.setWindowTitle(title)
        msg.setText(message)
        msg.setIcon(message_type.value)
        msg.setTimeout(message_timeout)

        if message_response is AlertMessageResponse.OTE:
            msg.setStandardButtons(AlertResponse.OK.value)
        elif message_response is AlertMessageResponse.OCE:
            msg.setStandardButtons(AlertResponse.OK.value | AlertResponse.CANCEL.value)

        return msg.exec()


class MainPanel(QWidget):
    """Main GUI window.

    Parameters:
    -----------
      title: window title
      width: window width
      height: window height
      experiment_name: name of the experiment to collect field data for
      save_path: where to save the collected field data
      file_name: name of the file to write with collected field_data
    """

    def __init__(
        self,
        title: str,
        width: int,
        height: int,
        experiment_name: str,
        save_path: str,
        file_name: str,
    ):
        super().__init__()
        self.title = title
        self.width = width
        self.height = height

        self.form = ExperimentFieldCollection(
            title, width, height, experiment_name, save_path, file_name
        )
        self.initUI()

    def initUI(self):
        """Initialize the UI"""
        vbox = QVBoxLayout()

        self.form_panel = QScrollArea()
        self.form_panel.setVerticalScrollBarPolicy(Qt.ScrollBarPolicy.ScrollBarAlwaysOn)
<<<<<<< HEAD
        self.form_panel.setHorizontalScrollBarPolicy(Qt.ScrollBarPolicy.ScrollBarAlwaysOff)
=======
        self.form_panel.setHorizontalScrollBarPolicy(
            Qt.ScrollBarPolicy.ScrollBarAlwaysOff
        )
>>>>>>> ad649387
        self.form_panel.setWidgetResizable(True)
        self.form_panel.setFixedWidth(self.width)
        self.form_panel.setWidget(self.form)

        vbox.addWidget(self.form_panel)
        vbox.addSpacing(5)

        self.setLayout(vbox)
        self.setFixedHeight(self.height)
        self.setWindowTitle(self.title)

        control_box = QHBoxLayout()
        control_box.addStretch()
        save_button = QPushButton("Save")
        save_button.setFixedWidth(80)
        save_button.clicked.connect(self.save)
        control_box.addWidget(save_button)
        vbox.addLayout(control_box)
        self.show()

    def save(self):
        self.form.save()
        self.close()


def start_experiment_field_collection_gui(
    experiment_name: str,
    save_path: str,
    file_name: str = EXPERIMENT_DATA_FILENAME,
    validate: bool = True,
) -> None:
    if validate:
        validate_experiment(experiment_name)

    bcipy_gui = app(sys.argv)
    _ = MainPanel(
        title="Experiment Field Collection",
        height=250,
        width=600,
        experiment_name=experiment_name,
        save_path=save_path,
        file_name=file_name,
    )
<<<<<<< HEAD
    bcipy_gui.exec()
=======
>>>>>>> ad649387

    bcipy_gui.exec()
    if validate and not validate_field_data_written(save_path, file_name):
        raise Exception(f"Field data not written to {save_path}/{file_name}")


def start_app() -> None:
    """Start Experiment Field Collection."""
    import argparse
    from bcipy.config import DEFAULT_EXPERIMENT_ID, EXPERIMENT_DATA_FILENAME

    parser = argparse.ArgumentParser()

    # experiment_name
    parser.add_argument(
        "-p",
        "--path",
        default=".",
        help="Path to save collected field data to in json format",
    )
    parser.add_argument(
        "-e",
        "--experiment",
        default=DEFAULT_EXPERIMENT_ID,
        help="Select a valid experiment to run the task for this user",
    )
    parser.add_argument(
        "-f",
        "--filename",
        default=EXPERIMENT_DATA_FILENAME,
        help="Provide a json filename to write the field data to. Ex, experiment_data.json",
    )
    parser.add_argument(
        "-v",
        "--validate",
        default=False,
        help="Whether or not to validate the experiment before proceeding to data collection.",
    )

    args = parser.parse_args()
    start_experiment_field_collection_gui(args.experiment, args.path, args.filename, args.validate)
    sys.exit()


if __name__ == "__main__":
    start_app()<|MERGE_RESOLUTION|>--- conflicted
+++ resolved
@@ -45,19 +45,11 @@
     field_data: List[tuple] = []
     field_inputs: List[FormInput] = []
     type_inputs = {
-<<<<<<< HEAD
-        'int': (IntegerInput, 0),
-        'float': (FloatInput, 0.0),
-        'bool': (BoolInput, False),
-        'filepath': (FileInput, ''),
-        'directorypath': (DirectoryInput, ''),
-=======
         "int": (IntegerInput, 0),
         "float": (FloatInput, 0.0),
         "bool": (BoolInput, False),
         "filepath": (FileInput, ""),
         "directorypath": (DirectoryInput, ""),
->>>>>>> ad649387
     }
     require_mark = "*"
     alert_timeout = 10
@@ -285,13 +277,9 @@
 
         self.form_panel = QScrollArea()
         self.form_panel.setVerticalScrollBarPolicy(Qt.ScrollBarPolicy.ScrollBarAlwaysOn)
-<<<<<<< HEAD
-        self.form_panel.setHorizontalScrollBarPolicy(Qt.ScrollBarPolicy.ScrollBarAlwaysOff)
-=======
         self.form_panel.setHorizontalScrollBarPolicy(
             Qt.ScrollBarPolicy.ScrollBarAlwaysOff
         )
->>>>>>> ad649387
         self.form_panel.setWidgetResizable(True)
         self.form_panel.setFixedWidth(self.width)
         self.form_panel.setWidget(self.form)
@@ -335,10 +323,6 @@
         save_path=save_path,
         file_name=file_name,
     )
-<<<<<<< HEAD
-    bcipy_gui.exec()
-=======
->>>>>>> ad649387
 
     bcipy_gui.exec()
     if validate and not validate_field_data_written(save_path, file_name):
