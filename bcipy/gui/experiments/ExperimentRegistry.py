--- conflicted
+++ resolved
@@ -326,67 +326,6 @@
         create_experiment_button.clicked.connect(self.create_experiment)
         self.contents.addWidget(create_experiment_button)
 
-<<<<<<< HEAD
-        Checks to make sure user has input all required fields. Currently, only name and summary are required.
-        """
-        self.name = self.name_input.currentText()
-        self.summary = self.summary_input.currentText()
-        try:
-            if self.name == ExperimentRegistry.default_text:
-                self.throw_alert_message(
-                    title=self.alert_title,
-                    message='Please add an Experiment Name!',
-                    message_type=AlertMessageType.WARN,
-                    message_response=AlertMessageResponse.OTE,
-                    message_timeout=self.alert_timeout)
-                return False
-            if self.name in self.experiment_names:
-                self.throw_alert_message(
-                    title=self.alert_title,
-                    message=(
-                        'Experiment name already registered. \n'
-                        'Please use a unique Experiment name! \n'
-                        f'Registed names: {self.experiment_names}'
-                    ),
-                    message_type=AlertMessageType.WARN,
-                    message_response=AlertMessageResponse.OTE,
-                    message_timeout=self.alert_timeout)
-                return False
-            if self.summary == ExperimentRegistry.default_text:
-                self.throw_alert_message(
-                    title=self.alert_title,
-                    message='Please add an Experiment Summary!',
-                    message_type=AlertMessageType.WARN,
-                    message_response=AlertMessageResponse.OTE,
-                    message_timeout=self.alert_timeout)
-                return False
-        except Exception as e:
-            self.throw_alert_message(
-                title=self.alert_title,
-                message=f'Error, {e}',
-                message_type=AlertMessageType.CRIT,
-                message_response=AlertMessageResponse.OTE,
-                message_timeout=self.alert_timeout)
-            return False
-        return True
-
-
-def start_app() -> None:
-    """Start Experiment Registry."""
-    bcipy_gui = app(sys.argv)
-    ex = ExperimentRegistry(
-        title='Experiment Registry',
-        height=700,
-        width=600,
-        background_color='black')
-
-    sys.exit(bcipy_gui.exec())
-
-
-if __name__ == '__main__':
-    start_app()
-=======
 
 if __name__ == "__main__":
-    run_bciui(ExperimentRegistry)
->>>>>>> ad649387
+    run_bciui(ExperimentRegistry)