--- conflicted
+++ resolved
@@ -1,15 +1,10 @@
 # pylint: disable=no-name-in-module,missing-docstring,too-few-public-methods
 import sys
 from pathlib import Path
-<<<<<<< HEAD
-from PyQt6.QtWidgets import QApplication, QWidget, QFileDialog
-from PyQt6 import QtGui
-=======
 
 from PyQt6 import QtGui
 from PyQt6.QtWidgets import QApplication, QFileDialog, QWidget
 
->>>>>>> ad649387
 from bcipy.preferences import preferences
 
 DEFAULT_FILE_TYPES = "All Files (*)"
@@ -20,11 +15,7 @@
 
     def __init__(self):
         super().__init__()
-<<<<<<< HEAD
-        self.title = 'PyQt6 file dialogs - pythonspot.com'
-=======
         self.title = 'File Dialog'
->>>>>>> ad649387
         self.width = 640
         self.height = 480
 
@@ -36,11 +27,7 @@
 
         # The native dialog may prevent the selection from closing after a
         # directory is selected.
-<<<<<<< HEAD
-        self.options = QFileDialog.Option(3)
-=======
         self.options = QFileDialog.Option.DontUseNativeDialog
->>>>>>> ad649387
 
     def ask_file(self,
                  file_types: str = DEFAULT_FILE_TYPES,
