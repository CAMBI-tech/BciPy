# pylint: disable=E0611
import logging
import os
import re
import sys
from decimal import Decimal
from enum import Enum
from typing import Any, Callable, List, NamedTuple, Optional, Tuple, Union
<<<<<<< HEAD

from PyQt6.QtCore import Qt, QTimer, pyqtSlot
from PyQt6.QtGui import QFont, QPixmap, QShowEvent, QWheelEvent
from PyQt6.QtWidgets import (QApplication, QCheckBox, QComboBox,
                             QDoubleSpinBox, QFileDialog, QHBoxLayout, QLabel,
                             QLineEdit, QMessageBox, QPushButton, QScrollArea,
                             QSpinBox, QVBoxLayout, QWidget)

from bcipy.helpers.parameters import parse_range
=======

from PyQt6.QtCore import Qt, QTimer, pyqtSlot
from PyQt6.QtGui import QFont, QPixmap, QShowEvent, QWheelEvent
from PyQt6.QtWidgets import (QApplication, QCheckBox, QComboBox,
                             QDoubleSpinBox, QFileDialog, QHBoxLayout, QLabel,
                             QLineEdit, QMessageBox, QPushButton, QScrollArea,
                             QSpinBox, QVBoxLayout, QWidget)
>>>>>>> ad649387

from bcipy.helpers.parameters import parse_range


def font(size: int = 16, font_family: str = 'Helvetica') -> QFont:
    """Create a Font object with the given parameters."""
    return QFont(font_family, size, weight=0)


def invalid_length(min=1, max=25) -> bool:
    """Invalid Length.

    Returns a function, which when passed a string will assert whether a string meets min/max conditions.
    """
    return lambda string: len(string) < min or len(string) > max


def contains_whitespaces(string: str) -> bool:
    """Contains Whitespace.

    Checks for the presence of whitespace in a string.
    """
    return re.match(r'^(?=.*[\s])', string)


def contains_special_characters(string: str,
                                regex: str = '[^0-9a-zA-Z_]+') -> bool:
    """Contains Special Characters.

    Checks for the presence of special chracters in a string. By default it will allow underscores.
    """
    disallowed_chars = re.compile(regex)
    return bool(disallowed_chars.search(string))


def static_text_control(parent,
                        label: str,
                        color: str = 'black',
                        size: int = 16,
                        font_family: str = 'Helvetica') -> QLabel:
    """Creates a static text control with the given font parameters. Useful for
    creating labels and help components."""
    static_text = QLabel(parent)
    static_text.setWordWrap(True)
    static_text.setText(label)
    static_text.setStyleSheet(f'color: {color};')
    static_text.setFont(font(size, font_family))
    return static_text


class AlertMessageType(Enum):
    """Alert Message Type.

    Custom enum used to abstract PyQT message types from downstream users.
    """
    WARN = QMessageBox.Icon.Warning
    QUESTION = QMessageBox.Icon.Question
    INFO = QMessageBox.Icon.Information
    CRIT = QMessageBox.Icon.Critical


class AlertResponse(Enum):
    """Alert Response.

    Custom enum used to abstract PyQT alert responses from downstream users.
    """
    OK = QMessageBox.StandardButton.Ok
    CANCEL = QMessageBox.StandardButton.Cancel
    YES = QMessageBox.StandardButton.Yes
    NO = QMessageBox.StandardButton.No


class PushButton(QPushButton):
    """PushButton.

    Custom Button to store unique identifiers which are required for coordinating
    events across multiple buttons."""
    id = None

    def get_id(self):
        if not self.id:
            raise Exception('No ID set on PushButton')

        return self.id


class ComboBox(QComboBox):
    """ComboBox with the same interface as a QLineEdit for getting and setting values.

    Parameters:
    -----------
      options - list of items to appear in the lookup
      selected_value - selected item; if this is not one of the options and new option will be
        created for this value.
    """

    def __init__(self, options: List[str], selected_value: str, **kwargs):
        super(ComboBox, self).__init__(**kwargs)
        self.options = options
        self.addItems(self.options)
        self.setText(selected_value)
        self.setEditable(True)

    def setText(self, value: str):
        """Sets the current index to the given value. If the value is not in the list of
        options it will be added."""
        if value not in self.options:
            self.options = [value] + self.options
            self.clear()
            self.addItems(self.options)
        self.setCurrentIndex(self.options.index(value))

    def text(self):
        """Gets the currentText."""
        return self.currentText()


class MessageBox(QMessageBox):
    """Message Box.

    A custom QMessageBox implementation to provide timeout functionality to QMessageBoxes.
    """

    def __init__(self, *args, **kwargs):
        QMessageBox.__init__(self, *args, **kwargs)

        self.timeout = 0
        self.current = 0

    def showEvent(self, event: QShowEvent) -> None:
        """showEvent.

        If a timeout greater than zero is defined, set a QTimer to call self.close after the defined timeout.
        """
        if self.timeout > 0:
            # timeout is in seconds (multiply by 1000 to get ms)
            QTimer().singleShot(self.timeout * 1000, self.close)
        super(MessageBox, self).showEvent(event)

    def setTimeout(self, timeout: float) -> None:
        """setTimeout.

        Setter for timeout variable. This keeps the pattern for setting on pyqt5 QMessageBoxes consistent. Timeout
            should be provided in seconds.
        """
        self.timeout = timeout


class AlertMessageResponse(Enum):
    """AlertMessageResponse.

    Defines the types of response buttons to give users receiving an AlertMessage.
    """

    OTE = "Okay to Exit"
    OCE = "Okay or Cancel Exit"


def alert_message(
        message: str,
        title: Optional[str] = None,
        message_type: AlertMessageType = AlertMessageType.INFO,
        message_response: AlertMessageResponse = AlertMessageResponse.OTE,
        message_timeout: float = 0) -> MessageBox:
    """Constructs an Alert Message.

    Parameters
    ----------
        message - text to display
        title - optional title of the GUI window
        message_type - type of icon that is displayed
        message_response - response buttons available to the user
        message_time - optional timeout for displaying the alert
    """

    msg = MessageBox()
    if title:
        msg.setWindowTitle(title)
    msg.setText(message)
    msg.setIcon(message_type.value)
    msg.setTimeout(message_timeout)

    if message_response is AlertMessageResponse.OTE:
        msg.setStandardButtons(AlertResponse.OK.value)
    elif message_response is AlertMessageResponse.OCE:
        msg.setStandardButtons(AlertResponse.OK.value |
                               AlertResponse.CANCEL.value)
    return msg


class FormInput(QWidget):
    """A form element with a label, help tip, and input control. The default control is a text
    input. This object may be subclassed to specialize the input control or the arrangement of
    widgets. FormInputs have the ability to show and hide themselves.

    Parameters:
    ----------
        label - form label.
        value - initial value.
        help_tip - optional help text.
        options - optional list of recommended values used by some controls.
        help_size - font size for the help text.
        help_color - color of the help text.
        should_display - if False, the input is always hidden.
    """

    def __init__(self,
                 label: str,
                 value: str,
                 help_tip: Optional[str] = None,
                 options: Optional[List[str]] = None,
<<<<<<< HEAD
=======
                 editable: bool = True,
>>>>>>> ad649387
                 help_size: int = 12,
                 help_color: str = 'darkgray',
                 should_display: bool = True):
        super(FormInput, self).__init__()

        self.label = label
        self.help_tip = help_tip
        self.options = options
        self.should_display = should_display

        self.label_widget = self.init_label()
        self.help_tip_widget = self.init_help(help_size, help_color)
        self.editable_widget = self.init_editable(editable)
        self.control = self.init_control(value)
        self.control.installEventFilter(self)
        self.init_layout()

        if not should_display:
            self.hide()

    def eventFilter(self, source, event):
        """Event filter that suppresses the scroll wheel event."""
        if (event.type() == QWheelEvent and source is self.control):
            return True
        return False

    def init_label(self) -> QWidget:
        """Initialize the label widget."""
        return static_text_control(None, label=self.label, size=16)

    def init_help(self, font_size: int, color: str) -> QWidget:
        """Initialize the help text widget."""
        if self.help_tip and self.label != self.help_tip:
            return static_text_control(None,
                                       label=self.help_tip,
                                       size=font_size,
                                       color=color)
        return None

    def init_control(self, value) -> QWidget:
        """Initialize the form control widget.
        Parameter:
        ---------
            value - initial value
        """
        # Default is a text input
        return QLineEdit(value)

    def init_editable(self, value: bool) -> QWidget:
        "Override. Another checkbox is needed for editable"
        editable_checkbox = QCheckBox("Editable")
        editable_checkbox.setChecked(value)
        editable_checkbox.setFont(font(size=12))
        return editable_checkbox

    def init_layout(self):
        """Initialize the layout by adding the label, help, and control widgets."""
        self.vbox = QVBoxLayout()
        if self.label_widget:
            self.vbox.addWidget(self.label_widget)
        if self.help_tip_widget:
            self.vbox.addWidget(self.help_tip_widget)
        if self.editable_widget:
            self.vbox.addWidget(self.editable_widget)
        self.vbox.addWidget(self.control)

        self.vbox.addWidget(self.separator())
        self.setLayout(self.vbox)

    def separator(self):
        """Creates a separator line."""
        line = QLabel()
        line.setFixedHeight(1)
        line.setStyleSheet("background-color: grey;")
        return line

    def value(self) -> str:
        """Returns the value associated with the form input."""
        if self.control:
            return self.control.text()
        return None

    def is_editable(self) -> bool:
        """Returns whether the input is editable."""
        return self.editable_widget.isChecked()

    @property
    def editable(self) -> bool:
        """Returns whether the input is editable."""
        return True if self.editable_widget.isChecked() else False

    def cast_value(self) -> Any:
        """Returns the value associated with the form input, cast to the correct type.

        *If not defined by downstream classes, it will return the value.*
        """
        return self.value()

    def matches(self, term: str) -> bool:
        """Returns True if the input matches the given text, otherwise False."""
        text = term.lower()
        return (text in self.label.lower()) or (
            self.help_tip and
            text in self.help_tip.lower()) or text in self.value().lower()

    def show(self):
        """Show this widget, and all child widgets."""
        if self.should_display:
            for widget in self.widgets():
                if widget:
                    widget.setVisible(True)

    def hide(self):
        """Hide this widget, and all child widgets."""
        for widget in self.widgets():
            if widget:
                widget.setVisible(False)

    def widgets(self) -> List[QWidget]:
        """Returns a list of self and child widgets. List may contain None values."""
        return [self.label_widget, self.help_tip_widget, self.control, self]


class IntegerInput(FormInput):
    """FormInput to select a integer value using a spinbox for selection. Help text is not
    displayed for spinbox items.

    Parameters:
    ----------
        label - form label.
        value - initial value.
    """

    def __init__(self, **kwargs):
        super(IntegerInput, self).__init__(**kwargs)

    def init_control(self, value):
        """Override FormInput to create a spinbox."""
        spin_box = QSpinBox()
        spin_box.setMinimum(-100000)
        spin_box.setMaximum(100000)
        if value:
            spin_box.setValue(int(value))
        return spin_box

    def cast_value(self) -> str:
        """Override FormInput to return an integer value."""
        if self.control:
            return int(self.control.text())
        return None


class FloatInputProperties(NamedTuple):
    """Properties used when constructing a FloatInput component. Default values
    originate from the pyqt5 QDoubleSpinBox component defaults."""

    min: float = -sys.float_info.max  # 0.0 is the component default
    max: float = sys.float_info.max  # 99.99 is the component default
    decimals: int = 1
    step: float = 0.1


def float_input_properties(value: str) -> FloatInputProperties:
    """Given a string representation of a float value, determine suitable
    properties for the float component used to input or update this value.
    """
    # Determine from the component if there is a reasonable min or max constraint
    dec = Decimal(str(value))
    _sign, _digits, exponent = dec.as_tuple()
    if exponent > 0:
        return FloatInputProperties()
    return FloatInputProperties(decimals=abs(exponent), step=10**exponent)


class FloatInput(FormInput):
    """FormInput to select a float value using a spinbox for selection. Help text is not
    displayed for spinbox items.

    Parameters:
    ----------
        label - form label.
        value - initial value.
    """

    def __init__(self, **kwargs):
        super(FloatInput, self).__init__(**kwargs)

    def init_control(self, value):
        """Override FormInput to create a spinbox."""
        spin_box = QDoubleSpinBox()

        # Make a reasonable guess about precision and step size based on the initial value.
        props = float_input_properties(value)

        spin_box.setMinimum(props.min)
        spin_box.setMaximum(props.max)
        spin_box.setDecimals(props.decimals)
        spin_box.setSingleStep(props.step)
        spin_box.setValue(float(value))
        return spin_box

    def cast_value(self) -> float:
        """Override FormInput to return as a float."""
        if self.control:
            return float(self.control.text())
        return None


class BoolInput(FormInput):
    """FormInput to select a boolean value using a Checkbox. Help text is not
    displayed for checkbox items.

    Parameters:
    ----------
        label - form label.
        value - initial value.
    """

    def __init__(self, **kwargs):
        super(BoolInput, self).__init__(**kwargs)

    def init_control(self, value):
        """Override to create a checkbox."""
        ctl = QCheckBox(f'Enable {self.label}')
        ctl.setChecked(value == 'true')
        ctl.setFont(font(size=14))
        return ctl

    def value(self) -> str:
        return 'true' if self.control.isChecked() else 'false'


class RangeInput(FormInput):
    """FormInput to select a range of values (low, high).

    Serializes to 'low_value:high_value'. Appropriate boundaries are determined
<<<<<<< HEAD
    from the starting value and list of recommended_values if provided.
=======
    from the starting value and list of recommended if provided.
>>>>>>> ad649387
    """

    def init_control(self, value) -> QWidget:
        """Initialize the form control widget.

        Parameter:
        ---------
            value - initial value
        """
<<<<<<< HEAD
        return RangeWidget(value, self.options)
=======
        return RangeWidget(value, self.options, size=14)
>>>>>>> ad649387


class SelectionInput(FormInput):
    """FormInput to select from a list of options. The options keyword
    parameter is required for this input.

    Parameters:
    ----------
        label - form label.
        value - initial value.
        help_tip - optional help text.
        options - list of recommended values.
        help_font_size - font size for the help text.
        help_color - color of the help text."""

    def __init__(self, **kwargs):
        assert isinstance(kwargs['options'],
                          list), f"options are required for {kwargs['label']}"
        super(SelectionInput, self).__init__(**kwargs)

    def init_control(self, value) -> QWidget:
        """Override to create a Combobox."""
        return ComboBox(self.options, value)


class TextInput(FormInput):
    """FormInput for entering text.

    Parameters:
    ----------
        label - form label.
        value - initial value.
        help_tip - optional help text.
        help_font_size - font size for the help text.
        help_color - color of the help text."""

    def __init__(self, **kwargs):
        super(TextInput, self).__init__(**kwargs)


class FileInput(FormInput):
    """FormInput for selecting a file.

    Parameters:
    ----------
        label - form label.
        value - initial value.
        help_tip - optional help text.
        options - optional list of recommended values.
        help_font_size - font size for the help text.
        help_color - color of the help text.
    """

    def __init__(self, **kwargs):
        super(FileInput, self).__init__(**kwargs)

    def init_control(self, value) -> QWidget:
        """Override to create either a selection list or text field depending
        on whether there are recommended values."""
        if isinstance(self.options, list):
            return ComboBox(self.options, value)
        return QLineEdit(value)

    def init_button(self) -> QWidget:
        """Creates a Button to initiate the file/directory dialog."""
        btn = QPushButton('...')
        btn.setFixedWidth(40)
        btn.clicked.connect(self.update_path)
        return btn

    def prompt_path(self) -> str:
        """Prompts the user with a FileDialog. Returns the selected value or None."""

        name, _ = QFileDialog.getOpenFileName(caption='Select a file',
                                              filter='All Files (*)')
        return name

    def update_path(self) -> None:
        """Prompts the user for a value and updates the control's value if one was input."""
        name = self.prompt_path()
        if name:
            self.control.setText(name)

    def init_layout(self) -> None:
        """Overrides the layout to add the file dialog button."""
        self.button = self.init_button()
        self.vbox = QVBoxLayout()
        if self.label_widget:
            self.vbox.addWidget(self.label_widget)
        if self.help_tip_widget:
            self.vbox.addWidget(self.help_tip_widget)
        if self.editable_widget:
            self.vbox.addWidget(self.editable_widget)

        hbox = QHBoxLayout()
        hbox.addWidget(self.control)
        hbox.addWidget(self.button)
        self.vbox.addLayout(hbox)
        self.vbox.addWidget(self.separator())
        self.setLayout(self.vbox)

    def widgets(self) -> List[QWidget]:
        """Override to include button."""
        return super().widgets() + [self.button]


class DirectoryInput(FileInput):
    """Extends FileInput to prompt for a directory.

    Parameters:
    ----------
        label - form label.
        value - initial value.
        help_tip - optional help text.
        options - optional list of recommended values.
        help_font_size - font size for the help text.
        help_color - color of the help text.
    """

    def prompt_path(self):
        """Override to prompt for a directory."""
        return QFileDialog.getExistingDirectory(caption='Select a path')


class RangeWidget(QWidget):
    """Input widget that allows the user to provide a high and low value
    (min/max).

    Serializes to 'low_value:high_value'. Appropriate boundaries are determined
    from the list of options, which should each be formatted as 'low:high' values.
    """

    def __init__(self,
                 value: Tuple[int, int],
                 options: Optional[List[str]] = None,
                 label_low: str = "Low:",
<<<<<<< HEAD
                 label_high="High:"):
=======
                 label_high="High:",
                 size=14):
>>>>>>> ad649387
        super(RangeWidget, self).__init__()

        self.low, self.high = parse_range(value)
        self.input_min = None
        self.input_max = None
        if options:
            ranges = [parse_range(rng) for rng in options]
            mins = [rng[0] for rng in ranges] + [self.low]
            maxes = [rng[1] for rng in ranges] + [self.high]
            self.input_min = min(mins)
            self.input_max = max(maxes)

        self.cast = int if isinstance(self.low, int) else float

        self.low_input = self.create_input(self.low)
        self.high_input = self.create_input(self.high)

        hbox = QHBoxLayout()
<<<<<<< HEAD
        hbox.addWidget(static_text_control(None, label=label_low))
        hbox.addWidget(self.low_input)

        hbox.addWidget(static_text_control(None, label=label_high))
=======
        hbox.addWidget(static_text_control(None, label=label_low, size=size))
        hbox.addWidget(self.low_input)

        hbox.addWidget(static_text_control(None, label=label_high, size=size))
>>>>>>> ad649387
        hbox.addWidget(self.high_input)

        self.setLayout(hbox)

    def create_input(self, value: Union[int, float]) -> QWidget:
        """Construct an input widget for the given numeric value"""
        if isinstance(value, int):
            return self.int_input(value)
        return self.float_input(value)

    def float_input(self, value: float) -> QWidget:
        """Construct a float input"""
        spin_box = QDoubleSpinBox()

        # Make a reasonable guess about precision and step size based on the initial value.
        props = float_input_properties(value)

        spin_box.setMinimum(
            props.min if self.input_min is None else self.input_min)
        spin_box.setMaximum(
            props.max if self.input_max is None else self.input_max)
        spin_box.setDecimals(props.decimals)
        spin_box.setSingleStep(props.step)
        spin_box.setValue(value)
        return spin_box

    def int_input(self, value: int) -> QWidget:
        """Construct an int input."""
        spin_box = QSpinBox()

        spin_box.setMinimum(
            -100000 if self.input_min is None else self.input_min)
        spin_box.setMaximum(
            100000 if self.input_max is None else self.input_max)
        if value:
            spin_box.setValue(value)
        return spin_box

    def text(self):
        """Text value"""
        low = self.low_input.text() or self.low
        high = self.high_input.text() or self.high
        # only update the values if valid
        if self.cast(low) < self.cast(high):
            self.low = self.cast(low)
            self.high = self.cast(high)
        self.low_input.setValue(self.low)
        self.high_input.setValue(self.high)
        return f"{self.low}:{self.high}"


class SearchInput(QWidget):
    """Search input widget. Consists of a text input field and a Clear button.
    Text changes to the input are passed to the on_search action.
    The cancel button clears the input.

    Parameters:
    -----------
        on_search - search function to call. Takes a single str parameter, the
            contents of the text box.
    """

    def __init__(self, on_search, font_size: int = 12):
        super(SearchInput, self).__init__()

        self.on_search = on_search

        self.hbox = QHBoxLayout()
        self.hbox.addWidget(static_text_control(None, label='Search: '))

        self.input = QLineEdit()
        self.input.setStyleSheet(
            f"font-size: {font_size}px; line-height: {font_size}px")
        self.input.textChanged.connect(self._search)
        self.hbox.addWidget(self.input)

        cancel_btn = QPushButton('Clear')
        cancel_btn.setStyleSheet(f"font-size: {font_size}px;")
        cancel_btn.clicked.connect(self._cancel)
        self.hbox.addWidget(cancel_btn)

        self.setLayout(self.hbox)

    def _search(self) -> None:
        self.on_search(self.input.text())

    def _cancel(self) -> None:
        self.input.clear()
        self.input.repaint()


class BCIGui(QWidget):
    """BCIGui.

    Primary GUI for downstream abstraction. Convenient handling of widgets and asset creation.
    """

    def __init__(self, title: str, width: int, height: int,
                 background_color: str):
        super(BCIGui, self).__init__()
        logging.basicConfig(level=logging.INFO,
                            format='%(name)s - %(levelname)s - %(message)s')
        self.logger = logging

        self.buttons = []
        self.input_text = []
        self.static_text = []
        self.images = []
        self.comboboxes = []
        self.widgets = []

        # set main window properties
        self.background_color = background_color
        self.window = QWidget()
        self.vbox = QVBoxLayout()
        self.setStyleSheet(f'background-color: {self.background_color};')

        self.timer = QTimer()

        self.title = title

        # determines height/width of window
        self.width = width
        self.height = height

        self.setWindowTitle(self.title)
        self.setFixedWidth(self.width)
        self.setFixedHeight(self.height)
        self.setLayout(self.vbox)

        self.create_main_window()

    def create_main_window(self) -> None:
        """Create Main Window.

        Construct the main window for display of assets.
        """
        self.window_layout = QHBoxLayout()
        self.window.setStyleSheet(
            f'background-color: {self.background_color};')
        self.window_layout.addWidget(self.window)
        self.vbox.addLayout(self.window_layout)

    def add_widget(self, widget: QWidget) -> None:
        """Add Widget.

        Add a Widget to the main GUI, alongside the main window.
        """
        widget_layout = QHBoxLayout()
        widget_layout.addWidget(widget)
        widget_layout.addStretch()
        self.vbox.addLayout(widget_layout)
        self.widgets.append(widget)

    def show_gui(self) -> None:
        """Show GUI.

        Build all registered assets and initialize the interface.
        """
        self.build_assets()
        self.init_ui()

    def build_buttons(self) -> None:
        """Build Buttons."""
        ...

    def build_images(self) -> None:
        """Build Images."""
        ...

    def build_text(self) -> None:
        """Build Text."""
        ...

    def build_inputs(self) -> None:
        """Build Inputs."""
        ...

    def build_assets(self) -> None:
        """Build Assets.

        Build add registered asset types.
        """
        self.build_text()
        self.build_inputs()
        self.build_buttons()
        self.build_images()

    def init_ui(self) -> None:
        """Initialize UI.

        This method sets up the grid and window. Finally, it calls the show method to make
            the window visible.
        """
        self.show()

    @pyqtSlot()
    def default_on_dropdown(self) -> None:
        """Default on dropdown.

        Default event to bind to comboboxes
        """
        pass

    @pyqtSlot()
    def default_button_clicked(self) -> None:
        """Default button clikced.

        The default action for buttons if none are registed.
        """
        sender = self.sender()
        self.logger.debug(sender.text() + ' was pressed')
        self.logger.debug(sender.get_id())

    def add_button(self,
                   message: str,
                   position: list,
                   size: list,
                   id: int = -1,
                   background_color: str = 'white',
                   text_color: str = 'default',
                   font_family: str = 'Times',
                   action: Optional[Callable] = None) -> PushButton:
        """Add Button."""
        btn = PushButton(message, self.window)
        btn.id = id
        btn.move(position[0], position[1])
        btn.resize(size[0], size[1])

        btn.setStyleSheet(
            f'background-color: {background_color}; color: {text_color}; font-family: {font_family};')

        if action:
            btn.clicked.connect(action)
        else:
            btn.clicked.connect(self.default_button_clicked)

        self.buttons.append(btn)
        return btn

    def add_combobox(self,
                     position: list,
                     size: list,
                     items: list,
                     background_color='default',
                     text_color='default',
                     action=None,
                     editable=False) -> QComboBox:
        """Add combobox."""

        combobox = QComboBox(self.window)
        combobox.move(position[0], position[1])
        combobox.resize(size[0], size[1])

        if action:
            combobox.currentTextChanged.connect(action)
        else:
            combobox.currentTextChanged.connect(self.default_on_dropdown)

        combobox.setStyleSheet(
            f'background-color: {background_color}; color: {text_color};')

        if editable:
            combobox.setEditable(True)
        combobox.addItems(items)

        self.comboboxes.append(combobox)
        return combobox

    def add_image(self, path: str, position: list, size: int) -> QLabel:
        """Add Image."""
        if os.path.isfile(path):
            labelImage = QLabel(self.window)
            pixmap = QPixmap(path)
            # ensures the new label size will scale the image itself
            labelImage.setScaledContents(True)
            labelImage.setPixmap(pixmap)
            width = pixmap.width()
            height = pixmap.height()

            if width > height:
                new_width = size
                new_height = size * height / width
            else:
                new_height = size
                new_width = size * width / height

            labelImage.resize(new_width, new_height)
            labelImage.move(position[0], position[1])

            self.images.append(labelImage)
            return labelImage
        raise Exception('Invalid path to image provided')

    def add_static_textbox(self,
                           text: str,
                           position: list,
                           background_color: str = 'white',
                           text_color: str = 'default',
                           size: Optional[list] = None,
                           font_family='Times',
                           font_size=14,
                           wrap_text=False) -> QLabel:
        """Add Static Text."""

        static_text = QLabel(self.window)
        static_text.setText(text)
        if wrap_text:
            static_text.setWordWrap(True)
        static_text.setStyleSheet(
            f'background-color: {background_color}; color: {text_color};')
        static_text.move(position[0], position[1])

        text_settings = QFont(font_family, font_size)
        static_text.setFont(text_settings)
        if size:
            static_text.resize(size[0], size[1])

        self.static_text.append(static_text)
        return static_text

    def add_text_input(self, position: list, size: list) -> QLineEdit:
        """Add Text Input."""
        textbox = QLineEdit(self.window)
        textbox.move(position[0], position[1])
        textbox.resize(size[0], size[1])

        self.input_text.append(textbox)
        return textbox

    def throw_alert_message(
            self,
            title: str,
            message: str,
            message_type: AlertMessageType = AlertMessageType.INFO,
            message_response: AlertMessageResponse = AlertMessageResponse.OTE,
            message_timeout: float = 0) -> MessageBox:
        """Throw Alert Message."""
        msg = alert_message(message,
                            title=title,
                            message_type=message_type,
                            message_response=message_response,
                            message_timeout=message_timeout)
        return msg.exec()

    def get_filename_dialog(self,
                            message: str = 'Open File',
                            file_type: str = 'All Files (*)',
                            location: str = "") -> str:
        """Get Filename Dialog."""
        file_name, _ = QFileDialog.getOpenFileName(self.window, message,
                                                   location, file_type)
        return file_name


class ScrollableFrame(QWidget):
    """Scrollable Frame.

    A QWidget that constructs a scrollable frame and accepts another widget to display within the scrollable area.
    """

    def __init__(self,
                 height: int,
                 width: int,
                 background_color: str = 'black',
<<<<<<< HEAD
                 widget: Optional[QWidget] = None):
=======
                 widget: Optional[QWidget] = None,
                 title: Optional[str] = None):
>>>>>>> ad649387
        super().__init__()

        self.height = height
        self.width = width
        self.background_color = background_color
        self.setStyleSheet(f'background-color: {self.background_color}')

        # create a vertical box to wrap all other widgets / layouts
        self.vbox = QVBoxLayout()

        # create the scrollable are
        self.frame = QScrollArea()
        self.frame.setVerticalScrollBarPolicy(Qt.ScrollBarPolicy.ScrollBarAlwaysOn)
        self.frame.setHorizontalScrollBarPolicy(Qt.ScrollBarPolicy.ScrollBarAlwaysOff)
        self.frame.setWidgetResizable(True)
        self.frame.setFixedWidth(self.width)
        self.setFixedHeight(self.height)

        # if a widget is provided, add it to the scrollable frame
        if widget:
            self.widget = widget
            self.frame.setWidget(widget)

        # If there is a title, add it to the top of the frame
        if title:
            title_label = QLabel(title)
            title_label.setStyleSheet(
                'background-color: black; color: white;')
            title_label.setAlignment(Qt.AlignmentFlag.AlignCenter)
            title_label.setFont(font(16))
            self.vbox.addWidget(title_label)

        # add the frame and set the layout
        self.vbox.addWidget(self.frame)
        self.setLayout(self.vbox)

        self.show()

    def refresh(self, new_widget: QWidget) -> None:
        """Refresh.

        Updates the scrollable area with a new or update widget.
        """
        self.vbox.removeWidget(self.frame)
        self.widget = new_widget
        self.frame.setWidget(self.widget)
        self.vbox.addWidget(self.frame)


class LineItems(QWidget):
    """Line Items.

    A QWidget that accepts a list of labels + button pairs. These items must have the following structure:
        {
            'item label': {
                'button1 label': {
                    'color': 'color of the button',
                    'textColor': 'color of the button text',
                    'action': action of button (a python method)
                },
                'button2 label': {
                    'color': 'color of the button',
                    'textColor': 'color of the button text',
                    'action': action of button (a python method)
                },
            }
        }
    """

    def __init__(self, items: List[dict], width: str):
        super().__init__()
        self.width = width
        self.items = items

        self.vbox = QVBoxLayout()
        self.setFixedWidth(self.width)

        # construct the line items as widgets added to the layout
        self.construct_line_items()

        # after constructing the line items, set the main layout and show the widget
        self.setLayout(self.vbox)
        self.show()

    def construct_line_items(self) -> None:
        """Construct Line Items.

        Loop through provided list and construct a layout with a label and buttons. Add to the main layout vbox.
        """
        for item in self.items:
            layout = QHBoxLayout()

            # item
            item_label = next(iter(item))
            label = QLabel(item_label)
            layout.addWidget(label)

            # buttons
            for key in item[item_label]:
                text_color = item[item_label][key]['textColor']
                color = item[item_label][key]['color']
                action = item[item_label][key]['action']
                button = PushButton(key)
                button.setStyleSheet(
                    f'background-color: {color}; color: {text_color};')
                button.clicked.connect(action)

                if item[item_label][key].get('id'):
                    button.id = item[item_label][key]['id']
                layout.addWidget(button)

            self.vbox.addLayout(layout)


def app(args) -> QApplication:
    """Main app registry.

    Passes args from main and initializes the app
    """

    bci_app = QApplication(args).instance()
    if not bci_app:
        return QApplication(args)
    return bci_app


def start_app() -> None:
    """Start BCIGui."""
    bcipy_gui = app(sys.argv)
    ex = BCIGui(title='BCI GUI',
                height=650,
                width=650,
                background_color='white')
<<<<<<< HEAD

    # ex.get_filename_dialog()
    # ex.add_button(message='Test Button', position=[200, 300], size=[100, 100], id=1)
    # ex.add_image(path='../static/images/gui/bci_cas_logo.png', position=[50, 50], size=200)
    # ex.add_static_textbox(
    #   text='Test static text',
    #   background_color='black',
    #   text_color='white',
    #   position=[100, 20],
    #   wrap_text=True)
    # ex.add_combobox(position=[100, 100], size=[100, 100], items=['first', 'second', 'third'], editable=True)
    # ex.add_text_input(position=[100, 100], size=[100, 100])
    ex.show_gui()
    ex.throw_alert_message(title='title',
                           message='test',
                           message_response=AlertMessageResponse.OCE,
                           message_timeout=5)

=======
    ex.show_gui()
>>>>>>> ad649387
    sys.exit(bcipy_gui.exec())


if __name__ == '__main__':
    start_app()<|MERGE_RESOLUTION|>--- conflicted
+++ resolved
@@ -6,7 +6,6 @@
 from decimal import Decimal
 from enum import Enum
 from typing import Any, Callable, List, NamedTuple, Optional, Tuple, Union
-<<<<<<< HEAD
 
 from PyQt6.QtCore import Qt, QTimer, pyqtSlot
 from PyQt6.QtGui import QFont, QPixmap, QShowEvent, QWheelEvent
@@ -14,17 +13,6 @@
                              QDoubleSpinBox, QFileDialog, QHBoxLayout, QLabel,
                              QLineEdit, QMessageBox, QPushButton, QScrollArea,
                              QSpinBox, QVBoxLayout, QWidget)
-
-from bcipy.helpers.parameters import parse_range
-=======
-
-from PyQt6.QtCore import Qt, QTimer, pyqtSlot
-from PyQt6.QtGui import QFont, QPixmap, QShowEvent, QWheelEvent
-from PyQt6.QtWidgets import (QApplication, QCheckBox, QComboBox,
-                             QDoubleSpinBox, QFileDialog, QHBoxLayout, QLabel,
-                             QLineEdit, QMessageBox, QPushButton, QScrollArea,
-                             QSpinBox, QVBoxLayout, QWidget)
->>>>>>> ad649387
 
 from bcipy.helpers.parameters import parse_range
 
@@ -236,10 +224,7 @@
                  value: str,
                  help_tip: Optional[str] = None,
                  options: Optional[List[str]] = None,
-<<<<<<< HEAD
-=======
                  editable: bool = True,
->>>>>>> ad649387
                  help_size: int = 12,
                  help_color: str = 'darkgray',
                  should_display: bool = True):
@@ -476,11 +461,7 @@
     """FormInput to select a range of values (low, high).
 
     Serializes to 'low_value:high_value'. Appropriate boundaries are determined
-<<<<<<< HEAD
-    from the starting value and list of recommended_values if provided.
-=======
     from the starting value and list of recommended if provided.
->>>>>>> ad649387
     """
 
     def init_control(self, value) -> QWidget:
@@ -490,11 +471,7 @@
         ---------
             value - initial value
         """
-<<<<<<< HEAD
-        return RangeWidget(value, self.options)
-=======
         return RangeWidget(value, self.options, size=14)
->>>>>>> ad649387
 
 
 class SelectionInput(FormInput):
@@ -631,12 +608,8 @@
                  value: Tuple[int, int],
                  options: Optional[List[str]] = None,
                  label_low: str = "Low:",
-<<<<<<< HEAD
-                 label_high="High:"):
-=======
                  label_high="High:",
                  size=14):
->>>>>>> ad649387
         super(RangeWidget, self).__init__()
 
         self.low, self.high = parse_range(value)
@@ -655,17 +628,10 @@
         self.high_input = self.create_input(self.high)
 
         hbox = QHBoxLayout()
-<<<<<<< HEAD
-        hbox.addWidget(static_text_control(None, label=label_low))
-        hbox.addWidget(self.low_input)
-
-        hbox.addWidget(static_text_control(None, label=label_high))
-=======
         hbox.addWidget(static_text_control(None, label=label_low, size=size))
         hbox.addWidget(self.low_input)
 
         hbox.addWidget(static_text_control(None, label=label_high, size=size))
->>>>>>> ad649387
         hbox.addWidget(self.high_input)
 
         self.setLayout(hbox)
@@ -1031,12 +997,8 @@
                  height: int,
                  width: int,
                  background_color: str = 'black',
-<<<<<<< HEAD
-                 widget: Optional[QWidget] = None):
-=======
                  widget: Optional[QWidget] = None,
                  title: Optional[str] = None):
->>>>>>> ad649387
         super().__init__()
 
         self.height = height
@@ -1170,28 +1132,7 @@
                 height=650,
                 width=650,
                 background_color='white')
-<<<<<<< HEAD
-
-    # ex.get_filename_dialog()
-    # ex.add_button(message='Test Button', position=[200, 300], size=[100, 100], id=1)
-    # ex.add_image(path='../static/images/gui/bci_cas_logo.png', position=[50, 50], size=200)
-    # ex.add_static_textbox(
-    #   text='Test static text',
-    #   background_color='black',
-    #   text_color='white',
-    #   position=[100, 20],
-    #   wrap_text=True)
-    # ex.add_combobox(position=[100, 100], size=[100, 100], items=['first', 'second', 'third'], editable=True)
-    # ex.add_text_input(position=[100, 100], size=[100, 100])
     ex.show_gui()
-    ex.throw_alert_message(title='title',
-                           message='test',
-                           message_response=AlertMessageResponse.OCE,
-                           message_timeout=5)
-
-=======
-    ex.show_gui()
->>>>>>> ad649387
     sys.exit(bcipy_gui.exec())
 
 
