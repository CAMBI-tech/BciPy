--- conflicted
+++ resolved
@@ -80,13 +80,10 @@
             experiment_type = 2
         elif experiment_type_string == 'Copy Phrase C.':
             experiment_type = 3
-<<<<<<< HEAD
         elif experiment_type_string == 'Icon to Icon':
             experiment_type = 4
         elif experiment_type_string == 'Icon to Word':
             experiment_type = 5
-=======
->>>>>>> df611fbf
         else:
             dialog = wx.MessageDialog(
                 self, "Not a registered experiment type!", 'Info',
@@ -96,14 +93,13 @@
             raise ValueError('Register this experiment type or remove button')
 
         return experiment_type
-        
+
     def load_items_from_txt(self, event):
         """Loads user directory names from the data path defined in 
         parameters.json, and adds those directory names as items to the user id
         selection combobox."""
         parameters = load_json_parameters(self.PARAMETER_LOCATION, value_cast=True)
         data_save_loc = parameters['data_save_loc']
-        #Is this an absolute path?
         if os.path.isdir(data_save_loc):
             saved_users = os.listdir(data_save_loc)
         elif os.path.isdir('bcipy/' + data_save_loc):
@@ -131,7 +127,6 @@
 # BUTTONS!
 gui.add_button(
     message="Calibration",
-<<<<<<< HEAD
     position=(15, 300), size=(85, 80),
     color=wx.Colour(221, 37, 56),
     action='launch_bci')
@@ -159,25 +154,6 @@
     message="Icon to Word", position=(540, 300),
     size=(85, 80),
     color=wx.Colour(192, 122, 224),
-=======
-    position=(75, 300), size=(100, 100),
-    color='grey',
-    action='launch_bci')
-gui.add_button(
-    message="Copy Phrase", position=(200, 300),
-    size=(100, 100),
-    color='grey',
-    action='launch_bci')
-gui.add_button(
-    message="Copy Phrase C.", position=(325, 300),
-    size=(100, 100),
-    color='grey',
-    action='launch_bci')
-gui.add_button(
-    message="Free Spell", position=(450, 300),
-    size=(100, 100),
-    color='grey',
->>>>>>> df611fbf
     action='launch_bci')
 gui.add_button(
     message='Edit Parameters', position=(0, 450),
