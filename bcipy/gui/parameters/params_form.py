"""GUI form for editing a Parameters file."""
# pylint: disable=E0611
import sys
from datetime import datetime
from pathlib import Path
from typing import Dict, Tuple

from PyQt6.QtCore import Qt
from PyQt6.QtWidgets import (QApplication, QFileDialog, QHBoxLayout,
                             QPushButton, QScrollArea, QVBoxLayout, QWidget)

from bcipy.config import BCIPY_ROOT
from bcipy.gui.main import (BoolInput, DirectoryInput, FileInput, FloatInput,
                            FormInput, IntegerInput, RangeInput, SearchInput,
                            SelectionInput, TextInput, static_text_control)
from bcipy.helpers.parameters import Parameters, changes_from_default


class ParamsForm(QWidget):
    """The ParamsForm class is a QWidget that creates controls/inputs for each parameter in the
    provided json file.

  Parameters:
  -----------
    json_file - path of parameters file to be edited.
    width - optional; used to set the width of the form controls.
  """

    def __init__(self, json_file: str, width: int = 400):
        super().__init__()

        self.help_size = 12
        self.help_color = 'darkgray'
        self.search_text = ''

        self.layout = QVBoxLayout()
        self.setLayout(self.layout)
        self.setFixedWidth(width)

        self.json_file = json_file
        self.params = Parameters(source=self.json_file, cast_values=False)
        self.controls = self.create_controls(self.params)
        self.add_controls()

        self.show()

    def add_controls(self):
        """Add controls to layout"""
        if self.controls:
            for form_input in self.controls.values():
                self.layout.addWidget(form_input)

    def create_controls(self, params: Parameters) -> Dict[str, FormInput]:
        """Create controls (inputs, labels, etc) for each item in the
    parameters file.
    """
        controls = {}
        for key, param in params.entries():
            controls[key] = self.parameter_input(param)
        return controls

    def update(self, json_file: str):
        """Update the form using a new json_file."""
        clear_layout(self.layout)
        self.json_file = json_file
        self.params = Parameters(source=self.json_file, cast_values=False)
        self.controls = self.create_controls(self.params)
        self.add_controls()
        self.search(self.search_text)

    def parameter_input(self, param: Dict[str, str]) -> FormInput:
        """Construct a FormInput for the given parameter based on its python type and other
        attributes."""

        type_inputs = {
            'int': IntegerInput,
            'float': FloatInput,
            'bool': BoolInput,
            'filepath': FileInput,
            'directorypath': DirectoryInput,
            'range': RangeInput
        }
        has_options = isinstance(param['recommended'], list)
        form_input = type_inputs.get(
            param['type'], SelectionInput if has_options else TextInput)
        return form_input(label=param['name'],
                          value=param['value'],
                          help_tip=param['helpTip'],
                          options=param['recommended'],
                          editable=bool(param['editable']),
                          help_size=self.help_size,
                          help_color=self.help_color,
                          should_display=bool(param['section']))

    def search(self, text: str) -> None:
        """Search for an input. Hides inputs which do not match.
        Searches labels, hints, and values.

        Parameter:
        ----------
          text - text used to search; if empty all inputs are displayed.
         """
        self.search_text = text
        for form_input in self.controls.values():
            if text == '' or form_input.matches(text):
                form_input.show()
            else:
                form_input.hide()

    def save(self) -> bool:
        """Save changes"""
        self.update_parameters()
        path = Path(self.json_file)
        self.params.save(path.parent, path.name)
        return True

    def save_as(self, filename: str) -> bool:
        """Save parameters to another file."""
        assert filename, "Filename is required"
        self.update_parameters()

        self.json_file = filename
        path = Path(self.json_file)
        self.params.save(path.parent, path.name)
        return True

    def update_parameters(self):
        """Update the parameters from the input values."""

        for param_name, form_input in self.controls.items():
            param = self.params[param_name]
            value = form_input.value()
            editable = form_input.editable
            if value != param['value']:
                self.params[param_name]['value'] = value
            if editable != param['editable']:
                editable = True if editable == "true" or editable is True else False
                self.params[param_name]['editable'] = editable


def clear_layout(layout):
    """Clear all items from a layout.
    https://stackoverflow.com/questions/9374063/remove-all-items-from-a-layout
    """
    while layout.count():
        child = layout.takeAt(0)
        if child.widget() is not None:
            child.widget().setVisible(False)
            child.widget().deleteLater()
        elif child.layout() is not None:
            clear_layout(child.layout())


def do_to_widgets(layout, action):
    """Perform some action on all widgets, including those nested in
    child layouts."""
    for i in range(layout.count()):
        child = layout.itemAt(i)
        if child.widget() is not None:
            action(child.widget())
        elif child.layout() is not None:
            do_to_widgets(child.layout(), action)


def show_all(layout):
    """Show all items in a layout"""
    do_to_widgets(layout, lambda widget: widget.setVisible(True))


def hide_all(layout):
    """Hide all items in a layout"""
    do_to_widgets(layout, lambda widget: widget.setVisible(False))


class ChangeItems(QWidget):
    """Line items showing parameter changes."""

    def __init__(self, json_file: str):
        super().__init__()
        self.changes = changes_from_default(json_file)
        self.layout = QVBoxLayout()
        self._init_changes()
        self.setLayout(self.layout)

    def _init_changes(self):
        """Initialize the line items for changes."""
        if not self.changes:
            self.layout.addWidget(
                static_text_control(None,
                                    label="None",
                                    size=12,
                                    color='darkgray'))

        for _key, param_change in self.changes.items():
            param = param_change.parameter
            hbox = QHBoxLayout()

            lbl = static_text_control(
                None,
                label=f"* {param['name']}: {param['value']}",
                size=13,
                color="darkgreen")

            original_value = static_text_control(
                None,
                label=f"(default: {param_change.original_value})",
                color='darkgray',
                size=12)
            hbox.addWidget(lbl)
            hbox.addWidget(original_value)
            self.layout.addLayout(hbox)

    @property
    def is_empty(self) -> bool:
        """Boolean indicating whether there are any changes"""
        return not bool(self.changes)

    def update_changes(self, json_file: str):
        """Update the changed items"""
        self.clear()
        self.changes = changes_from_default(json_file)
        self._init_changes()

    def show(self):
        """Show the changes"""
        show_all(self.layout)

    def hide(self):
        """Hide the changes"""
        hide_all(self.layout)

    def clear(self):
        """Clear items"""
        clear_layout(self.layout)


class ParamsChanges(QWidget):
    """Displays customizations from the default parameters in a scroll area
    with buttons to show / hide the list of items."""

    def __init__(self, json_file: str):
        super().__init__()
        self.change_items = ChangeItems(json_file)
        self.collapsed = self.change_items.is_empty

        self.show_label = '[+]'
        self.hide_label = '[-]'

        self.layout = QVBoxLayout()

        self.changes_area = QScrollArea()
        self.changes_area.setVerticalScrollBarPolicy(Qt.ScrollBarPolicy.ScrollBarAlwaysOn)
        self.changes_area.setHorizontalScrollBarPolicy(Qt.ScrollBarPolicy.ScrollBarAlwaysOff)
        self.changes_area.setWidgetResizable(True)
        self.changes_area.setWidget(self.change_items)
        self.changes_area.setVisible(not self.collapsed)

        control_box = QHBoxLayout()
        control_box.addWidget(
            static_text_control(None, label='Changed Parameters:'))
        self.toggle_button = QPushButton(
            self.show_label if self.collapsed else self.hide_label)
        self.toggle_button.setFlat(True)
        self.toggle_button.setFixedWidth(40)
        self.toggle_button.clicked.connect(self.toggle)
        control_box.addWidget(self.toggle_button)

        self.layout.addLayout(control_box)
        self.layout.addWidget(self.changes_area)
        self.setLayout(self.layout)

    def update_changes(self, json_file: str):
        """Update the changed items"""
        self.change_items.update_changes(json_file)
        self.changes_area.repaint()

    def toggle(self):
        """Toggle visibility of items"""
        if self.collapsed:
            self.show()
        else:
            self.collapse()
        self.collapsed = not self.collapsed

    def show(self):
        """Show the changes"""
        self.changes_area.setVisible(True)
        self.toggle_button.setText(self.hide_label)

    def collapse(self):
        """Hide the changes"""
        self.changes_area.setVisible(False)
        self.toggle_button.setText(self.show_label)


class MainPanel(QWidget):
    """Main GUI window.
    Parameters:
    -----------
      json_file: path to the parameters file.
      title: window title
      size: window size; (width, height)
    """

    def __init__(self, json_file: str, title: str, size: Tuple[int, int]):
        super().__init__()
        self.json_file = json_file
        self.title = title
        self.size = size

        self.form = ParamsForm(json_file, width=self.size[0])
        self.changes = ParamsChanges(self.json_file)
        self.flash_msg = ''
        self.initUI()

    def initUI(self):
        """Initialize the UI"""
        vbox = QVBoxLayout()

        header_box = QHBoxLayout()
        header_box.addSpacing(5)
        self.edit_msg = static_text_control(self,
                                            label=f'Editing: {self.json_file}',
                                            size=14,
                                            color='dimgray')
        header_box.addWidget(self.edit_msg)
        vbox.addLayout(header_box)

        vbox.addWidget(SearchInput(self.search_form))

        self.changes_panel = QHBoxLayout()
        self.changes_panel.addWidget(self.changes)
        vbox.addLayout(self.changes_panel)

        self.form_panel = QScrollArea()
        self.form_panel.setVerticalScrollBarPolicy(Qt.ScrollBarPolicy.ScrollBarAlwaysOn)
        self.form_panel.setHorizontalScrollBarPolicy(Qt.ScrollBarPolicy.ScrollBarAlwaysOff)
        self.form_panel.setWidgetResizable(True)
        self.form_panel.setFixedWidth(self.size[0])
        self.form_panel.setWidget(self.form)

        vbox.addWidget(self.form_panel)
        vbox.addSpacing(5)

        # Controls
        control_box = QHBoxLayout()
        control_box.addStretch()
        save_button = QPushButton('Save')
        save_button.setFixedWidth(80)
        save_button.clicked.connect(self.on_save)
        control_box.addWidget(save_button)

        save_as_button = QPushButton('Save As')
        save_as_button.setFixedWidth(80)
        save_as_button.clicked.connect(self.on_save_as)
        control_box.addWidget(save_as_button)

        load_button = QPushButton('Open')
        load_button.setFixedWidth(80)
        load_button.clicked.connect(self.on_load)
        control_box.addWidget(load_button)
        control_box.addStretch()

        vbox.addLayout(control_box)

        self.save_msg = static_text_control(self,
                                            label='',
                                            size=12,
                                            color='darkgray')
        vbox.addWidget(self.save_msg)
        self.setLayout(vbox)
        self.setFixedHeight(self.size[1])
        self.setWindowTitle(self.title)
        self.show()

    def search_form(self, text):
        """Search for a parameter."""
        self.form.search(text)

    def on_load(self):
        """Event handler to load the form data from a different json file."""
        file_name, _ = QFileDialog.getOpenFileName(
            self,
            caption='Open parameters file',
            directory=f'{BCIPY_ROOT}/parameters',
            filter='JSON files (*.json)')
        if file_name:
            self.json_file = file_name
            self.edit_msg.setText(f'Editing: {self.json_file}')
            self.form.update(self.json_file)
            self.changes.update_changes(self.json_file)
            self.repaint()

    def on_save(self):
        """Event handler for saving form data"""
        if self.form.save():
            self.save_msg.setText(f'Last saved: {datetime.now()}')
            self.save_msg.repaint()

            self.changes.update_changes(self.json_file)
            self.changes.repaint()

    def on_save_as(self):
        """Event handler for saving form data to another parameters file."""
        options = QFileDialog.Option.DontUseNativeDialog

        filename, _ = QFileDialog.getSaveFileName(
            self,
            caption='Save As',
            directory=f'{BCIPY_ROOT}/parameters/',
            filter='JSON files (*.json)',
            options=options)

        if filename:
            if not filename.endswith('.json'):
                filename += '.json'

            if self.form.save_as(filename):
                self.json_file = filename
                self.edit_msg.setText(f'Editing: {self.json_file}')
                self.save_msg.setText(f'Last saved: {datetime.now()}')
                self.changes.update_changes(self.json_file)
                self.repaint()


<<<<<<< HEAD
def main(json_file, title='BCI Parameters', size=(450, 550)) -> str:
=======
def main(json_file, title='BCI Parameters', size=(750, 800)) -> str:
>>>>>>> ad649387
    """Set up the GUI components and start the main loop."""
    app = QApplication(sys.argv)
    panel = MainPanel(json_file, title, size)
    app.exec()
    json_file = panel.json_file
    app.quit()
    return json_file


if __name__ == '__main__':

    import argparse

    from bcipy.config import DEFAULT_PARAMETERS_PATH

    parser = argparse.ArgumentParser()

    # Command line utility for adding arguments/ paths via command line
    parser.add_argument('-p',
                        '--parameters',
                        default=DEFAULT_PARAMETERS_PATH,
                        help='Path to parameters.json configuration file.')
    args = parser.parse_args()
    # Note that this write to stdout is important for the interaction with
    # the BCInterface main GUI.
    print(main(args.parameters), file=sys.stdout)<|MERGE_RESOLUTION|>--- conflicted
+++ resolved
@@ -423,11 +423,7 @@
                 self.repaint()
 
 
-<<<<<<< HEAD
-def main(json_file, title='BCI Parameters', size=(450, 550)) -> str:
-=======
 def main(json_file, title='BCI Parameters', size=(750, 800)) -> str:
->>>>>>> ad649387
     """Set up the GUI components and start the main loop."""
     app = QApplication(sys.argv)
     panel = MainPanel(json_file, title, size)
