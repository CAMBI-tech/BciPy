--- conflicted
+++ resolved
@@ -6,13 +6,9 @@
 
 import numpy as np
 
-<<<<<<< HEAD
-import bcipy.acquisition.devices as devices
-=======
 from bcipy.acquisition import (ClientManager, LslAcquisitionClient,
                                LslDataServer, await_start,
                                discover_device_spec)
->>>>>>> b03dcd2c
 from bcipy.acquisition.devices import (DeviceSpec, preconfigured_device,
                                        with_content_type)
 from bcipy.config import BCIPY_ROOT
