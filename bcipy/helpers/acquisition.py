"""Helper functions for working with the acquisition module"""
import logging
import subprocess
import time
from typing import Dict, List, NamedTuple, Optional, Tuple

import numpy as np

from bcipy.acquisition import (ClientManager, LslAcquisitionClient,
                               LslDataServer, await_start,
                               discover_device_spec)
from bcipy.acquisition.devices import (DeviceSpec, DeviceStatus,
                                       preconfigured_device, with_content_type)
from bcipy.config import BCIPY_ROOT
from bcipy.config import DEFAULT_DEVICE_SPEC_FILENAME as spec_name
<<<<<<< HEAD
from bcipy.io.save import save_device_specs
=======
from bcipy.config import RAW_DATA_FILENAME, SESSION_LOG_FILENAME
from bcipy.helpers.save import save_device_specs
>>>>>>> d91a878e

logger = logging.getLogger(SESSION_LOG_FILENAME)


def init_acquisition(
        parameters: dict,
        save_folder: str,
        server: bool = False) -> Tuple[ClientManager, List[LslDataServer]]:
    """Initialize EEG Acquisition.

    Initializes a client that connects with ta data source and begins
    data collection.

    Parameters
    ----------
        parameters : dict
            configuration details regarding the device type and other relevant
            connection information.
             {
               "acq_device": str
             }
        save_folder : str
            path to the folder where data should be saved.
        server : bool, optional
            optionally start a mock data server that streams random data.
            For discovered devices (ex. acquisition_mode: 'EEG'), the first
            matching preconfigured device will be mocked.

    Returns
    -------
        (client_manager, servers) tuple
    """

    servers = []
    manager = ClientManager()

    for stream_type in stream_types(parameters['acq_mode']):
        content_type, device_name, status = parse_stream_type(stream_type)

        if server:
            server_device_spec = server_spec(content_type, device_name)
            logger.info(
                f"Generating mock device data for {server_device_spec.name}")
            dataserver = LslDataServer(server_device_spec)
            servers.append(dataserver)
            # Start the server before init_device so it is discoverable.
            await_start(dataserver)

        device_spec = init_device(content_type, device_name, status)
        raw_data_name = raw_data_filename(device_spec)

        client = init_lsl_client(parameters, device_spec, save_folder, raw_data_name)
        manager.add_client(client)

    manager.start_acquisition()

    if parameters['acq_show_viewer']:
        viewer_screen = 1 if int(parameters['stim_screen']) == 0 else 0
        start_viewer(display_screen=viewer_screen,
                     parameter_location=parameters['parameter_location'])

    save_device_specs(manager.device_specs, save_folder, spec_name)

    return (manager, servers)


def raw_data_filename(device_spec: DeviceSpec) -> str:
    """Returns the name of the raw data file for the given device."""
    if device_spec.content_type == 'EEG':
        return f'{RAW_DATA_FILENAME}.csv'

    content_type = '_'.join(device_spec.content_type.split()).lower()
    name = '_'.join(device_spec.name.split()).lower()
    return f"{content_type}_data_{name}.csv"


def init_device(content_type: str,
                device_name: Optional[str] = None,
                status_override: Optional[DeviceStatus] = None) -> DeviceSpec:
    """Initialize a DeviceSpec for the given content type.

    If a device_name is provided, the DeviceSpec will be looked up from the list
    of preconfigured devices, otherwise, BciPy will attempt to discover a device
    with the given type streaming on the network.

    If a discovered device is found in devices.json, the provided configuration
    will override any discovered fields.

    Parameters
    ----------
        content_type - LSL content type (EEG, Gaze, etc).
        device_name - optional; name of the device. If provided, the DeviceSpec
            must be a preconfigured device.
        status - optional; if provided this value will be used to override the
            preconfigured status
    """
    if device_name:
        spec = preconfigured_device(device_name, strict=True)
    else:
        discovered_spec = discover_device_spec(content_type)
        configured_spec = preconfigured_device(discovered_spec.name, strict=False)
        spec = configured_spec or discovered_spec
    if status_override is not None:
        spec.status = status_override
    return spec


def server_spec(content_type: str,
                device_name: Optional[str] = None) -> DeviceSpec:
    """Get the device_spec definition to use for a mock data server. If the
    device_name is provided, the matching preconfigured_device will be used.
    Otherwise, the first matching preconfigured device with the given
    content_type will be used.

    Parameters
    ----------
        content_type - LSL content type (EEG, Gaze, etc).
        device_name - optional; name of the device. If provided, the DeviceSpec
            must be a preconfigured device.
    """
    if device_name:
        return preconfigured_device(device_name, strict=True)
    devices = with_content_type(content_type)
    if not devices:
        raise Exception(
            f"No configured devices have content_type {content_type}.")
    return devices[0]


class StreamType(NamedTuple):
    """Specifies a stream."""
    content_type: str
    device_name: Optional[str] = None
    status: Optional[DeviceStatus] = None


def parse_stream_type(stream_type: str,
                      name_delim: str = "/",
                      status_delim: str = ":") -> StreamType:
    """Parses the stream type into a tuple of (content_type, device_name, status).

    Parameters
    ----------
        stream_type - LSL content type (EEG, Gaze, etc). If you know the name
            of the preconfigured device it can be added 'EEG/DSI-24'
        name_delim - optionally used after the content_type (and status)
            for specifying the device name.
        status_delim - optionally used after the content_type to specify the
            status for the device ('active' or 'passive')
    >>> parse_stream_type('EEG/DSI-24')
    ('EEG', 'DSI-24')
    >>> parse_stream_type('Gaze')
    ('Gaze', None)
    >>> parse_stream_type('Gaze:passive')
    ('Gaze', None, DeviceStatus.PASSIVE)
    """
    device_name = None
    status = None

    if name_delim in stream_type:
        content_type, device_name = stream_type.split(name_delim)[0:2]
    else:
        content_type = stream_type
    if status_delim in content_type:
        content_type, status_str = content_type.split(status_delim)[0:2]
        status = DeviceStatus.from_str(status_str)
    return StreamType(content_type, device_name, status)


def init_lsl_client(parameters: dict,
                    device_spec: DeviceSpec,
                    save_folder: str,
                    raw_data_file_name: Optional[str] = None):
    """Initialize a client that acquires data from LabStreamingLayer."""

    data_buffer_seconds = round(max_inquiry_duration(parameters))
    logger.info(
        f"Setting an acquisition buffer for {device_spec.name} of {data_buffer_seconds} seconds"
    )
    return LslAcquisitionClient(max_buffer_len=data_buffer_seconds,
                                device_spec=device_spec,
                                save_directory=save_folder,
                                raw_data_file_name=raw_data_file_name)


def max_inquiry_duration(parameters: dict) -> float:
    """Computes the maximum duration of an inquiry based on the configured
    parameters. Paradigms which don't use all of the settings may have shorter
    durations. This can be used to determine the size of the data buffer.

    Parameters
    ----------
    - parameters : dict
        configuration details regarding the task and other relevant information.
         {
            "time_fixation": float,
            "time_prompt": float,
            "prestim_length": float,
            "stim_length": float,
            "stim_jitter": float,
            "task_buffer_length": float,
            "time_flash": float,

         }

    Returns
    -------
    duration in seconds
    """
    fixation_duration = parameters['time_fixation']
    target_duration = parameters['time_prompt']
    prestimulus_duration = parameters['prestim_length']
    poststim_duration = parameters['prestim_length']
    stim_count = parameters['stim_length']
    stim_duration = parameters['time_flash']
    interval_duration = parameters['task_buffer_length']
    jitter = parameters['stim_jitter']

    return prestimulus_duration + jitter + target_duration + fixation_duration + (
        stim_count * stim_duration) + poststim_duration + interval_duration


def analysis_channels(channels: List[str], device_spec: DeviceSpec) -> list:
    """Analysis Channels.

    Defines the channels within a device that should be used for analysis.

    Parameters
    ----------
    - channels(list(str)): list of channel names from the raw_data
    (excluding the timestamp)
    - device_spec: device from which the data was collected

    Returns
    --------
    A binary list indicating which channels should be used for analysis.
    If i'th element is 0, i'th channel in filtered_eeg is removed.
    """

    relevant_channels = device_spec.analysis_channels
    if not relevant_channels:
        raise Exception("Analysis channels for the given device not found: "
                        f"{device_spec.name}.")
    if channels is None:
        return relevant_channels
    return [int(ch in relevant_channels) for ch in channels]


def analysis_channel_names_by_pos(channels: List[str],
                                  channel_map: List[int]) -> Dict[int, str]:
    """Generate a dict mapping the index of a channel (used in offline
    analysis) to its name.

    Parameters:
    -----------
    - channels : list of channel names
    - channel_map : output of analysis_channels method; binary list
    where each item is either 0 or 1.
    """
    selection = [bool(x) for x in channel_map]
    selected_channels = np.array(channels)[selection]
    return {i: ch for i, ch in enumerate(selected_channels)}


def start_viewer(display_screen: int, parameter_location: str) -> None:
    """Start the data viewer application.

    Parameters
    ----------
    - display_screen : which monitor to use for display; usually 0 or 1.
    - parameter_location : path to parameters.json config file.
    """
    viewer = f'{BCIPY_ROOT}/gui/viewer/data_viewer.py'
    cmd = f'python {viewer} -m {display_screen} -p {parameter_location}'
    subprocess.Popen(cmd, shell=True)

    # hack: wait for window to open, so it doesn't error out when the main
    # window is open fullscreen.
    time.sleep(2)


def stream_types(acq_mode: str, delimiter: str = "+") -> List[str]:
    """Parse the provided acquisition mode into a list of LSL stream types.

    The list of supported/recommended types is available in the XDF wiki:
    https://github.com/sccn/xdf/wiki/Meta-Data

    However, some LSL driver apps deviate from this list so this function does
    not validate that the provided modes are in this list.

    Parameters
    ----------
        acq_mode - delimited list of stream types (ex. 'EEG+Gaze')
        delimiter - optional delimiter; default is '+'
    """
    return list(
        dict.fromkeys([mode.strip() for mode in acq_mode.split(delimiter)]))


def active_content_types(acq_mode: str) -> List[str]:
    """Given the configured acquisition mode, determine which content types are
    currently active and should be used in decision-making.

    Parameters
    ----------
        acq_mode - delimited list of stream types (ex. 'EEG+Eyetracker')
    """
    return [
        stream_type.content_type
        for stream_type in map(parse_stream_type, stream_types(acq_mode))
        if is_stream_type_active(stream_type)
    ]


def is_stream_type_active(stream_type: StreamType) -> bool:
    """Check if the provided stream type is active.

    A stream type's status, if provided, will be used to make the determinition.
    If missing, the status of a matching pre-configured device will be used."""
    content_type, device_name, status = stream_type
    if status:
        return status == DeviceStatus.ACTIVE

    if device_name:
        device = preconfigured_device(device_name, strict=False)
        if device:
            return device.is_active

    specs_with_type = with_content_type(content_type)
    return any(spec.is_active for spec in specs_with_type)<|MERGE_RESOLUTION|>--- conflicted
+++ resolved
@@ -13,12 +13,8 @@
                                        preconfigured_device, with_content_type)
 from bcipy.config import BCIPY_ROOT
 from bcipy.config import DEFAULT_DEVICE_SPEC_FILENAME as spec_name
-<<<<<<< HEAD
-from bcipy.io.save import save_device_specs
-=======
 from bcipy.config import RAW_DATA_FILENAME, SESSION_LOG_FILENAME
 from bcipy.helpers.save import save_device_specs
->>>>>>> d91a878e
 
 logger = logging.getLogger(SESSION_LOG_FILENAME)
 
