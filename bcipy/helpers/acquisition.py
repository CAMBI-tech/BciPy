--- conflicted
+++ resolved
@@ -11,14 +11,8 @@
                                discover_device_spec)
 from bcipy.acquisition.devices import (DeviceSpec, DeviceStatus,
                                        preconfigured_device, with_content_type)
-<<<<<<< HEAD
-from bcipy.config import BCIPY_ROOT
-from bcipy.config import DEFAULT_DEVICE_SPEC_FILENAME as spec_name
-from bcipy.config import RAW_DATA_FILENAME
-=======
 from bcipy.config import BCIPY_ROOT, RAW_DATA_FILENAME, SESSION_LOG_FILENAME
 from bcipy.config import DEFAULT_DEVICE_SPEC_FILENAME as spec_name
->>>>>>> ad649387
 from bcipy.helpers.save import save_device_specs
 
 logger = logging.getLogger(SESSION_LOG_FILENAME)
@@ -191,11 +185,7 @@
     """Initialize a client that acquires data from LabStreamingLayer."""
 
     data_buffer_seconds = round(max_inquiry_duration(parameters))
-<<<<<<< HEAD
-    log.info(
-=======
     logger.info(
->>>>>>> ad649387
         f"Setting an acquisition buffer for {device_spec.name} of {data_buffer_seconds} seconds"
     )
     return LslAcquisitionClient(max_buffer_len=data_buffer_seconds,
