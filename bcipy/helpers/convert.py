"""Functionality for converting the bcipy raw data output to other formats"""
import logging
import os
import tarfile
from pathlib import Path
from typing import Dict, List, Tuple, Optional

import numpy as np

from pyedflib import FILETYPE_EDFPLUS, EdfWriter, FILETYPE_BDFPLUS
from tqdm import tqdm

from bcipy.config import RAW_DATA_FILENAME, TRIGGER_FILENAME, DEFAULT_PARAMETER_FILENAME
from bcipy.helpers.load import load_json_parameters, load_raw_data
from bcipy.helpers.raw_data import RawData
from bcipy.signal.process import Composition, get_default_transform
from bcipy.helpers.triggers import trigger_decoder, trigger_durations

import mne
from mne.io import RawArray


logger = logging.getLogger(__name__)

FILE_LENGTH_LIMIT = 150


def convert_to_edf(data_dir: str,
                   edf_path: str = None,
                   overwrite: bool = False,
                   write_targetness: bool = False,
                   use_event_durations: bool = False,
                   remove_pre_fixation: bool = False,
                   pre_filter: bool = False) -> Path:
    """ Converts BciPy data to the EDF+ filetype using pyEDFlib.

    See https://www.edfplus.info/ for more detailed information about the edf specification.
    See https://www.teuniz.net/edfbrowser/ for a free EDF/BDF viewer.

    Parameters
    ----------
    data_dir - directory which contains the data to be converted. This location must contain:
        1. a parameter file.
        2. a raw_data.csv file.
        3. a trigger.txt file.
    edf_path - optional; path to write converted data; defaults to writing a file named raw_data.edf in the data_dir.
        Must end in .edf.
    overwrite - If True, the destination file (if it exists) will be overwritten. If False (default), an error will
        be raised if the file exists.
    write_targetness - If True, and targetness information is available, write that instead of the stimuli markers.
        False by default.
    use_event_durations - optional; if True assigns a duration to each event.
    remove_pre_fixation - optional; if True removes the non-inquiry based markers from the trigger data.
    pre_filter - optional; if True, apply the default filter to the data using to loaded parameters file.

    Returns
    -------
        Path to new edf file
    """
    if not edf_path:
        edf_path = str(Path(data_dir, f'{RAW_DATA_FILENAME}.edf').resolve())
    if not edf_path.endswith('.edf'):
        raise ValueError(f'edf_path=[{edf_path}] must end in .edf')

    data, channels, fs, events, annotation_channels, pre_filter = pyedf_convert(
        data_dir,
        write_targetness=write_targetness,
        use_event_durations=use_event_durations,
        remove_pre_fixation=remove_pre_fixation,
        pre_filter=pre_filter)

    return write_pyedf(
        edf_path,
        data,
        channels,
        fs,
        events,
        FILETYPE_EDFPLUS,
        overwrite,
        annotation_channels,
        pre_filter)


def convert_to_bdf(data_dir: str,
                   bdf_path: str = None,
                   overwrite: bool = False,
                   write_targetness: bool = False,
                   use_event_durations: bool = False,
                   remove_pre_fixation: bool = False,
                   pre_filter: bool = False) -> Path:
    """ Converts BciPy data to the BDF+ filetype using pyEDFlib.

    See https://www.biosemi.com/faq/file_format.htm for more detailed information about the BDF specification.
    See https://www.teuniz.net/edfbrowser/ for a free EDF/BDF viewer.

    Parameters
    ----------
    data_dir - directory which contains the data to be converted. This location must contain:
        1. a parameter file.
        2. a raw_data.csv file.
        3. a trigger.txt file.
    bdf_path - optional; path to write converted data; defaults to writing a file named raw_data.edf in the data_dir.
        Must end in .edf.
    overwrite - If True, the destination file (if it exists) will be overwritten. If False (default), an error will
        be raised if the file exists.
    write_targetness - If True, and targetness information is available, write that instead of the stimuli markers.
        False by default.
    use_event_durations - optional; if True assigns a duration to each event.
    remove_pre_fixation - optional; if True removes the non-inquiry based markers from the trigger data.
    pre_filter - optional; if True, apply the default filter to the data using to loaded parameters file.

    Returns
    -------
        Path to new bdf file
    """
    if not bdf_path:
        bdf_path = str(Path(data_dir, f'{RAW_DATA_FILENAME}.bdf').resolve())
    if not bdf_path.endswith('.bdf'):
        raise ValueError(f'bdf_path=[{bdf_path}] must end in .bdf')

    data, channels, fs, events, annotation_channels, pre_filter = pyedf_convert(
        data_dir,
        write_targetness=write_targetness,
        use_event_durations=use_event_durations,
        remove_pre_fixation=remove_pre_fixation,
        pre_filter=pre_filter)

    return write_pyedf(
        bdf_path,
        data,
        channels,
        fs,
        events,
        FILETYPE_BDFPLUS,
        overwrite,
        annotation_channels,
        pre_filter)


def pyedf_convert(data_dir: str,
                  write_targetness: bool = False,
                  use_event_durations: bool = False,
                  remove_pre_fixation: bool = False,
                  pre_filter: bool = False) -> Tuple[RawData, List[str], int, List[Tuple[str, int, int]], int]:
    """ Converts BciPy data to formats that can be used by pyEDFlib.

    Parameters
    ----------

    data_dir - directory which contains the data to be converted. This location must contain:
        1. a parameter file.
        2. a raw_data.csv file.
        3. a trigger.txt file.
    write_targetness - If True, and targetness information is available, write that instead of the stimuli markers.
        False by default.
    use_event_durations - optional; if True assigns a duration to each event.
    remove_pre_fixation - optional; if True removes the non-inquiry based markers from the trigger data.
    pre_filter - optional; if True, apply the default filter to the data using to loaded parameters file.

    Returns
    -------
        data - raw data
        channels - list of channel names
        fs - sampling rate
        events - list of events
        annotation_channels - number of annotation channels
        pre_filter - False if no filter was applied,
            otherwise a string of the filter parameters used to filter the data
    """

    params = load_json_parameters(Path(data_dir, DEFAULT_PARAMETER_FILENAME),
                                  value_cast=True)
    data = load_raw_data(Path(data_dir, f'{RAW_DATA_FILENAME}.csv'))
    fs = data.sample_rate
    if pre_filter:
        default_transform = get_default_transform(
            sample_rate_hz=data.sample_rate,
            notch_freq_hz=params.get("notch_filter_frequency"),
            bandpass_low=params.get("filter_low"),
            bandpass_high=params.get("filter_high"),
            bandpass_order=params.get("filter_order"),
            downsample_factor=params.get("down_sampling_rate"),
        )
        raw_data, fs = data.by_channel(transform=default_transform)
        pre_filter = (f"HP:{params.get('filter_low')} LP:{params.get('filter_high')}"
                      f"N:{params.get('notch_filter_frequency')} D:{params.get('down_sampling_rate')} "
                      f"O:{params.get('filter_order')}")
    else:
        raw_data, _ = data.by_channel()
    durations = trigger_durations(params) if use_event_durations else {}
    static_offset = params['static_trigger_offset']
    logger.info(f'Static offset: {static_offset}')

    trigger_type, trigger_timing, trigger_label = trigger_decoder(
        str(Path(data_dir, TRIGGER_FILENAME)),
        remove_pre_fixation=remove_pre_fixation,
        offset=static_offset)

    # validate annotation parameters given data length and trigger count, up the annotation limit byt increasing
    # annotation_channels if needed
    annotation_channels = validate_annotations(len(raw_data[0]) / data.sample_rate, len(trigger_type))

    triggers = compile_triggers(
        trigger_label, trigger_type, trigger_timing, write_targetness)

    events = compile_annotations(triggers, durations)

    return raw_data, data.channels, fs, events, annotation_channels, pre_filter


def validate_annotations(record_time: float, trigger_count: int) -> int:
    """Validate Annotations.

    Using the pyedflib library, it is recommended the number of triggers (or annotations) not exceed the recording
        time in seconds. This may result in an unsuccessful export. The best workaround is to increase the number of
        annotation channels. This function will return the number of annotation channels needed to export the triggers
        successfully. The maximum number of annotation channels is 64 and it is not advised to use more than required
        due to fize size restrictions.

    See https://github.com/holgern/pyedflib/issues/34 for more information.
    """
    if trigger_count > record_time:
        logger.warning(
            f'\n*Warning* The number of triggers [{trigger_count}] exceeds recording time [{record_time}]. ')
        annotation_channels = round(trigger_count / record_time) + 1
        logger.warning(f'\nIncreasing annotation channels to {annotation_channels} to compensate.')
        return annotation_channels
    return 1


def compile_triggers(labels: List[str], targetness: List[str], timing: List[float],
                     write_targetness: bool) -> List[Tuple[str, str, float]]:
    """Compile Triggers.

    Compile trigger information in a way that we edf conversion can easily digest. (label, targetness, timing).
        If write targetness is true, use the targetness as a label.
    """
    triggers = []
    i = 0
    for label in labels:
        # if targetness information available and the flag set to true, write another trigger with target information
        if write_targetness:
            triggers.append((targetness[i], targetness[i], timing[i]))
        else:
            triggers.append((label, targetness[i], timing[i]))
        i += 1
    return triggers


def write_pyedf(output_path: str,
                raw_data: np.array,
                ch_names: List[str],
                sample_rate: float,
                events: List[Tuple[float, float, str]],
                file_type: str = FILETYPE_EDFPLUS,
                overwrite: bool = False,
                annotation_channels: int = 1,
                pre_filter: Optional[str] = None) -> Path:
    """
    Converts BciPy raw_data to the EDF+ or BDF+ filetype using pyEDFlib.

    Adapted from: https://github.com/holgern/pyedflib

    Parameters
    ----------
    output_path - optional path to write converted data; defaults to writing
        a file named raw.edf in the raw_data_dir.
    raw_data - raw data with a row for each channel
    ch_names - names of the channels
    sample_rate - sample frequency
    events - List[Tuple(onset_in_seconds: float, duration_in_seconds: float, description: str)]
    overwrite - If True, the destination file (if it exists) will be overwritten.
        If False (default), an error will be raised if the file exists.
    annotation_channels - number of annotation channels to use
    pre_filter - optional; if provided, add string of filters applied to channel data

    Returns
    -------
        Path to new edf or bdf file
    """
    if not overwrite and os.path.exists(output_path):
        raise OSError(f'{output_path} already exists.')

    physical_min, physical_max = [raw_data.min(), raw_data.max()]
    n_channels = len(raw_data)

    try:
        writer = EdfWriter(output_path, n_channels=n_channels, file_type=file_type)

        channel_info = []
        data_list = []

        for i in range(n_channels):
            ch_dict = {
                'label': ch_names[i],
                'dimension': 'uV',
                'sample_frequency': sample_rate,
                'physical_min': physical_min,
                'physical_max': physical_max,
            }

            if pre_filter:
                ch_dict['prefilter'] = pre_filter

            channel_info.append(ch_dict)
            data_list.append(raw_data[i])

        if events:
            writer.set_number_of_annotation_signals(annotation_channels)
            for onset, duration, label in events:
                writer.writeAnnotation(onset, duration, label)

        writer.setSignalHeaders(channel_info)
        writer.writeSamples(data_list)

    except Exception as error:
        logger.info(error)
        raise error
    finally:
        writer.close()
    return output_path


def compile_annotations(triggers: List[Tuple[str, str, float]],
                        durations: Dict[str, float] = {}
                        ) -> List[Tuple[float, float, str]]:
    """Convert bcipy triggers to the format expected by pyedflib for writing annotations.

    Parameters
    ----------
        triggers - trigger data in the format (symbol, targetness, stamp),
          where stamp has been converted to acquisition clock units.
        durations - optional map defining the duration (seconds) of each
            trigger type. The default is to assign 0.0 seconds.
    Returns
    -------
        List[Tuple(onset_in_seconds, duration_in_seconds, description)]
    """
    return [(timestamp, durations.get(targetness, 0.0), label)
            for (label, targetness, timestamp) in triggers]


def compress(tar_file_name: str, members: List[str]) -> None:
    """
    File compression and archiving.

    Adds files to a tar archive and compresses them using the gzip compression
        format.

    Parameters
    ----------
    tar_file_name (str): name of resulting compressed tar archive. Input string
        can either include or not include file extension (.tar.gz), as this will
        be checked.
    members (List[str]): list of files and folders to be compressed into archive.
        Each file or folder requires the relative file path and full file extension.
        Individual file paths and names that are very long may throw an error
        upon extraction, proceed with caution.

    Returns
    -------
        None
    """

    for member in members:
        # Checks if file exists
        if not os.path.exists(member):
            raise FileNotFoundError(f"This file or folder, '{member}', "
                                    "does not exist!\nPlease rerun program")
        # Checks for file names that may be too long. OS level restriction.
        if len(member) > FILE_LENGTH_LIMIT:
            logger.warning(
                f'File length exceeds compression limit=[{FILE_LENGTH_LIMIT}]. '
                'This may cause issues later with extraction. Please proceed at your own discretion.')

    full_tar_name = tar_name_checker(tar_file_name)
    # Warns user that reopening tar archive that already exists will overwrite it
    if os.path.exists(full_tar_name):
        raise Exception(f"This tar archive=[{full_tar_name}] already exists, continuing will "
                        "overwrite anything in the existing archive.")

    # Opens file for gzip (gz) compressed writing (w)
    # Uses default compression level 9 (highest compression, slowest speed)
    with tarfile.open(full_tar_name, mode="w:gz") as tar:
        # Sets progress bar through tqdm
        progress = tqdm(members)
        for member in progress:
            # Adds file/folder to the tar file and compresses it
            tar.add(member)
            # Sets progress description of progress bar
            progress.set_description(f"Compressing {member}")


def decompress(tar_file: str, path: str) -> None:
    """
    Archive decompression and extraction.

    Takes .tar.gz archive, decompresses, and extracts its contents. Should only be
    used with files created by compress() method.

    Parameters
    ----------
    tar_file (str): name of .tar.gz archive to be decompressed. Input string
        can either include or not include file extension (.tar.gz), as this will
        be checked.
    path (str): file path and name of folder for the extracted contents of the
        archive. If only a name is entered, by default it will place the folder
        in the current working directory. (ex. "extracted" creates a new folder
        in the current directory and extracts the archive contents to it)

    Returns
    -------
        None
    """

    full_tar_name = tar_name_checker(tar_file)

    # Checks if file exists
    if not os.path.exists(full_tar_name):
        raise FileNotFoundError(f"This file or folder, '{tar_file}', "
                                "does not exist!\nPlease rerun program")

    # Opens file for gzip (gz) compressed reading (r)
    with tarfile.open(full_tar_name, mode="r:gz") as tar:
        members = tar.getmembers()

        # Sets progress bar through tqdm
        progress = tqdm(members)
        for member in progress:
            tar.extract(member, path=path)
            # Sets progress description of progress bar
            progress.set_description(f"Extracting {member.name}")


def archive_list(tar_file: str) -> List[str]:
    """
    Returns contents of tar archive.

    Takes .tar.gz archive and returns a full list of its contents, including
        folders, subfolders, and files, with their full relative paths and names.

    Parameters
    ----------
    tar_file (str): name of desired .tar.gz archive. Input string can either
        include or not include file extension (.tar.gz), as this will be checked.

    Returns
    -------
        List[str] of all items in archive
    """

    full_tar_name = tar_name_checker(tar_file)

    # Checks if file exists
    if not os.path.exists(full_tar_name):
        raise FileNotFoundError(f"This file or folder, '{tar_file}', "
                                "does not exist!\nPlease rerun program")

    # Adds names of archive contents to list
    with tarfile.open(full_tar_name, mode="r") as tar:
        tar_list = tar.getnames()
    return tar_list


def tar_name_checker(tar_file_name: str) -> str:
    """
    Checks and modifies file name for tar archive.

    Helper method that takes a tar file name and checks it for the appropriate
        file extension (".tar.gz" for now), returning it if it already does, and
        adding the extension and then returning it if it does not.

    Parameters
    ----------
    tar_file_name (str): name for archive being checked.

    Returns
    -------
        String of properly formatted tar archive name
    """

    if tar_file_name.endswith('.tar.gz'):
        return tar_file_name
    return f'{tar_file_name}.tar.gz'


def convert_to_mne(
        raw_data: RawData,
        channel_map: List[int] = None,
        channel_types: Optional[List[str]] = None,
        transform: Optional[Composition] = None,
        montage: str = 'standard_1020',
        volts: bool = True) -> Tuple[RawArray, float]:
    """Convert to MNE.

    Returns BciPy RawData as an MNE RawArray. This assumes all channel names
    are reflective of provided montage locations.

    Parameters
    ----------
        raw_data - BciPy RawData object
        channel_map - optional list of channels to include in the MNE RawArray [1, 0, 1, 0, 1, 0, 1, 0].
            1 indicates the channel should be included, 0 indicates it should be excluded.
            Must be the same length as the number of channels in the raw_data.
        channel_types - list of channel types to include in the MNE RawArray.
            If None, all channels will be assumed to be eeg.
            See: https://mne.tools/stable/overview/implementation.html#supported-channel-types
        transform - optional transform to apply to the data
        montage - name of the channel location montage to use.
            See https://mne.tools/dev/generated/mne.channels.make_standard_montage.html
        volts - if True, assume data is already in volts. If false, assume data is in microvolts and convert to volts.
            MNE expects data to be in volts.
            See: https://mne.tools/dev/overview/implementation.html#internal-representation-units
    """
    # if no channel map provided, assume all channels are included
    if not channel_map:
        channel_map = [1] * len(raw_data.channels)

    data, channels, fs = raw_data.by_channel_map(channel_map, transform)

    # if no channel types provided, assume all channels are eeg
    if not channel_types:
        channel_types = ['eeg'] * len(channels)

    # check that number of channel types matches number of channels in the case custom channel types are provided
    assert len(channel_types) == len(channels), \
        f'Number of channel types ({len(channel_types)}) must match number of channels ({len(channels)})'

    info = mne.create_info(channels, fs, channel_types)
    mne_data = RawArray(data, info)
    ten_twenty_montage = mne.channels.make_standard_montage(montage)
    mne_data.set_montage(ten_twenty_montage)

    # convert to volts if necessary (the default for many systems is microvolts)
    if not volts:
        mne_data = mne_data.apply_function(lambda x: x * 1e-6)

<<<<<<< HEAD
    return mne_data, fs
=======
    return mne_data


def tobii_to_norm(tobii_units: Tuple[float, float]) -> Tuple[float, float]:
    """Tobii to PsychoPy's 'norm' units.

    https://developer.tobiipro.com/commonconcepts/coordinatesystems.html
    https://www.psychopy.org/general/units.html

    Tobii uses an Active Display Coordinate System.
        The point (0, 0) denotes the upper left corner and (1, 1) the lower right corner of it.

    PsychoPy uses several coordinate systems, the normalized window unit is assumed here.
        The point (0, 0) denotes the center of the screen and (-1, -1) the upper left corner
        and (1, 1) the lower right corner.

    """
    # check that Tobii units are within the expected range
    assert 0 <= tobii_units[0] <= 1, "Tobii x coordinate must be between 0 and 1"
    assert 0 <= tobii_units[1] <= 1, "Tobii y coordinate must be between 0 and 1"

    # convert Tobii units to Psychopy units
    norm_x = (tobii_units[0] - 0.5) * 2
    norm_y = (tobii_units[1] - 0.5) * 2 * -1
    return (norm_x, norm_y)


def norm_to_tobii(norm_units: Tuple[float, float]) -> Tuple[float, float]:
    """PsychoPy's 'norm' units to Tobii.

    https://developer.tobiipro.com/commonconcepts/coordinatesystems.html
    https://www.psychopy.org/general/units.html

    Tobii uses an Active Display Coordinate System.
        The point (0, 0) denotes the upper left corner and (1, 1) the lower right corner of it.

    PsychoPy uses several coordinate systems, the normalized window unit is assumed here.
        The point (0, 0) denotes the center of the screen and (-1, -1) the upper left corner
        and (1, 1) the lower right corner.
    """
    # check that the coordinates are within the bounds of the screen
    assert norm_units[0] >= -1 and norm_units[0] <= 1, "X coordinate must be between -1 and 1"
    assert norm_units[1] >= -1 and norm_units[1] <= 1, "Y coordinate must be between -1 and 1"

    # convert PsychoPy norm units to Tobii units
    tobii_x = (norm_units[0] / 2) + 0.5
    tobii_y = ((norm_units[1] * -1) / 2) + 0.5
    return (tobii_x, tobii_y)
>>>>>>> bda9a8e5
<|MERGE_RESOLUTION|>--- conflicted
+++ resolved
@@ -535,10 +535,7 @@
     if not volts:
         mne_data = mne_data.apply_function(lambda x: x * 1e-6)
 
-<<<<<<< HEAD
     return mne_data, fs
-=======
-    return mne_data
 
 
 def tobii_to_norm(tobii_units: Tuple[float, float]) -> Tuple[float, float]:
@@ -585,5 +582,4 @@
     # convert PsychoPy norm units to Tobii units
     tobii_x = (norm_units[0] / 2) + 0.5
     tobii_y = ((norm_units[1] * -1) / 2) + 0.5
-    return (tobii_x, tobii_y)
->>>>>>> bda9a8e5
+    return (tobii_x, tobii_y)