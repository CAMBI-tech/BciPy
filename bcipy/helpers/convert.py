# mypy: disable-error-code="no-redef"
"""Functionality for converting the bcipy raw data output to other formats"""
import logging
import os
import tarfile
from pathlib import Path
<<<<<<< HEAD
from typing import Dict, List, Tuple, Optional, Union
=======
from typing import Dict, List, Optional, Tuple
>>>>>>> cadaa008

import mne
import numpy as np
from mne.io import RawArray
from pyedflib import FILETYPE_BDFPLUS, FILETYPE_EDFPLUS, EdfWriter
from tqdm import tqdm

from bcipy.config import (DEFAULT_PARAMETER_FILENAME, RAW_DATA_FILENAME,
                          TRIGGER_FILENAME)
from bcipy.helpers.load import load_json_parameters, load_raw_data
from bcipy.helpers.raw_data import RawData
from bcipy.helpers.triggers import trigger_decoder, trigger_durations
from bcipy.signal.process import Composition, get_default_transform

logger = logging.getLogger(__name__)

FILE_LENGTH_LIMIT = 150


def convert_to_edf(data_dir: str,
                   edf_path: Optional[str] = None,
                   overwrite: bool = False,
                   write_targetness: bool = False,
                   use_event_durations: bool = False,
                   remove_pre_fixation: bool = False,
                   pre_filter: bool = False) -> str:
    """ Converts BciPy data to the EDF+ filetype using pyEDFlib.

    See https://www.edfplus.info/ for more detailed information about the edf specification.
    See https://www.teuniz.net/edfbrowser/ for a free EDF/BDF viewer.

    Parameters
    ----------
    data_dir - directory which contains the data to be converted. This location must contain:
        1. a parameter file.
        2. a raw_data.csv file.
        3. a trigger.txt file.
    edf_path - optional; path to write converted data; defaults to writing a file named raw_data.edf in the data_dir.
        Must end in .edf.
    overwrite - If True, the destination file (if it exists) will be overwritten. If False (default), an error will
        be raised if the file exists.
    write_targetness - If True, and targetness information is available, write that instead of the stimuli markers.
        False by default.
    use_event_durations - optional; if True assigns a duration to each event.
    remove_pre_fixation - optional; if True removes the non-inquiry based markers from the trigger data.
    pre_filter - optional; if True, apply the default filter to the data using to loaded parameters file.

    Returns
    -------
        Path to new edf file
    """
    if not edf_path:
        edf_path = str(Path(data_dir, f'{RAW_DATA_FILENAME}.edf').resolve())
    if not edf_path.endswith('.edf'):
        raise ValueError(f'edf_path=[{edf_path}] must end in .edf')

    data, channels, fs, events, annotation_channels, filt = pyedf_convert(
        data_dir,
        write_targetness=write_targetness,
        use_event_durations=use_event_durations,
        remove_pre_fixation=remove_pre_fixation,
        pre_filter=pre_filter)

    return write_pyedf(
        edf_path,
        data,
        channels,
        fs,
        events,
        FILETYPE_EDFPLUS,
        overwrite,
        annotation_channels,
        filt)


def convert_to_bdf(data_dir: str,
                   bdf_path: Optional[str] = None,
                   overwrite: bool = False,
                   write_targetness: bool = False,
                   use_event_durations: bool = False,
                   remove_pre_fixation: bool = False,
                   pre_filter: bool = False) -> Union[Path, str]:
    """ Converts BciPy data to the BDF+ filetype using pyEDFlib.

    See https://www.biosemi.com/faq/file_format.htm for more detailed information about the BDF specification.
    See https://www.teuniz.net/edfbrowser/ for a free EDF/BDF viewer.

    Parameters
    ----------
    data_dir - directory which contains the data to be converted. This location must contain:
        1. a parameter file.
        2. a raw_data.csv file.
        3. a trigger.txt file.
    bdf_path - optional; path to write converted data; defaults to writing a file named raw_data.edf in the data_dir.
        Must end in .edf.
    overwrite - If True, the destination file (if it exists) will be overwritten. If False (default), an error will
        be raised if the file exists.
    write_targetness - If True, and targetness information is available, write that instead of the stimuli markers.
        False by default.
    use_event_durations - optional; if True assigns a duration to each event.
    remove_pre_fixation - optional; if True removes the non-inquiry based markers from the trigger data.
    pre_filter - optional; if True, apply the default filter to the data using to loaded parameters file.

    Returns
    -------
        Path to new bdf file
    """
    if not bdf_path:
        bdf_path = str(Path(data_dir, f'{RAW_DATA_FILENAME}.bdf').resolve())
    if not bdf_path.endswith('.bdf'):
        raise ValueError(f'bdf_path=[{bdf_path}] must end in .bdf')

    data, channels, fs, events, annotation_channels, filt = pyedf_convert(
        data_dir,
        write_targetness=write_targetness,
        use_event_durations=use_event_durations,
        remove_pre_fixation=remove_pre_fixation,
        pre_filter=pre_filter)

    return write_pyedf(
        bdf_path,
        data,
        channels,
        fs,
        events,
        FILETYPE_BDFPLUS,
        overwrite,
        annotation_channels,
        filt)


def pyedf_convert(data_dir: str,
                  write_targetness: bool = False,
                  use_event_durations: bool = False,
                  remove_pre_fixation: bool = False,
                  pre_filter: bool = False) -> Tuple[
                      np.ndarray,
                      List[str],
                      int,
                      List[Tuple[float, float, str]],
                      int,
                      Union[bool, str]]:
    """ Converts BciPy data to formats that can be used by pyEDFlib.

    Parameters
    ----------

    data_dir - directory which contains the data to be converted. This location must contain:
        1. a parameter file.
        2. a raw_data.csv file.
        3. a trigger.txt file.
    write_targetness - If True, and targetness information is available, write that instead of the stimuli markers.
        False by default.
    use_event_durations - optional; if True assigns a duration to each event.
    remove_pre_fixation - optional; if True removes the non-inquiry based markers from the trigger data.
    pre_filter - optional; if True, apply the default filter to the data using to loaded parameters file.

    Returns
    -------
        data - raw data
        channels - list of channel names
        fs - sampling rate
        events - list of events
        annotation_channels - number of annotation channels
        pre_filter - False if no filter was applied,
            otherwise a string of the filter parameters used to filter the data
    """

    params = load_json_parameters(str(Path(data_dir, DEFAULT_PARAMETER_FILENAME)),
                                  value_cast=True)
    data = load_raw_data(str(Path(data_dir, f'{RAW_DATA_FILENAME}.csv')))
    fs = data.sample_rate
    if pre_filter:
        default_transform = get_default_transform(
            sample_rate_hz=data.sample_rate,
            notch_freq_hz=params.get("notch_filter_frequency"),
            bandpass_low=params.get("filter_low"),
            bandpass_high=params.get("filter_high"),
            bandpass_order=params.get("filter_order"),
            downsample_factor=params.get("down_sampling_rate"),
        )
        raw_data, fs = data.by_channel(transform=default_transform)
        pre_filter: str = (
            f"HP:{params.get('filter_low')} LP:{params.get('filter_high')}"
            f"N:{params.get('notch_filter_frequency')} D:{params.get('down_sampling_rate')} "
            f"O:{params.get('filter_order')}")
    else:
        raw_data, _ = data.by_channel()
    durations = trigger_durations(params) if use_event_durations else {}
    static_offset = params['static_trigger_offset']
    logger.info(f'Static offset: {static_offset}')

    trigger_type, trigger_timing, trigger_label = trigger_decoder(
        str(Path(data_dir, TRIGGER_FILENAME)),
        remove_pre_fixation=remove_pre_fixation,
        offset=static_offset)

    # validate annotation parameters given data length and trigger count, up the annotation limit byt increasing
    # annotation_channels if needed
    annotation_channels = validate_annotations(len(raw_data[0]) / data.sample_rate, len(trigger_type))

    triggers = compile_triggers(
        trigger_label, trigger_type, trigger_timing, write_targetness)

    events = compile_annotations(triggers, durations)

    return raw_data, data.channels, fs, events, annotation_channels, pre_filter


def validate_annotations(record_time: float, trigger_count: int) -> int:
    """Validate Annotations.

    Using the pyedflib library, it is recommended the number of triggers (or annotations) not exceed the recording
        time in seconds. This may result in an unsuccessful export. The best workaround is to increase the number of
        annotation channels. This function will return the number of annotation channels needed to export the triggers
        successfully. The maximum number of annotation channels is 64 and it is not advised to use more than required
        due to fize size restrictions.

    See https://github.com/holgern/pyedflib/issues/34 for more information.
    """
    if trigger_count > record_time:
        logger.warning(
            f'\n*Warning* The number of triggers [{trigger_count}] exceeds recording time [{record_time}]. ')
        annotation_channels = round(trigger_count / record_time) + 1
        logger.warning(f'\nIncreasing annotation channels to {annotation_channels} to compensate.')
        return annotation_channels
    return 1


def compile_triggers(labels: List[str], targetness: List[str], timing: List[float],
                     write_targetness: bool) -> List[Tuple[str, str, float]]:
    """Compile Triggers.

    Compile trigger information in a way that we edf conversion can easily digest. (label, targetness, timing).
        If write targetness is true, use the targetness as a label.
    """
    triggers = []
    i = 0
    for label in labels:
        # if targetness information available and the flag set to true, write another trigger with target information
        if write_targetness:
            triggers.append((targetness[i], targetness[i], timing[i]))
        else:
            triggers.append((label, targetness[i], timing[i]))
        i += 1
    return triggers


def write_pyedf(output_path: str,
                raw_data: np.ndarray,
                ch_names: List[str],
                sample_rate: float,
                events: List[Tuple[float, float, str]],
                file_type: str = FILETYPE_EDFPLUS,
                overwrite: bool = False,
                annotation_channels: int = 1,
                pre_filter: Union[bool, str] = False) -> str:
    """
    Converts BciPy raw_data to the EDF+ or BDF+ filetype using pyEDFlib.

    Adapted from: https://github.com/holgern/pyedflib

    Parameters
    ----------
    output_path - optional path to write converted data; defaults to writing
        a file named raw.edf in the raw_data_dir.
    raw_data - raw data with a row for each channel
    ch_names - names of the channels
    sample_rate - sample frequency
    events - List[Tuple(onset_in_seconds: float, duration_in_seconds: float, description: str)]
    overwrite - If True, the destination file (if it exists) will be overwritten.
        If False (default), an error will be raised if the file exists.
    annotation_channels - number of annotation channels to use
    pre_filter - optional; if provided, add string of filters applied to channel data

    Returns
    -------
        Path to new edf or bdf file
    """
    if not overwrite and os.path.exists(output_path):
        raise OSError(f'{output_path} already exists.')

    physical_min, physical_max = [raw_data.min(), raw_data.max()]
    n_channels = len(raw_data)

    try:
        writer = EdfWriter(output_path, n_channels=n_channels, file_type=file_type)

        channel_info = []
        data_list = []

        for i in range(n_channels):
            ch_dict = {
                'label': ch_names[i],
                'dimension': 'uV',
                'sample_frequency': sample_rate,
                'physical_min': physical_min,
                'physical_max': physical_max,
            }

            if pre_filter:
                ch_dict['prefilter'] = pre_filter

            channel_info.append(ch_dict)
            data_list.append(raw_data[i])

        if events:
            writer.set_number_of_annotation_signals(annotation_channels)
            for onset, duration, label in events:
                writer.writeAnnotation(onset, duration, label)

        writer.setSignalHeaders(channel_info)
        writer.writeSamples(data_list)

    except Exception as error:
        logger.info(error)
        raise error
    finally:
        writer.close()
    return output_path


def compile_annotations(triggers: List[Tuple[str, str, float]],
                        durations: Dict[str, float] = {}
                        ) -> List[Tuple[float, float, str]]:
    """Convert bcipy triggers to the format expected by pyedflib for writing annotations.

    Parameters
    ----------
        triggers - trigger data in the format (symbol, targetness, stamp),
          where stamp has been converted to acquisition clock units.
        durations - optional map defining the duration (seconds) of each
            trigger type. The default is to assign 0.0 seconds.
    Returns
    -------
        List[Tuple(onset_in_seconds, duration_in_seconds, description)]
    """
    return [(timestamp, durations.get(targetness, 0.0), label)
            for (label, targetness, timestamp) in triggers]


def compress(tar_file_name: str, members: List[str]) -> None:
    """
    File compression and archiving.

    Adds files to a tar archive and compresses them using the gzip compression
        format.

    Parameters
    ----------
    tar_file_name (str): name of resulting compressed tar archive. Input string
        can either include or not include file extension (.tar.gz), as this will
        be checked.
    members (List[str]): list of files and folders to be compressed into archive.
        Each file or folder requires the relative file path and full file extension.
        Individual file paths and names that are very long may throw an error
        upon extraction, proceed with caution.

    Returns
    -------
        None
    """

    for member in members:
        # Checks if file exists
        if not os.path.exists(member):
            raise FileNotFoundError(f"This file or folder, '{member}', "
                                    "does not exist!\nPlease rerun program")
        # Checks for file names that may be too long. OS level restriction.
        if len(member) > FILE_LENGTH_LIMIT:
            logger.warning(
                f'File length exceeds compression limit=[{FILE_LENGTH_LIMIT}]. '
                'This may cause issues later with extraction. Please proceed at your own discretion.')

    full_tar_name = tar_name_checker(tar_file_name)
    # Warns user that reopening tar archive that already exists will overwrite it
    if os.path.exists(full_tar_name):
        raise Exception(f"This tar archive=[{full_tar_name}] already exists, continuing will "
                        "overwrite anything in the existing archive.")

    # Opens file for gzip (gz) compressed writing (w)
    # Uses default compression level 9 (highest compression, slowest speed)
    with tarfile.open(full_tar_name, mode="w:gz") as tar:
        # Sets progress bar through tqdm
        progress = tqdm(members)
        for member in progress:
            # Adds file/folder to the tar file and compresses it
            tar.add(member)
            # Sets progress description of progress bar
            progress.set_description(f"Compressing {member}")


def decompress(tar_file: str, path: str) -> None:
    """
    Archive decompression and extraction.

    Takes .tar.gz archive, decompresses, and extracts its contents. Should only be
    used with files created by compress() method.

    Parameters
    ----------
    tar_file (str): name of .tar.gz archive to be decompressed. Input string
        can either include or not include file extension (.tar.gz), as this will
        be checked.
    path (str): file path and name of folder for the extracted contents of the
        archive. If only a name is entered, by default it will place the folder
        in the current working directory. (ex. "extracted" creates a new folder
        in the current directory and extracts the archive contents to it)

    Returns
    -------
        None
    """

    full_tar_name = tar_name_checker(tar_file)

    # Checks if file exists
    if not os.path.exists(full_tar_name):
        raise FileNotFoundError(f"This file or folder, '{tar_file}', "
                                "does not exist!\nPlease rerun program")

    # Opens file for gzip (gz) compressed reading (r)
    with tarfile.open(full_tar_name, mode="r:gz") as tar:
        members = tar.getmembers()

        # Sets progress bar through tqdm
        progress = tqdm(members)
        for member in progress:
            tar.extract(member, path=path)
            # Sets progress description of progress bar
            progress.set_description(f"Extracting {member.name}")


def archive_list(tar_file: str) -> List[str]:
    """
    Returns contents of tar archive.

    Takes .tar.gz archive and returns a full list of its contents, including
        folders, subfolders, and files, with their full relative paths and names.

    Parameters
    ----------
    tar_file (str): name of desired .tar.gz archive. Input string can either
        include or not include file extension (.tar.gz), as this will be checked.

    Returns
    -------
        List[str] of all items in archive
    """

    full_tar_name = tar_name_checker(tar_file)

    # Checks if file exists
    if not os.path.exists(full_tar_name):
        raise FileNotFoundError(f"This file or folder, '{tar_file}', "
                                "does not exist!\nPlease rerun program")

    # Adds names of archive contents to list
    with tarfile.open(full_tar_name, mode="r") as tar:
        tar_list = tar.getnames()
    return tar_list


def tar_name_checker(tar_file_name: str) -> str:
    """
    Checks and modifies file name for tar archive.

    Helper method that takes a tar file name and checks it for the appropriate
        file extension (".tar.gz" for now), returning it if it already does, and
        adding the extension and then returning it if it does not.

    Parameters
    ----------
    tar_file_name (str): name for archive being checked.

    Returns
    -------
        String of properly formatted tar archive name
    """

    if tar_file_name.endswith('.tar.gz'):
        return tar_file_name
    return f'{tar_file_name}.tar.gz'


def convert_to_mne(
        raw_data: RawData,
        channel_map: Optional[List[int]] = None,
        channel_types: Optional[List[str]] = None,
        transform: Optional[Composition] = None,
        montage: str = 'standard_1020',
        volts: bool = True) -> RawArray:
    """Convert to MNE.

    Returns BciPy RawData as an MNE RawArray. This assumes all channel names
    are reflective of provided montage locations.

    Parameters
    ----------
        raw_data - BciPy RawData object
        channel_map - optional list of channels to include in the MNE RawArray [1, 0, 1, 0, 1, 0, 1, 0].
            1 indicates the channel should be included, 0 indicates it should be excluded.
            Must be the same length as the number of channels in the raw_data.
        channel_types - list of channel types to include in the MNE RawArray.
            If None, all channels will be assumed to be eeg.
            See: https://mne.tools/stable/overview/implementation.html#supported-channel-types
        transform - optional transform to apply to the data
        montage - name of the channel location montage to use.
            See https://mne.tools/dev/generated/mne.channels.make_standard_montage.html
        volts - if True, assume data is already in volts. If false, assume data is in microvolts and convert to volts.
            MNE expects data to be in volts.
            See: https://mne.tools/dev/overview/implementation.html#internal-representation-units
    """
    # if no channel map provided, assume all channels are included
    if not channel_map:
        channel_map = [1] * len(raw_data.channels)

    data, channels, fs = raw_data.by_channel_map(channel_map, transform)

    # if no channel types provided, assume all channels are eeg
    if not channel_types:
        channel_types = ['eeg'] * len(channels)

    # check that number of channel types matches number of channels in the case custom channel types are provided
    assert len(channel_types) == len(channels), \
        f'Number of channel types ({len(channel_types)}) must match number of channels ({len(channels)})'

    info = mne.create_info(channels, fs, channel_types)
    mne_data = RawArray(data, info)
    ten_twenty_montage = mne.channels.make_standard_montage(montage)
    mne_data.set_montage(ten_twenty_montage)

    # convert to volts if necessary (the default for many systems is microvolts)
    if not volts:
        mne_data = mne_data.apply_function(lambda x: x * 1e-6)

    return mne_data


def tobii_to_norm(tobii_units: Tuple[float, float]) -> Tuple[float, float]:
    """Tobii to PsychoPy's 'norm' units.

    https://developer.tobiipro.com/commonconcepts/coordinatesystems.html
    https://www.psychopy.org/general/units.html

    Tobii uses an Active Display Coordinate System.
        The point (0, 0) denotes the upper left corner and (1, 1) the lower right corner of it.

    PsychoPy uses several coordinate systems, the normalized window unit is assumed here.
        The point (0, 0) denotes the center of the screen and (-1, -1) the upper left corner
        and (1, 1) the lower right corner.

    """
    # check that Tobii units are within the expected range
    assert 0 <= tobii_units[0] <= 1, "Tobii x coordinate must be between 0 and 1"
    assert 0 <= tobii_units[1] <= 1, "Tobii y coordinate must be between 0 and 1"

    # convert Tobii units to Psychopy units
    norm_x = (tobii_units[0] - 0.5) * 2
    norm_y = (tobii_units[1] - 0.5) * 2 * -1
    return (norm_x, norm_y)


def norm_to_tobii(norm_units: Tuple[float, float]) -> Tuple[float, float]:
    """PsychoPy's 'norm' units to Tobii.

    https://developer.tobiipro.com/commonconcepts/coordinatesystems.html
    https://www.psychopy.org/general/units.html

    Tobii uses an Active Display Coordinate System.
        The point (0, 0) denotes the upper left corner and (1, 1) the lower right corner of it.

    PsychoPy uses several coordinate systems, the normalized window unit is assumed here.
        The point (0, 0) denotes the center of the screen and (-1, -1) the upper left corner
        and (1, 1) the lower right corner.
    """
    # check that the coordinates are within the bounds of the screen
    assert norm_units[0] >= -1 and norm_units[0] <= 1, "X coordinate must be between -1 and 1"
    assert norm_units[1] >= -1 and norm_units[1] <= 1, "Y coordinate must be between -1 and 1"

    # convert PsychoPy norm units to Tobii units
    tobii_x = (norm_units[0] / 2) + 0.5
    tobii_y = ((norm_units[1] * -1) / 2) + 0.5
    return (tobii_x, tobii_y)<|MERGE_RESOLUTION|>--- conflicted
+++ resolved
@@ -4,11 +4,7 @@
 import os
 import tarfile
 from pathlib import Path
-<<<<<<< HEAD
 from typing import Dict, List, Tuple, Optional, Union
-=======
-from typing import Dict, List, Optional, Tuple
->>>>>>> cadaa008
 
 import mne
 import numpy as np
