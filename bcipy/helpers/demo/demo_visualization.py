--- conflicted
+++ resolved
@@ -15,11 +15,7 @@
 """
 import bcipy.acquisition.devices as devices
 from bcipy.config import (DEFAULT_DEVICE_SPEC_FILENAME,
-<<<<<<< HEAD
-                          DEFAULT_PARAMETER_FILENAME, RAW_DATA_FILENAME,
-=======
                           DEFAULT_PARAMETERS_FILENAME, RAW_DATA_FILENAME,
->>>>>>> ad649387
                           TRIGGER_FILENAME)
 from bcipy.helpers.acquisition import analysis_channels
 from bcipy.helpers.load import (load_experimental_data, load_json_parameters,
@@ -101,12 +97,6 @@
         trigger_timing,
         labels,
         trial_window,
-<<<<<<< HEAD
-        transform=default_transform,
-        plot_average=True,
-        plot_topomaps=True,
-=======
->>>>>>> ad649387
         save_path=save_path,
         show=args.show
     )