--- conflicted
+++ resolved
@@ -172,43 +172,6 @@
         dirname (str, optional): Location of pretrained models. If not
             provided the user will be prompted for a location.
     """
-<<<<<<< HEAD
-    # use python's internal gui to call file explorers and get the filename
-    filename = load_signal_model_path(filename)
-
-    # load the signal_model with pickle
-    signal_model = model_class(**model_kwargs)
-    signal_model.load(filename)
-
-    log.info(f'Loaded signal model from {filename}')
-
-    return signal_model, filename
-
-def load_signal_model_path(filename: str = None) -> str:
-    """Load signal model path.
-
-    Parameters
-    ----------
-    filename: str, optional
-        Location of pretrained model (.pkl)
-
-    Returns
-    -------
-    str
-        Location of pretrained model (.pkl).
-    """
-    # use python's internal gui to call file explorers and get the filename
-    if not filename or Path(filename).is_dir():
-        directory = filename or preferences.signal_model_directory
-        filename = ask_filename('*.pkl', directory)
-
-        # update preferences
-        path = Path(filename)
-        if path.is_file():
-            preferences.signal_model_directory = str(path.parent)
-
-    return filename
-=======
     if not directory or Path(directory).is_file():
         directory = ask_directory()
 
@@ -223,7 +186,6 @@
             log.info(f"Loading model {model}")
             models.append(model)
     return models
->>>>>>> b03dcd2c
 
 
 def choose_csv_file(filename: Optional[str] = None) -> Optional[str]:
