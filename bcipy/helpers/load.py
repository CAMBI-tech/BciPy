--- conflicted
+++ resolved
@@ -159,7 +159,6 @@
     return filename
 
 
-<<<<<<< HEAD
 def load_eye_tracking_data(gaze_data: RawData):
     left_eye_channel_map = [0, 0, 1, 1, 0, 0, 0, 0, 0]
     left_eye_data, _, _ = gaze_data.by_channel_map(left_eye_channel_map)
@@ -173,13 +172,8 @@
     return left_eye_x, left_eye_y, right_eye_x, right_eye_y
 
 
-def load_signal_model(model_class: SignalModel,
-                      model_kwargs: Dict[str, Any], filename: str = None) -> Tuple[SignalModel, str]:
-    """Construct the specified model and load pretrained parameters.
-=======
 def load_signal_models(directory: Optional[str] = None) -> List[SignalModel]:
     """Load all signal models in a given directory.
->>>>>>> 2757971c
 
     Models are assumed to have been written using bcipy.helpers.save.save_model
     function and should be serialized as pickled files. Note that reading
