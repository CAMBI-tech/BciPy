--- conflicted
+++ resolved
@@ -1,4 +1,3 @@
-<<<<<<< HEAD
 """Module for functionality related to system configuration"""
 from codecs import open as codecsopen
 from collections import abc
@@ -6,9 +5,7 @@
 from pathlib import Path
 from typing import Any, Dict, NamedTuple, Tuple
 
-from bcipy.helpers.system_utils import DEFAULT_ENCODING
-
-DEFAULT_PARAMETERS_PATH = 'bcipy/parameters/parameters.json'
+from bcipy.config import DEFAULT_ENCODING, DEFAULT_PARAMETERS_PATH
 
 
 class Parameter(NamedTuple):
@@ -167,275 +164,6 @@
     def load_from_source(self):
         """Load data from the configured JSON file."""
         if self.source:
-            with codecsopen(self.source, 'r',
-                            encoding=DEFAULT_ENCODING) as json_file:
-                data = load(json_file)
-                self.load(data)
-
-    def check_valid_entry(self, entry_name: str, entry: dict):
-        """Checks if the given entry is valid. Raises an exception unless the entry is formatted:
-
-        "fake_data": {
-            "value": "true",
-            "section": "bci_config",
-            "readableName": "Fake Data Sessions",
-            "helpTip": "If true, fake data server used",
-            "recommended_values": "",
-            "type": "bool"
-        }
-
-        entry_name : str - name of the configuration parameter
-        entry : dict - parameter properties
-        """
-        if not isinstance(entry, abc.Mapping):
-            raise AttributeError(f"'{entry_name}' value must be a dict")
-        if set(entry.keys()) != self.required_keys:
-            raise Exception(
-                f"Incorrect format for key: {entry_name}; value must contain required keys"
-            )
-        if entry['type'] not in self.supported_types:
-            raise Exception(
-                f"Type not supported for key: {entry_name}, type: {entry['type']}"
-            )
-        if entry['type'] == "bool" and entry['value'] not in ['true', 'false']:
-            raise Exception(
-                f"Invalid value for key: {entry_name}. Must be either 'true' or 'false'"
-            )
-
-    def source_location(self) -> Tuple[Path, str]:
-        """Location of the source json data if source was provided.
-
-        Returns Tuple(Path, filename: str)
-        """
-        if self.source:
-            path = Path(self.source)
-            return (path.parent, path.name)
-        return (None, None)
-
-    def save(self, directory: str = None, name: str = None):
-        """Save parameters to the given location
-
-        directory: str - optional location to save; default is the source_directory.
-        name: str - optional name of new parameters file; default is the source filename.
-
-        Returns the path of the saved file.
-        """
-        if (not directory or not name) and not self.source:
-            raise AttributeError('name and directory parameters are required')
-
-        source_directory, source_name = self.source_location()
-        location = directory if directory else source_directory
-        filename = name if name else source_name
-        path = Path(location, filename)
-        with open(path, 'w', encoding=DEFAULT_ENCODING) as json_file:
-            dump(dict(self.entries()), json_file, ensure_ascii=False, indent=2)
-        return str(path)
-
-    def add_missing_items(self, parameters) -> bool:
-        """Given another Parameters instance, add any items that are not already
-        present. Existing items will not be updated.
-
-        parameters: Parameters - object from which to add parameters.
-
-        Returns bool indicating whether or not any new items were added.
-        """
-        updated = False
-        existing_keys = self.keys()
-        for key, val in parameters.entries():
-            if key not in existing_keys:
-                self.add_entry(key, val)
-                updated = True
-        return updated
-
-    def changes_from(self, parameters) -> Dict[str, ParameterChange]:
-        """Lists the differences between this and another set of parameters.
-        A None original_value indicates a new parameter.
-
-        Parameters
-        ----------
-            parameters - set of parameters for comparison; these are considered
-                the original values and the current set the changed values.
-        """
-        diffs = {}
-
-        for key, param in self.entries():
-            if key in parameters.keys():
-                original = parameters.get_entry(key)
-                if self.cast_value(original) != self.cast_value(param):
-                    diffs[key] = ParameterChange(
-                        parameter=param, original_value=original['value'])
-            else:
-                diffs[key] = ParameterChange(parameter=param,
-                                             original_value=None)
-        return diffs
-
-
-def changes_from_default(source: str) -> Dict[str, ParameterChange]:
-    """Determines which parameters have changed from the default params.
-
-    Parameters
-    ----------
-        source - path to the parameters json file that will be compared with
-            the default parameters.
-    """
-    default = Parameters(source=DEFAULT_PARAMETERS_PATH, cast_values=True)
-    params = Parameters(source=source, cast_values=True)
-    return params.changes_from(default)
-=======
-"""Module for functionality related to system configuration"""
-from codecs import open as codecsopen
-from collections import abc, namedtuple
-from json import dump, load
-from pathlib import Path
-from typing import Tuple
-
-from bcipy.config import DEFAULT_ENCODING
-
-Parameter = namedtuple('Parameter', [
-    'value', 'section', 'readableName', 'helpTip', 'recommended_values', 'type'
-])
-
-
-class Parameters(dict):
-    """Configuration parameters for BciPy.
-
-        source: str - optional path to a JSON file. If file exists, data will be
-            loaded from here. Raises an exception unless the entries are dicts with
-            the required_keys.
-
-        cast_values: bool - if True cast values to specified type; default is False.
-        """
-
-    def __init__(self, source: str = None, cast_values: bool = False):
-        super().__init__()
-        self.source = source
-        self.cast_values = cast_values
-
-        self.required_keys = set([
-            'value', 'section', 'readableName', 'helpTip',
-            'recommended_values', 'type'
-        ])
-        self.conversions = {
-            'int': int,
-            'float': float,
-            'bool': lambda val: val == 'true',
-            'str': str,
-            'directorypath': str,
-            'filepath': str
-        }
-        self.load_from_source()
-
-    @classmethod
-    def from_cast_values(cls, **kwargs):
-        """Create a new Parameters object from cast values. This is useful
-        primarily for testing
-
-        >>> Parameters.from_cast_values(time_prompt=1.0, fake_data=True)
-        """
-        params = Parameters(source=None, cast_values=True)
-        for key, val in kwargs.items():
-            value_type = type(val).__name__
-            value_str = str(val).lower() if value_type == 'bool' else str(val)
-            params.add_entry(
-                key, {
-                    'value': value_str,
-                    'section': '',
-                    'readableName': '',
-                    'helpTip': '',
-                    'recommended_values': '',
-                    'type': value_type
-                })
-        return params
-
-    @property
-    def supported_types(self):
-        """Supported types for casting values"""
-        return self.conversions.keys()
-
-    def cast_value(self, entry: dict):
-        """Takes an entry with a desired type and attempts to cast it to that type."""
-        cast = self.conversions[entry['type']]
-        return cast(entry['value'])
-
-    def serialized_value(self, value, entry_type):
-        """Convert a value back into its serialized form"""
-        serialized = str(value)
-        return serialized.lower() if entry_type == 'bool' else serialized
-
-    def __getitem__(self, key):
-        """Override to handle cast values"""
-        entry = self.get_entry(key)
-        if self.cast_values:
-            return self.cast_value(entry)
-        return entry
-
-    def __setitem__(self, key, value):
-        """Override to handle cast values"""
-        if self.cast_values:
-            # Can only set values for existing entries when cast.
-            entry = self.get_entry(key)
-            entry['value'] = self.serialized_value(value, entry['type'])
-        else:
-            self.add_entry(key, value)
-
-    def add_entry(self, key, value):
-        """Adds a configuration parameter."""
-        self.check_valid_entry(key, value)
-        super().__setitem__(key, value)
-
-    def get_entry(self, key):
-        """Get the non-cast entry associated with the given key."""
-        return super().__getitem__(key)
-
-    def get(self, key, d=None):
-        """Override to handle cast values"""
-        entry = super().get(key, d)
-        if self.cast_values and entry != d:
-            return self.cast_value(entry)
-        return entry
-
-    def entries(self):
-        """Uncast items"""
-        return super().items()
-
-    def items(self):
-        """Override to handle cast values"""
-        if self.cast_values:
-            return [(key, self.cast_value(entry))
-                    for key, entry in self.entries()]
-        return self.entries()
-
-    def values(self):
-        """Override to handle cast values"""
-        vals = super().values()
-        if self.cast_values:
-            return [self.cast_value(entry) for entry in vals]
-        return vals
-
-    def update(self, *args, **kwargs):
-        """Override to ensure update uses __setitem___"""
-        for key, value in dict(*args, **kwargs).items():
-            self[key] = value
-
-    def copy(self):
-        """Override
-        """
-        params = Parameters(source=None, cast_values=self.cast_values)
-        params.load(super().copy())
-        return params
-
-    def load(self, data: dict):
-        """Load values from a dict, validating entries (see check_valid_entry) and raising
-        an exception for invalid values.
-
-        data: dict of configuration parameters.
-        """
-        for name, entry in data.items():
-            self.add_entry(name, entry)
-
-    def load_from_source(self):
-        """Load data from the configured JSON file."""
-        if self.source:
             with codecsopen(self.source, 'r', encoding=DEFAULT_ENCODING) as json_file:
                 data = load(json_file)
                 self.load(data)
@@ -512,4 +240,38 @@
                 self.add_entry(key, val)
                 updated = True
         return updated
->>>>>>> d584202d
+
+    def changes_from(self, parameters) -> Dict[str, ParameterChange]:
+        """Lists the differences between this and another set of parameters.
+        A None original_value indicates a new parameter.
+
+        Parameters
+        ----------
+            parameters - set of parameters for comparison; these are considered
+                the original values and the current set the changed values.
+        """
+        diffs = {}
+
+        for key, param in self.entries():
+            if key in parameters.keys():
+                original = parameters.get_entry(key)
+                if self.cast_value(original) != self.cast_value(param):
+                    diffs[key] = ParameterChange(
+                        parameter=param, original_value=original['value'])
+            else:
+                diffs[key] = ParameterChange(parameter=param,
+                                             original_value=None)
+        return diffs
+
+
+def changes_from_default(source: str) -> Dict[str, ParameterChange]:
+    """Determines which parameters have changed from the default params.
+
+    Parameters
+    ----------
+        source - path to the parameters json file that will be compared with
+            the default parameters.
+    """
+    default = Parameters(source=DEFAULT_PARAMETERS_PATH, cast_values=True)
+    params = Parameters(source=source, cast_values=True)
+    return params.changes_from(default)