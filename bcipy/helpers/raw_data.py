"""Functionality for reading and writing raw signal data."""
import csv
from io import TextIOWrapper
from typing import List, Optional, TextIO, Tuple, Union, Any

import numpy as np
import pandas as pd

from bcipy.config import DEFAULT_ENCODING
from bcipy.helpers.exceptions import BciPyCoreException
from bcipy.signal.generator.generator import gen_random_data
from bcipy.signal.process import Composition

TIMESTAMP_COLUMN = 'timestamp'


class RawData:
    """Represents the raw data format used by BciPy. Used primarily for loading
    a raw data file into memory."""

    def __init__(self,
                 daq_type: Optional[str] = None,
                 sample_rate: Optional[int] = None,
                 columns: Optional[List[str]] = None,
                 column_types: Optional[List[str]] = None):
        self.daq_type = daq_type
        self.sample_rate = sample_rate
        self.columns = columns or []
        # accept a custom column type definition or default to all eeg type
        self.column_types = column_types
        self._rows: List[Any] = []
        self._dataframe = None

    @classmethod
    def load(cls, filename: str):
        """Constructs a RawData object by deserializing the given file.
        All data will be read into memory. If you want to lazily read data one
        record at a time, use a RawDataReader.

        Parameters
        ----------
        - filename : path to the csv file to read
        """
        return load(filename)

    @property
    def rows(self) -> List[List]:
        """Returns the data rows"""
        return self._rows

    @rows.setter
    def rows(self, value: Any) -> None:
        self._rows = value
        self._dataframe = None

    @property
    def channels(self) -> List[str]:
        """Compute the list of channels. Channels are the numeric columns
        excluding the timestamp column."""

        # Start data slice at 1 to remove the timestamp column.
        return list(self.numeric_data.columns[1:])

    @property
    def numeric_data(self) -> pd.DataFrame:
        """Data for columns with numeric data. This is usually comprised of the
        timestamp column and device channels, excluding string triggers."""
        return self.dataframe.select_dtypes(exclude=['object'])

    @property
    def channel_data(self) -> np.ndarray:
        """Data for columns with numeric data, excluding the timestamp column."""
        numeric_data = self.numeric_data

        numeric_vals = numeric_data.values
        numeric_column_count = numeric_vals.shape[1]
        # Start data slice at 1 to remove the timestamp column.
        return numeric_vals[:, 1:numeric_column_count].transpose()

    def by_channel(self, transform: Optional[Composition] = None) -> Tuple[np.ndarray, int]:
        """Data organized by channel.

        Optionally, it can apply a BciPy Composition to the data before returning using the transform arg.
        This will apply n tranformations to the data before returning. For an example Composition with
        EEG preprocessing, see bcipy.signal.get_default_transform().

        Returns
        ----------
        data: C x N numpy array with samples where C is the number of channels and N
        is number of time samples
        fs: resulting sample rate if any transformations applied"""

        data = self.channel_data
        fs = self.sample_rate

        if transform:
            data, fs = self.apply_transform(data, transform)

        return data, fs

    def by_channel_map(
            self,
            channel_map: List[int],
            transform: Optional[Composition] = None) -> Tuple[np.ndarray, List[str], int]:
        """By Channel Map.

        Returns channels with columns removed if index in list (channel_map) is zero. The channel map must align
        with the numeric channels read in as self.channels. We assume most trigger or other string columns are
        removed, however some are numeric trigger columns from devices that will require filtering before returning
        data. Other cases could be dropping bad channels before running further analyses.

        Optionally, it can apply a BciPy Composition to the data before returning using the transform arg.
        This will apply n tranformations to the data before returning. For an example Composition with
        EEG preprocessing, see bcipy.signal.get_default_transform().
        """
        data, fs = self.by_channel(transform)
        channels_to_remove = [idx for idx, value in enumerate(channel_map) if value == 0]
        data = np.delete(data, channels_to_remove, axis=0)
        channels: List[str] = np.delete(self.channels, channels_to_remove, axis=0).tolist()

        return data, channels, fs

    def apply_transform(self, data: np.ndarray, transform: Composition) -> Tuple[np.ndarray, int]:
        """Apply Transform.

        Using data provided as an np.ndarray, call the Composition with self.sample_rate to apply
            transformations to the data. This will return the transformed data and resulting sample rate.
        """
        return transform(data, self.sample_rate)

    @property
    def dataframe(self) -> pd.DataFrame:
        """Returns a dataframe of the row data."""
        if self._dataframe is None:
            self._dataframe = pd.DataFrame(data=self.rows,
                                           columns=self.columns)
        return self._dataframe

    @property
    def total_seconds(self) -> float:
        """Total recorded seconds, defined as the diff between the first and
        last timestamp."""
        frame = self.dataframe
        col = 'lsl_timestamp'
        return frame.iloc[-1][col] - frame.iloc[0][col]

    @property
    def total_samples(self) -> int:
        """Number of samples recorded."""
        return int(self.dataframe.iloc[-1]['timestamp'])

    def query(self,
              start: Optional[float] = None,
              stop: Optional[float] = None,
              column: str = 'lsl_timestamp') -> pd.DataFrame:
        """Query for a subset of data.

        Pararameters
        ------------
            start - find records greater than or equal to this value
            stop - find records less than or equal to this value
            column - column to compare to the given start and stop values

        Returns
        -------
        Dataframe for the given slice of data
        """
        dataframe = self.dataframe
        start = start or dataframe.iloc[0][column]
        stop = stop or dataframe.iloc[-1][column]
        mask = (dataframe[column] >= start) & (dataframe[column] <= stop)
        return dataframe[mask]

    def append(self, row: list) -> None:
        """Append the given row of data.

        Parameters
        ----------
        - row : row of data
        """
        assert len(row) == len(self.columns), "Wrong number of columns"
        self._rows.append(row)
        self._dataframe = None

    def __str__(self) -> str:
        return f"RawData({self.daq_type})"

    def __repr__(self) -> str:
        return f"RawData({self.daq_type})"


def maybe_float(val: Any) -> Union[float, Any]:
    """Attempt to convert the given value to float. If conversion fails return
    as is."""
    try:
        return float(val)
    except ValueError:
        return val


class RawDataReader:
    """Lazily reads raw data from a file. Intended to be used as a ContextManager
    using Python's `with` keyword.

    Example usage:

    ```
    with RawDataReader(path) as reader:
        print(f"Data from ${reader.daq_type}")
        print(reader.columns)
        for row in reader:
            print(row)
    ```

    Parameters
    ----------
    - file_path : path to the csv file
    - convert_data : if True attempts to convert data values to floats;
    default is False
    """
    _file_obj: TextIOWrapper

    def __init__(self, file_path: str, convert_data: bool = False):
        self.file_path = file_path
        self.convert_data = convert_data

    def __enter__(self):
        self._file_obj = open(self.file_path, mode="r", encoding=DEFAULT_ENCODING)
        self.daq_type, self.sample_rate = read_metadata(self._file_obj)
        self._reader = csv.reader(self._file_obj)
        self.columns = next(self._reader)
        return self

    def __exit__(self, *args, **kwargs):
        """Exit the context manager. Close resources"""
        if self._file_obj:
            self._file_obj.close()

    def __iter__(self):
        return self

    def __next__(self):
        assert self._reader, "Reader must be initialized"
        row = next(self._reader)
        if self.convert_data:
            return list(map(maybe_float, row))
        return row


class RawDataWriter:
    """Writes a raw data file one row at a time without storing the records
    in memory. Intended to be used as a ContextManager using Python's `with`
    keyword.

    Example usage:

    ```
    with RawDataWriter(path, daq_type, sample_rate, columns) as writer:
        for row in data:
            writer.writerow(row)
    ```

    Parameters
    ----------
    - file_path : path to the csv file
    - daq_type : name of device
    - sample_rate : sample frequency in Hz
    - columns : list of column names
    """
    _file_obj: TextIOWrapper

    def __init__(self, file_path: str, daq_type: str, sample_rate: float,
                 columns: List[str]) -> None:
        self.file_path = file_path
        self.daq_type = daq_type
        self.sample_rate = sample_rate
        self.columns = columns

    def __enter__(self):
        """Enter the context manager. Initializes the underlying data file."""
        self._file_obj = open(self.file_path,
                              mode='w',
                              encoding=DEFAULT_ENCODING,
                              newline='')
        # write metadata
        self._file_obj.write(f"daq_type,{self.daq_type}\n")
        self._file_obj.write(f"sample_rate,{self.sample_rate}\n")

        # If flush is missing the previous content may be appended at the end.
        self._file_obj.flush()

        self._csv_writer = csv.writer(self._file_obj, delimiter=',')
        self._csv_writer.writerow(self.columns)

        return self

    def __exit__(self, *args, **kwargs):
        """Exit the context manager. Close resources"""
        self._file_obj.close()

    def writerow(self, row: List) -> None:
        assert self._csv_writer, "Writer must be initialized"
        assert len(row) == len(self.columns), "Wrong number of columns"
        self._csv_writer.writerow(row)

    def writerows(self, rows: List[List]) -> None:
        for row in rows:
            self.writerow(row)


def load(filename: str) -> RawData:
    """Reads the file at the given path and initializes a RawData object.
    All data will be read into memory. If you want to lazily read data one
    record at a time, use a RawDataReader.

    Parameters
    ----------
    - filename : path to the csv file to read
    """
    # Loading all data from a csv is faster using pandas than using the
    # RawDataReader.
    try:
        with open(filename, mode='r', encoding=DEFAULT_ENCODING) as file_obj:
            daq_type, sample_rate = read_metadata(file_obj)
            dataframe = pd.read_csv(file_obj)
            data = RawData(daq_type, sample_rate, list(dataframe.columns))
            data.rows = dataframe.values.tolist()
            return data
    except FileNotFoundError:
        raise BciPyCoreException(f"\nError loading BciPy RawData. Valid data not found at: {filename}")


<<<<<<< HEAD
def read_metadata(file_obj: TextIO) -> Tuple[str, int]:
    """Reads the metadata from an open raw data file and retuns the result as
=======
def read_metadata(file_obj: TextIO) -> Tuple[str, float]:
    """Reads the metadata from an open raw data file and returns the result as
>>>>>>> cadaa008
    a tuple. Increments the reader.

    Parameters
    ----------
    - file_obj : open TextIO object

    Returns
    -------
    tuple of daq_type, sample_rate
    """
    daq_type = next(file_obj).strip().split(',')[1]
    sample_rate = int(float(next(file_obj).strip().split(",")[1]))
    return daq_type, sample_rate


def write(data: RawData, filename: str):
    """Write the given raw data file.

    Parameters
    ----------
    - data : raw data object to write
    - filename : path to destination file.
    """
    with RawDataWriter(filename, data.daq_type, data.sample_rate,
                       data.columns) as writer:
        for row in data.rows:
            writer.writerow(row)


def settings(filename: str) -> Tuple[str, float, List[str]]:
    """Read the daq settings from the given data file

    Parameters
    ----------
    - filename : path to the raw data file (csv)

    Returns
    -------
    tuple of (acquisition type, sample_rate, columns)
    """

    with RawDataReader(filename) as reader:
        return reader.daq_type, reader.sample_rate, reader.columns


def sample_data(rows: int = 1000,
                ch_names: List[str] = ['ch1', 'ch2', 'ch3'],
                daq_type: str = 'SampleDevice',
                sample_rate: int = 256,
                triggers: List[Tuple[float, str]] = []) -> RawData:
    """Creates sample data to be written as a raw_data.csv file. The resulting data has
    a column for the timestamp, one for each channel, and a TRG column.

    - rows : number of sample rows to generate
    - ch_names : list of channel names
    - daq_type : metadata for the device name
    - sample_rate : device sample rate in hz
    - triggers : List of (timestamp, trigger_value) tuples to be inserted
    in the data.
    """
    channels = [name for name in ch_names if name != 'TRG']
    columns = [TIMESTAMP_COLUMN] + channels + ['TRG']
    trg_times = dict(triggers)

    data = RawData(daq_type, sample_rate, columns)

    for i in range(rows):
        timestamp = i + 1
        channel_data = gen_random_data(low=-1000,
                                       high=1000,
                                       channel_count=len(channels))
        trg = trg_times.get(timestamp, '0.0')
        data.append([timestamp] + channel_data + [trg])

    return data<|MERGE_RESOLUTION|>--- conflicted
+++ resolved
@@ -330,13 +330,8 @@
         raise BciPyCoreException(f"\nError loading BciPy RawData. Valid data not found at: {filename}")
 
 
-<<<<<<< HEAD
 def read_metadata(file_obj: TextIO) -> Tuple[str, int]:
     """Reads the metadata from an open raw data file and retuns the result as
-=======
-def read_metadata(file_obj: TextIO) -> Tuple[str, float]:
-    """Reads the metadata from an open raw data file and returns the result as
->>>>>>> cadaa008
     a tuple. Increments the reader.
 
     Parameters
