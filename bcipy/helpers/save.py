--- conflicted
+++ resolved
@@ -1,217 +1,206 @@
-# mypy: disable-error-code="arg-type, misc"
-import errno
-import json
-import os
-import pickle
-from pathlib import Path
-from shutil import copyfile
-from time import localtime, strftime
-from typing import Any, Dict, List, Tuple, Union
-
-from bcipy.acquisition.devices import DeviceSpec
-from bcipy.config import (DEFAULT_ENCODING,
-                          DEFAULT_EXPERIMENT_ID,
-                          DEFAULT_LM_PARAMETERS_FILENAME,
-                          DEFAULT_LM_PARAMETERS_PATH,
-<<<<<<< HEAD
-                          DEFAULT_PARAMETER_FILENAME,
-                          SIGNAL_MODEL_FILE_SUFFIX,
-                          STIMULI_POSITIONS_FILENAME)
-from bcipy.helpers.validate import validate_experiments
-=======
-                          DEFAULT_PARAMETERS_FILENAME,
-                          SIGNAL_MODEL_FILE_SUFFIX,
-                          STIMULI_POSITIONS_FILENAME)
->>>>>>> ad649387
-from bcipy.signal.model.base_model import SignalModel
-
-
-def save_json_data(data: Any, location: str, name: str) -> str:
-    """
-    Writes Parameters as a json file.
-
-        data: any data that can be dumped as json
-        location[str]: directory in which to save
-        name[str]: optional name of file; default is parameters.json
-
-    Returns path of saved file
-    """
-    path = Path(location, name)
-    with open(Path(location, name), 'w', encoding=DEFAULT_ENCODING) as json_file:
-        json.dump(data, json_file, ensure_ascii=False, indent=2)
-    return str(path)
-
-
-def save_experiment_data(
-        experiments: dict,
-        fields: dict,
-        location: str,
-        name: str) -> str:
-<<<<<<< HEAD
-    validate_experiments(experiments, fields)
-=======
->>>>>>> ad649387
-    return save_json_data(experiments, location, name)
-
-
-def save_field_data(
-        fields: dict,
-        location: str,
-        name: str) -> str:
-    return save_json_data(fields, location, name)
-
-
-def save_experiment_field_data(
-        data: dict,
-        location: str,
-        name: str) -> str:
-    return save_json_data(data, location, name)
-
-
-def init_save_data_structure(data_save_path: str,
-                             user_id: str,
-                             parameters: str,
-                             task: str,
-                             experiment_id: str = DEFAULT_EXPERIMENT_ID
-                             ) -> str:
-    """
-    Initialize Save Data Structure.
-
-        data_save_path[str]: string of path to save our data in
-        user_id[str]: string of user name / related information
-        parameters[str]: parameter location for the experiment
-        experiment_id[str]: Name of the experiment. Default name is DEFAULT_EXPERIMENT_ID.
-        task[str]: name of task type. Ex. RSVP Calibration
-
-    """
-
-    # make an experiment folder : note datetime is in utc
-    save_folder_name = f'{data_save_path}{experiment_id}/{user_id}'
-    dt = strftime('%a_%d_%b_%Y_%Hhr%Mmin%Ssec_%z', localtime())
-    task = task.replace(' ', '_')
-    save_directory = f"{save_folder_name}/{user_id}_{task}_{dt}"
-
-    try:
-        # make a directory to save data to
-        os.makedirs(save_folder_name)
-        os.makedirs(save_directory)
-        os.makedirs(os.path.join(save_directory, 'logs'), exist_ok=True)
-
-    except OSError as error:
-        # If the error is anything other than file existing, raise an error
-        if error.errno != errno.EEXIST:
-            raise error
-
-        # since this is only called on init, we can make another folder run
-        os.makedirs(save_directory)
-        os.makedirs(os.path.join(save_directory, 'logs'), exist_ok=True)
-
-    copyfile(parameters, Path(save_directory, DEFAULT_PARAMETERS_FILENAME))
-
-    copyfile(DEFAULT_LM_PARAMETERS_PATH, Path(save_directory, DEFAULT_LM_PARAMETERS_FILENAME))
-
-    return save_directory
-
-
-def save_device_specs(device_specs: List[DeviceSpec], location: str,
-                      name: str) -> str:
-    """
-    Save device spec to a json file.
-
-    Parameters:
-        device_spec (DeviceSpec): device spec to save
-        location (str): location to save the file
-        name (str): name of the file to be saved
-
-    Returns:
-        str: path to the saved file
-    """
-    return save_json_data([spec.to_dict() for spec in device_specs], location,
-                          name)
-
-
-def _save_session_related_data(save_path: str, session_dictionary: dict) -> Any:
-    """
-    Save Session Related Data.
-    Parameters
-    ----------
-        save_path[str]: string of path to save our data in
-        session_dictionary[dict]: dictionary of session data. It will appear
-            as follows:
-                {{ "series": {
-                        "1": {
-                          "0": {
-                            "target_text": "COPY_PHRASE",
-                            "current_text": "COPY_",
-                            "eeg_len": 22,
-                            "next_display_state": "COPY_",
-                            "stimuli": [["+", "_", "G", "L", "B"]],
-                            "target_info": [
-                              "nontarget", ... ,
-                            ],
-                            "timing_sti": [[1, 0.2, 0.2, 0.2, 0.2]],
-                            "triggers": [[ "+", 0.0], ["_", 0.9922] ..],
-                            },
-                        ... ,
-                        "7": {
-                            ... ,
-                  },
-                  "mode": "RSVP",
-                  "session": "data/demo_user/demo_user",
-                  "task": "Copy Phrase",
-                  "total_time_spent": 83.24798703193665
-                }}
-    Returns
-    -------
-        file, session data file (json file)
-    """
-    # Try opening as json, if not able to use open() to create first
-    try:
-        file = json.load(save_path, 'wt')
-    except BaseException:
-        file = open(save_path, 'wt', encoding=DEFAULT_ENCODING)
-
-    # Use the file to dump data to
-    json.dump(session_dictionary, file, indent=2)
-    return file
-
-
-def save_model(model: SignalModel, path: Union[Path, str]) -> None:
-    """Save model weights (e.g. after training) to `path`
-
-    Parameters
-    ----------
-        model - SignalModel to serialize
-        path - path to the file which will be created. If the path does not
-            have the SIGNAL_MODEL_FILE_SUFFIX then that will be appended.
-    """
-    path = Path(path).with_suffix(SIGNAL_MODEL_FILE_SUFFIX)
-    with open(path, "wb") as file:
-        # Protocol 4 is the default in Python 3.8, but supported as low as 3.4.
-        # It supports very large objects and some data format optimizations
-        # making it appropriate for signal models.
-        pickle.dump(model, file, protocol=4)
-
-
-def save_stimuli_position_info(
-        stimuli_position_info: Dict[str, Tuple[float, float]],
-        path: Union[Path, str],
-        screen_info: Dict[str, Any]) -> str:
-    """Save stimuli positions and screen info to `path`
-
-   stimuli_position_info: {'A': (0, 0)}
-   screen_info: {'screen_size_pixels': [1920, 1080], 'screen_refresh': 160}
-
-    Parameters
-    ----------
-        stimuli_position_info - stimuli position info to save to json
-        path - path to the file which will be created.
-        screen_info - screen info to save to json
-    """
-    # assert that screen_info is a dict with at least the key 'screen_resolution'
-    assert 'screen_size_pixels' in screen_info.keys(), \
-        'screen_size_pixels must be a key in screen_info'
-
-    # combine the dicts
-    all_data = {**stimuli_position_info, **screen_info}
-    return save_json_data(all_data, path, STIMULI_POSITIONS_FILENAME)
+# mypy: disable-error-code="arg-type, misc"
+import errno
+import json
+import os
+import pickle
+from pathlib import Path
+from shutil import copyfile
+from time import localtime, strftime
+from typing import Any, Dict, List, Tuple, Union
+
+from bcipy.acquisition.devices import DeviceSpec
+from bcipy.config import (DEFAULT_ENCODING,
+                          DEFAULT_EXPERIMENT_ID,
+                          DEFAULT_LM_PARAMETERS_FILENAME,
+                          DEFAULT_LM_PARAMETERS_PATH,
+                          DEFAULT_PARAMETERS_FILENAME,
+                          SIGNAL_MODEL_FILE_SUFFIX,
+                          STIMULI_POSITIONS_FILENAME)
+from bcipy.signal.model.base_model import SignalModel
+
+
+def save_json_data(data: Any, location: str, name: str) -> str:
+    """
+    Writes Parameters as a json file.
+
+        data: any data that can be dumped as json
+        location[str]: directory in which to save
+        name[str]: optional name of file; default is parameters.json
+
+    Returns path of saved file
+    """
+    path = Path(location, name)
+    with open(Path(location, name), 'w', encoding=DEFAULT_ENCODING) as json_file:
+        json.dump(data, json_file, ensure_ascii=False, indent=2)
+    return str(path)
+
+
+def save_experiment_data(
+        experiments: dict,
+        fields: dict,
+        location: str,
+        name: str) -> str:
+    return save_json_data(experiments, location, name)
+
+
+def save_field_data(
+        fields: dict,
+        location: str,
+        name: str) -> str:
+    return save_json_data(fields, location, name)
+
+
+def save_experiment_field_data(
+        data: dict,
+        location: str,
+        name: str) -> str:
+    return save_json_data(data, location, name)
+
+
+def init_save_data_structure(data_save_path: str,
+                             user_id: str,
+                             parameters: str,
+                             task: str,
+                             experiment_id: str = DEFAULT_EXPERIMENT_ID
+                             ) -> str:
+    """
+    Initialize Save Data Structure.
+
+        data_save_path[str]: string of path to save our data in
+        user_id[str]: string of user name / related information
+        parameters[str]: parameter location for the experiment
+        experiment_id[str]: Name of the experiment. Default name is DEFAULT_EXPERIMENT_ID.
+        task[str]: name of task type. Ex. RSVP Calibration
+
+    """
+
+    # make an experiment folder : note datetime is in utc
+    save_folder_name = f'{data_save_path}{experiment_id}/{user_id}'
+    dt = strftime('%a_%d_%b_%Y_%Hhr%Mmin%Ssec_%z', localtime())
+    task = task.replace(' ', '_')
+    save_directory = f"{save_folder_name}/{user_id}_{task}_{dt}"
+
+    try:
+        # make a directory to save data to
+        os.makedirs(save_folder_name)
+        os.makedirs(save_directory)
+        os.makedirs(os.path.join(save_directory, 'logs'), exist_ok=True)
+
+    except OSError as error:
+        # If the error is anything other than file existing, raise an error
+        if error.errno != errno.EEXIST:
+            raise error
+
+        # since this is only called on init, we can make another folder run
+        os.makedirs(save_directory)
+        os.makedirs(os.path.join(save_directory, 'logs'), exist_ok=True)
+
+    copyfile(parameters, Path(save_directory, DEFAULT_PARAMETERS_FILENAME))
+
+    copyfile(DEFAULT_LM_PARAMETERS_PATH, Path(save_directory, DEFAULT_LM_PARAMETERS_FILENAME))
+
+    return save_directory
+
+
+def save_device_specs(device_specs: List[DeviceSpec], location: str,
+                      name: str) -> str:
+    """
+    Save device spec to a json file.
+
+    Parameters:
+        device_spec (DeviceSpec): device spec to save
+        location (str): location to save the file
+        name (str): name of the file to be saved
+
+    Returns:
+        str: path to the saved file
+    """
+    return save_json_data([spec.to_dict() for spec in device_specs], location,
+                          name)
+
+
+def _save_session_related_data(save_path: str, session_dictionary: dict) -> Any:
+    """
+    Save Session Related Data.
+    Parameters
+    ----------
+        save_path[str]: string of path to save our data in
+        session_dictionary[dict]: dictionary of session data. It will appear
+            as follows:
+                {{ "series": {
+                        "1": {
+                          "0": {
+                            "target_text": "COPY_PHRASE",
+                            "current_text": "COPY_",
+                            "eeg_len": 22,
+                            "next_display_state": "COPY_",
+                            "stimuli": [["+", "_", "G", "L", "B"]],
+                            "target_info": [
+                              "nontarget", ... ,
+                            ],
+                            "timing_sti": [[1, 0.2, 0.2, 0.2, 0.2]],
+                            "triggers": [[ "+", 0.0], ["_", 0.9922] ..],
+                            },
+                        ... ,
+                        "7": {
+                            ... ,
+                  },
+                  "mode": "RSVP",
+                  "session": "data/demo_user/demo_user",
+                  "task": "Copy Phrase",
+                  "total_time_spent": 83.24798703193665
+                }}
+    Returns
+    -------
+        file, session data file (json file)
+    """
+    # Try opening as json, if not able to use open() to create first
+    try:
+        file = json.load(save_path, 'wt')
+    except BaseException:
+        file = open(save_path, 'wt', encoding=DEFAULT_ENCODING)
+
+    # Use the file to dump data to
+    json.dump(session_dictionary, file, indent=2)
+    return file
+
+
+def save_model(model: SignalModel, path: Union[Path, str]) -> None:
+    """Save model weights (e.g. after training) to `path`
+
+    Parameters
+    ----------
+        model - SignalModel to serialize
+        path - path to the file which will be created. If the path does not
+            have the SIGNAL_MODEL_FILE_SUFFIX then that will be appended.
+    """
+    path = Path(path).with_suffix(SIGNAL_MODEL_FILE_SUFFIX)
+    with open(path, "wb") as file:
+        # Protocol 4 is the default in Python 3.8, but supported as low as 3.4.
+        # It supports very large objects and some data format optimizations
+        # making it appropriate for signal models.
+        pickle.dump(model, file, protocol=4)
+
+
+def save_stimuli_position_info(
+        stimuli_position_info: Dict[str, Tuple[float, float]],
+        path: Union[Path, str],
+        screen_info: Dict[str, Any]) -> str:
+    """Save stimuli positions and screen info to `path`
+
+   stimuli_position_info: {'A': (0, 0)}
+   screen_info: {'screen_size_pixels': [1920, 1080], 'screen_refresh': 160}
+
+    Parameters
+    ----------
+        stimuli_position_info - stimuli position info to save to json
+        path - path to the file which will be created.
+        screen_info - screen info to save to json
+    """
+    # assert that screen_info is a dict with at least the key 'screen_resolution'
+    assert 'screen_size_pixels' in screen_info.keys(), \
+        'screen_size_pixels must be a key in screen_info'
+
+    # combine the dicts
+    all_data = {**stimuli_position_info, **screen_info}
+    return save_json_data(all_data, path, STIMULI_POSITIONS_FILENAME)