# mypy: disable-error-code="arg-type"
import glob
import itertools
import logging
import random
import re
from abc import ABC, abstractmethod
from collections import Counter
from enum import Enum
from os import path, sep
<<<<<<< HEAD
from typing import Any, Iterator, List, Dict, Tuple, NamedTuple, Optional, Union
=======
from typing import (Any, Dict, Iterator, List, NamedTuple, Optional, Tuple,
                    Union)
>>>>>>> 0cf22eca

import mne
import numpy as np
import sounddevice as sd
import soundfile as sf
from mne import Annotations, Epochs
from mne.io import RawArray
from pandas import Series
from PIL import Image
from psychopy import core

from bcipy.config import DEFAULT_FIXATION_PATH, DEFAULT_TEXT_FIXATION
from bcipy.helpers.exceptions import BciPyCoreException
from bcipy.helpers.list import grouper

# Prevents pillow from filling the console with debug info
logging.getLogger('PIL').setLevel(logging.WARNING)
log = logging.getLogger(__name__)

NO_TARGET_INDEX = None


class StimuliOrder(Enum):
    """Stimuli Order.

    Enum to define the ordering of stimuli for inquiry.
    """
    RANDOM = 'random'
    ALPHABETICAL = 'alphabetical'

    @classmethod
    def list(cls):
        """Returns all enum values as a list"""
        return list(map(lambda c: c.value, cls))


class TargetPositions(Enum):
    """Target Positions.

    Enum to define the positions of targets within the inquiry.
    """
    RANDOM = 'random'
    DISTRIBUTED = 'distributed'

    @classmethod
    def list(cls):
        """Returns all enum values as a list"""
        return list(map(lambda c: c.value, cls))


class PhotoDiodeStimuli(Enum):
    """Photodiode Stimuli.

    Enum to define unicode stimuli needed for testing system timing.
    """

    EMPTY = '\u25A1'  # box with a white border, no fill
    SOLID = '\u25A0'  # solid white box

    @classmethod
    def list(cls):
        """Returns all enum values as a list"""
        return list(map(lambda c: c.value, cls))


class InquirySchedule(NamedTuple):
    """Schedule for the next inquiries to present, where each inquiry specifies
    the stimulus, duration, and color information.

    Attributes
    ----------
    - stimuli: `List[List[str]]`
    - durations: `List[List[float]]`
    - colors: `List[List[str]]`
    """
    stimuli: List[Any]
    durations: Union[List[List[float]], List[float]]
    colors: Union[List[List[str]], List[str]]


class Reshaper(ABC):

    @abstractmethod
    def __call__(self, *args, **kwargs) -> Any:
        ...


class InquiryReshaper:
    def __call__(self,
                 trial_targetness_label: List[str],
                 timing_info: List[float],
                 eeg_data: np.ndarray,
                 sample_rate: int,
                 trials_per_inquiry: int,
                 offset: float = 0,
                 channel_map: Optional[List[int]] = None,
                 poststimulus_length: float = 0.5,
                 prestimulus_length: float = 0.0,
                 transformation_buffer: float = 0.0,
                 target_label: str = 'target') -> Tuple[np.ndarray, np.ndarray, List[List[float]]]:
        """Extract inquiry data and labels.

        Args:
            trial_targetness_label (List[str]): labels each trial as "target", "non-target", "first_pres_target", etc
            timing_info (List[float]): Timestamp of each event in seconds
            eeg_data (np.ndarray): shape (channels, samples) preprocessed EEG data
            sample_rate (int): sample rate of data provided in eeg_data
            trials_per_inquiry (int): number of trials in each inquiry
            offset (float, optional): Any calculated or hypothesized offsets in timings. Defaults to 0.
            channel_map (List[int], optional): Describes which channels to include or discard.
                 Defaults to None; all channels will be used.
            poststimulus_length (float, optional): time in seconds needed after the last trial in an inquiry.
            prestimulus_length (float, optional): time in seconds needed before the first trial in an inquiry.
            transformation_buffer (float, optional): time in seconds to buffer the end of the inquiry. Defaults to 0.0.
            target_label (str): label of target symbol. Defaults to "target"

        Returns:
            reshaped_data (np.ndarray): inquiry data of shape (Channels, Inquiries, Samples)
            labels (np.ndarray): integer label for each inquiry. With `trials_per_inquiry=K`,
                a label of [0, K-1] indicates the position of `target_label`, or label of [0 ... 0] indicates
                `target_label` was not present.
            reshaped_trigger_timing (List[List[int]]): For each inquiry, a list of the sample index where each trial
                begins, accounting for the prestim buffer that may have been added to the front of each inquiry.
        """
        if channel_map:
            # Remove the channels that we are not interested in
            channels_to_remove = [idx for idx, value in enumerate(channel_map) if value == 0]
            eeg_data = np.delete(eeg_data, channels_to_remove, axis=0)

        n_inquiry = len(timing_info) // trials_per_inquiry
        trial_duration_samples = int(poststimulus_length * sample_rate)
        prestimulus_samples = int(prestimulus_length * sample_rate)

        # triggers in seconds are mapped to triggers in number of samples.
        triggers = list(map(lambda x: int((x + offset) * sample_rate), timing_info))

        # First, find the longest inquiry in this experiment
        # We'll add or remove a few samples from all other inquiries, to match this length
        def get_inquiry_len(inq_trigs):
            return inq_trigs[-1] - inq_trigs[0]

        longest_inquiry = max(grouper(triggers, trials_per_inquiry, fillvalue='x'), key=lambda xy: get_inquiry_len(xy))
        num_samples_per_inq = get_inquiry_len(longest_inquiry) + trial_duration_samples
        buffer_samples = int(transformation_buffer * sample_rate)

        # Label for every inquiry
        labels = np.zeros(
            (n_inquiry, trials_per_inquiry), dtype=np.longlong
        )  # maybe this can be configurable? return either class indexes or labels ('nontarget' etc)
        reshaped_data, reshaped_trigger_timing = [], []
        for inquiry_idx, trials_within_inquiry in enumerate(
            grouper(zip(trial_targetness_label, triggers), trials_per_inquiry, fillvalue='x')
        ):
            first_trigger = trials_within_inquiry[0][1]

            trial_triggers = []
            for trial_idx, (trial_label, trigger) in enumerate(trials_within_inquiry):
                if trial_label == target_label:
                    labels[inquiry_idx, trial_idx] = 1

                # If prestimulus buffer is used, we add it here so that trigger timings will
                # still line up with trial onset
                trial_triggers.append((trigger - first_trigger) + prestimulus_samples)
            reshaped_trigger_timing.append(trial_triggers)
            start = first_trigger - prestimulus_samples
            stop = first_trigger + num_samples_per_inq + buffer_samples
            reshaped_data.append(eeg_data[:, start:stop])

        return np.stack(reshaped_data, 1), labels, reshaped_trigger_timing

    @staticmethod
    def extract_trials(
            inquiries: np.ndarray,
            samples_per_trial: int,
            inquiry_timing: List[List[int]],
            prestimulus_samples: int = 0) -> np.ndarray:
        """Extract Trials.

        After using the InquiryReshaper, it may be necessary to further trial the data for processing.
        Using the number of samples and inquiry timing, the data is reshaped from Channels, Inquiry, Samples to
        Channels, Trials, Samples. These should match with the trials extracted from the TrialReshaper given the same
        slicing parameters.

        Parameters
        ----------
        inquiries : np.ndarray
            shape (Channels, Inquiries, Samples)
        samples_per_trial : int
            number of samples per trial
        inquiry_timing : List[List[int]]
            For each inquiry, a list of the sample index where each trial begins
        prestimulus_samples : int, optional
            Number of samples to move the start of each trial in each inquiry, by default 0.
            This is useful if wanting to use baseline intervals before the trial onset, along with the trial data.

        Returns
        -------
        np.ndarray
            shape (Channels, Trials, Samples)
        """
        new_trials = []
        num_inquiries = inquiries.shape[1]
        for inquiry_idx, timing in zip(range(num_inquiries), inquiry_timing):  # C x I x S

            # time == samples from the start of the inquiry
            for time in timing:
                start = time - prestimulus_samples
                end = time + samples_per_trial

                try:
                    new_trials.append(inquiries[:, inquiry_idx, start:end])
                except IndexError:  # pragma: no cover
                    raise BciPyCoreException(
                        f'InquiryReshaper.extract_trials: index out of bounds. \n'
                        f'Inquiry: [{inquiry_idx}] from {start}:{end}. init_time: {time}, '
                        f'prestimulus_samples: {prestimulus_samples}, samples_per_trial: {samples_per_trial} \n')
        return np.stack(new_trials, 1)  # C x T x S


class GazeReshaper:
    def __call__(self,
                 inq_start_times: List[float],
                 target_symbols: List[str],
                 gaze_data: np.ndarray,
                 sample_rate: int,
                 symbol_set: List[str],
                 channel_map: Optional[List[int]] = None,
                 ) -> dict:
        """Extract inquiry data and labels. Different from the EEG inquiry, the gaze inquiry window starts with
        the first flicker and ends with the last flicker in the inquiry. Each inquiry has a length of ~3 seconds.
        The labels are provided in the target_symbols list. It returns a Dict, where keys are the target symbols and
        the values are inquiries (appended in order of appearance) where the corresponding target symbol is prompted.
        Optional outputs:
        reshape_data is the list of data reshaped into (Inquiries, Channels, Samples), where inquirires are appended
        in chronological order. labels returns the list of target symbols in each inquiry.

        Args:
            inq_start_times (List[float]): Timestamp of each event in seconds
            target_symbols (List[str]): Prompted symbol in each inquiry
            gaze_data (np.ndarray): shape (channels, samples) eye tracking data
            sample_rate (int): sample rate of data provided in eeg_data
            channel_map (List[int], optional): Describes which channels to include or discard.
                Defaults to None; all channels will be used.

        Returns:
            data_by_targets (dict): Dictionary where keys are the symbol set and values are the appended inquiries
            for each symbol. dict[Key] = (np.ndarray) of shape (Channels, Samples)

            reshaped_data (List[float]) [optional]: inquiry data of shape (Inquiries, Channels, Samples)
            labels (List[str]) [optional] : Target symbol in each inquiry.
        """
        if channel_map:
            # Remove the channels that we are not interested in
            channels_to_remove = [idx for idx, value in enumerate(channel_map) if value == 0]
            gaze_data = np.delete(gaze_data, channels_to_remove, axis=0)

        # Find the value closest to (& greater than) inq_start_times
        gaze_data_timing = gaze_data[-1, :].tolist()

        start_times = []
        for times in inq_start_times:
            temp = list(filter(lambda x: x > times, gaze_data_timing))
            if len(temp) > 0:
                start_times.append(temp[0])

        triggers = []
        for val in start_times:
            triggers.append(gaze_data_timing.index(val))

        # Label for every inquiry
        labels = target_symbols

        # Create a dictionary with symbols as keys and data as values
        # 'A': [], 'B': [] ...
        data_by_targets: Dict[str, list] = {}
        for symbol in symbol_set:
            data_by_targets[symbol] = []

        window_length = 3  # seconds, total length of flickering after prompt for each inquiry

        reshaped_data = []
        # Merge the inquiries if they have the same target letter:
        for i, inquiry_index in enumerate(triggers):
            start = inquiry_index
            stop = int(inquiry_index + (sample_rate * window_length))   # (60 samples * 3 seconds)
            # Check if the data exists for the inquiry:
            if stop > len(gaze_data[0, :]):
                continue

            reshaped_data.append(gaze_data[:, start:stop])
            # (Optional) extracted data (Inquiries x Channels x Samples)

            # Populate the dict by appending the inquiry to the correct key:
            data_by_targets[labels[i]].append(gaze_data[:, start:stop])

        # After populating, flatten the arrays in the dictionary to (Channels x Samples):
        for symbol in symbol_set:
            if len(data_by_targets[symbol]) > 0:
                data_by_targets[symbol] = np.transpose(np.array(data_by_targets[symbol]), (1, 0, 2))
                data_by_targets[symbol] = np.reshape(data_by_targets[symbol], (len(data_by_targets[symbol]), -1))

            # Note that this is a workaround to the issue of having different number of targetness in
            # each symbol. If a target symbol is prompted more than once, the data is appended to the dict as a list.
            # Which is why we need to convert it to a (np.ndarray) and flatten the dimensions.
            # This is not ideal, but it works for now.

        # return np.stack(reshaped_data, 0), labels
        return data_by_targets

    @staticmethod
    def centralize_all_data(data, symbol_pos):
        """ Using the symbol locations in matrix, centralize all data (in Tobii units).
        This data will only be used in certain model types.
        Args:
            data (np.ndarray): Data in shape of num_channels x num_samples
            symbol_pos (np.ndarray(float)): Array of the current symbol posiiton in Tobii units
        Returns:
            data (np.ndarray): Centralized data in shape of num_channels x num_samples
        """
        for i in range(len(data)):
            data[i] = data[i] - symbol_pos
        return data


class TrialReshaper(Reshaper):
    def __call__(self,
                 trial_targetness_label: list,
                 timing_info: list,
                 eeg_data: np.ndarray,
                 sample_rate: int,
                 offset: float = 0,
                 channel_map: Optional[List[int]] = None,
                 poststimulus_length: float = 0.5,
                 prestimulus_length: float = 0.0,
                 target_label: str = "target") -> Tuple[np.ndarray, np.ndarray]:
        """Extract trial data and labels.

        Parameters
        ----------
            trial_targetness_label (list): labels each trial as "target", "non-target", "first_pres_target", etc
            timing_info (list): Timestamp of each event in seconds
            eeg_data (np.ndarray): shape (channels, samples) preprocessed EEG data
            sample_rate (int): sample rate of preprocessed EEG data
            trials_per_inquiry (int, optional): unused, kept here for consistent interface with `inquiry_reshaper`
            offset (float, optional): Any calculated or hypothesized offsets in timings.
                Defaults to 0.
            channel_map (List, optional): Describes which channels to include or discard.
                Defaults to None; all channels will be used.
            poststimulus_length (float, optional): [description]. Defaults to 0.5.
            target_label (str): label of target symbol. Defaults to "target"

        Returns
        -------
            trial_data (np.ndarray): shape (channels, trials, samples) reshaped data
            labels (np.ndarray): integer label for each trial
        """
        # Remove the channels that we are not interested in
        if channel_map:
            channels_to_remove = [idx for idx, value in enumerate(channel_map) if value == 0]
            eeg_data = np.delete(eeg_data, channels_to_remove, axis=0)

        # Number of samples we are interested per trial
        poststim_samples = int(poststimulus_length * sample_rate)
        prestim_samples = int(prestimulus_length * sample_rate)

        # triggers in seconds are mapped to triggers in number of samples.
        triggers = list(map(lambda x: int((x + offset) * sample_rate), timing_info))

        # Label for every trial in 0 or 1
        targetness_labels = np.zeros(len(triggers), dtype=np.longlong)
        reshaped_trials = []
        for trial_idx, (trial_label, trigger) in enumerate(zip(trial_targetness_label, triggers)):
            if trial_label == target_label:
                targetness_labels[trial_idx] = 1

            # For every channel append filtered channel data to trials
            reshaped_trials.append(eeg_data[:, trigger - prestim_samples: trigger + poststim_samples])

        return np.stack(reshaped_trials, 1), targetness_labels


def update_inquiry_timing(timing: List[List[float]], downsample: int) -> List[List[float]]:
    """Update inquiry timing to reflect downsampling."""

    for i, inquiry in enumerate(timing):
        for j, time in enumerate(inquiry):
            timing[i][j] = time // downsample

    return timing


def mne_epochs(
        mne_data: RawArray,
        trigger_timing: List[float],
        trigger_labels: List[int],
        trial_length: float,
        channels: Optional[List[str]] = None,
        detrend: Optional[int] = None,
        baseline: Union[Tuple[float, float], None] = None,
        preload: bool = True,
        reject_by_annotation: bool = False) -> Epochs:
    """MNE Epochs.

    Using an MNE RawArray, reshape the data given trigger information. If two labels present [0, 1],
    each may be accessed by numbered order. Ex. first_class = epochs['1'], second_class = epochs['2']

    Args:
        mne_data (RawArray): MNE RawArray object
        trigger_timing (List[float]): List of trigger timings in seconds
        trigger_labels (List[int]): List of trigger labels
        interval (Tuple[float, float]): Interval to extract data from trigger
        channels (Optional[List[str]], optional): List of channels to extract. Defaults to None.
        detrend (Optional[int]): Detrend order. Defaults to None.
        baseline (Optional[Tuple[float, float]]): Baseline interval to apply to epoch. Defaults to (0, 0).
        preload (bool, optional): Whether to preload the data into memory. Defaults to True.
    """
    new_annotations = Annotations(trigger_timing, [trial_length] * len(trigger_timing), trigger_labels)
    old_annotations = mne_data.annotations
    all_annotations = new_annotations + old_annotations
    tmp_data = mne_data.copy()
    tmp_data.set_annotations(all_annotations)

    events_from_annot, _ = mne.events_from_annotations(tmp_data)
    return Epochs(
        mne_data,
        events_from_annot,
        picks=channels,
        detrend=detrend,
        baseline=(0, 0),
        proj=False,
        reject_by_annotation=reject_by_annotation,
        preload=preload)


def alphabetize(stimuli: List[str]) -> List[str]:
    """Alphabetize.

    Given a list of string stimuli, return a list of sorted stimuli by alphabet.
    """
    return sorted(stimuli, key=lambda x: re.sub(r'[^a-zA-Z0-9 \n\.]', 'ZZ', x).lower())


def inq_generator(query: List[str],
                  timing: List[float] = [1, 0.2],
                  color: List[str] = ['red', 'white'],
                  inquiry_count: int = 1,
                  stim_jitter: float = 0,
                  stim_order: StimuliOrder = StimuliOrder.RANDOM,
                  is_txt: bool = True) -> InquirySchedule:
    """Given the query set, prepares the stimuli, color and timing

    Parameters
    ----------
        query(list[str]): list of queries to be shown
        timing(list[float]): Task specific timing for generator
        color(list[str]): Task specific color for generator
            First element is the target, second element is the fixation
            Observe that [-1] element represents the trial information
    Return
    ------
        schedule_inq(tuple(
            samples[list[list[str]]]: list of inquiries
            timing(list[list[float]]): list of timings
            color(list(list[str])): list of colors)): scheduled inquiries
    """

    if stim_order == StimuliOrder.ALPHABETICAL:
        query = alphabetize(query)
    else:
        random.shuffle(query)

    stim_length = len(query)

    # Init some lists to construct our stimuli with
    samples, times, colors = [], [], []
    for _ in range(inquiry_count):

        # append a fixation cross. if not text, append path to image fixation
        sample = [get_fixation(is_txt)]

        # construct the sample from the query
        sample += [i for i in query]
        samples.append(sample)

        times.append([timing[i] for i in range(len(timing) - 1)])
        base_timing = timing[-1]
        times[-1] += jittered_timing(base_timing, stim_jitter, stim_length)

        # append colors
        colors.append([color[i] for i in range(len(color) - 1)] +
                      [color[-1]] * stim_length)
    return InquirySchedule(samples, times, colors)


def best_selection(selection_elements: list,
                   val: list,
                   len_query: int,
                   always_included: Optional[List[str]] = None) -> list:
    """Best Selection.

    Given set of elements and a value function over the set, picks the len_query
        number of elements with the best value.

    Parameters
    ----------
        selection_elements(list[str]): the set of elements
        val(list[float]): values for the corresponding elements
        len_query(int): number of elements to be picked from the set
        always_included(list[str]): subset of elements that should always be
            included in the result. Defaults to None.
    Return
    ------
        best_selection(list[str]): elements from selection_elements with the best values
    """

    always_included = always_included or []
    # pick the top n items sorted by value in decreasing order
    elem_val = dict(zip(selection_elements, val))
    best = sorted(selection_elements, key=elem_val.get, reverse=True)[0:len_query]

    replacements = [
        item for item in always_included
        if item not in best and item in selection_elements
    ][0:len_query]

    if replacements:
        best[-len(replacements):] = replacements
    return best


def best_case_rsvp_inq_gen(alp: list,
                           session_stimuli: np.ndarray,
                           timing: List[float] = [1, 0.2],
                           color: List[str] = ['red', 'white'],
                           stim_number: int = 1,
                           stim_length: int = 10,
                           stim_order: StimuliOrder = StimuliOrder.RANDOM,
                           is_txt: bool = True,
                           inq_constants: Optional[List[str]] = None) -> InquirySchedule:
    """Best Case RSVP Inquiry Generation.

    Generates RSVPKeyboard inquiry by picking n-most likely letters.

    Parameters
    ----------
        alp(list[str]): alphabet (can be arbitrary)
        session_stimuli(ndarray[float]): quantifier metric for query selection
            dim(session_stimuli) = card(alp)!
        timing(list[float]): Task specific timing for generator
        color(list[str]): Task specific color for generator
            First element is the target, second element is the fixation
            Observe that [-1] element represents the trial information
        inquiry_count(int): number of random stimuli to be created
        stim_per_inquiry(int): number of trials in a inquiry
        stim_order(StimuliOrder): ordering of stimuli in the inquiry
        inq_constants(list[str]): list of letters that should always be
            included in every inquiry. If provided, must be alp items.
    Return
    ------
        schedule_inq(tuple(
            samples[list[list[str]]]: list of inquiries
            timing(list[list[float]]): list of timings
            color(list(list[str])): list of colors)): scheduled inquiries
    """

    if len(alp) != len(session_stimuli):
        raise BciPyCoreException((
            f'Missing information about alphabet.'
            f'len(alp):{len(alp)} and len(session_stimuli):{len(session_stimuli)} should be same!'))

    if inq_constants and not set(inq_constants).issubset(alp):
        raise BciPyCoreException('Inquiry constants must be alphabet items.')

    # query for the best selection
    query = best_selection(
        alp,
        session_stimuli,
        stim_length,
        inq_constants)

    if stim_order == StimuliOrder.ALPHABETICAL:
        query = alphabetize(query)
    else:
        random.shuffle(query)

    # Init some lists to construct our stimuli with
    samples, times, colors = [], [], []
    for _ in range(stim_number):

        # append a fixation cross. if not text, append path to image fixation
        sample = [get_fixation(is_txt)]

        # construct the sample from the query
        sample += [i for i in query]
        samples.append(sample)

        # append timing
        times.append([timing[i] for i in range(len(timing) - 1)] +
                     [timing[-1]] * stim_length)

        # append colors
        colors.append([color[i] for i in range(len(color) - 1)] +
                      [color[-1]] * stim_length)
    return InquirySchedule(samples, times, colors)


def generate_calibration_inquiries(
        alp: List[str],
        timing: Optional[List[float]] = None,
        jitter: Optional[int] = None,
        color: Optional[List[str]] = None,
        inquiry_count: int = 100,
        stim_per_inquiry: int = 10,
        stim_order: StimuliOrder = StimuliOrder.RANDOM,
        target_positions: TargetPositions = TargetPositions.RANDOM,
        percentage_without_target: int = 0,
        is_txt: bool = True) -> InquirySchedule:
    """
    Generates inquiries with target letters in all possible positions.

    This function attempts to display all symbols as targets an equal number of
    times when stim_order is RANDOM. When the stim_order is ALPHABETICAL there
    is much more variation in the counts (target distribution takes priority)
    and some symbols may not appear as targets depending on the inquiry_count.
    The frequency that each symbol is displayed as a nontarget should follow a
    uniform distribution.

    Parameters
    ----------
        alp(list[str]): stimuli
        timing(list[float]): Task specific timing for generator.
            [target, fixation, stimuli]
        jitter(int): jitter for stimuli timing. If None, no jitter is applied.
        color(list[str]): Task specific color for generator
            [target, fixation, stimuli]
        inquiry_count(int): number of inquiries in a calibration
        stim_per_inquiry(int): number of stimuli in each inquiry
        stim_order(StimuliOrder): ordering of stimuli in the inquiry
        target_positions(TargetPositions): positioning of targets to select for the inquiries
        percentage_without_target(int): percentage of inquiries for which target letter flashed is not in inquiry
        is_txt(bool): whether the stimuli type is text. False would be an image stimuli.

    Return
    ------
        schedule_inq(tuple(
            samples[list[list[str]]]: list of inquiries
            timing(list[list[float]]): list of timings
            color(list(list[str])): list of colors)): scheduled inquiries
    """
    if timing is None:
        timing = [0.5, 1, 0.2]
    if color is None:
        color = ['green', 'red', 'white']
    assert len(
        timing
    ) == 3, "timing must include values for [target, fixation, stimuli]"
    time_target, time_fixation, time_stim = timing
    fixation = get_fixation(is_txt)

    target_indexes = generate_target_positions(inquiry_count, stim_per_inquiry,
                                               percentage_without_target,
                                               target_positions)
    if stim_order == StimuliOrder.ALPHABETICAL:
        targets = None
    else:
        targets = generate_targets(alp, inquiry_count,
                                   percentage_without_target)
    inquiries = generate_inquiries(alp, inquiry_count, stim_per_inquiry,
                                   stim_order)
    samples = []
    target = None
    for i in range(inquiry_count):
        inquiry = inquiries[i]
        target_pos = target_indexes[i]
        target = inquiry_target(inquiry,
                                target_pos,
                                symbols=alp,
                                next_targets=targets,
                                last_target=target)
        samples.append([target, fixation, *inquiry])

    times = [[
        time_target, time_fixation,
        *generate_inquiry_stim_timing(time_stim, stim_per_inquiry, jitter)
    ] for _ in range(inquiry_count)]

    inquiry_colors = color[0:2] + [color[-1]] * stim_per_inquiry
    colors = [inquiry_colors for _ in range(inquiry_count)]

    return InquirySchedule(samples, times, colors)


def inquiry_target_counts(inquiries: List[List[str]],
                          symbols: List[str]) -> dict:
    """Count the number of times each symbol was presented as a target.

    Args:
        inquiries - list of inquiries where each inquiry is structured as
            [target, fixation, *stim]
        symbols - list of all possible symbols
    """
    target_presentations = [inq[0] for inq in inquiries if inq[0] in inq[2:]]
    counter = dict.fromkeys(symbols, 0)
    for target in target_presentations:
        counter[target] += 1
    return counter


def inquiry_nontarget_counts(inquiries: List[List[str]],
                             symbols: List[str]) -> dict:
    """Count the number of times each symbol was presented as a nontarget."""
    counter = dict.fromkeys(symbols, 0)
    for inq in inquiries:
        target, _fixation, *stimuli = inq
        for stim in stimuli:
            if stim != target:
                counter[stim] += 1
    return counter


def inquiry_stats(inquiries: List[List[str]],
                  symbols: List[str]) -> Dict[str, Dict[str, float]]:
    """Descriptive stats for the number of times each target and nontarget
    symbol is shown in the inquiries"""

    target_stats = dict(
        Series(Counter(inquiry_target_counts(inquiries, symbols))).describe())

    nontarget_stats = dict(
        Series(Counter(inquiry_nontarget_counts(inquiries,
                                                symbols))).describe())

    return {
        'target_symbols': target_stats,
        'nontarget_symbols': nontarget_stats
    }


def generate_inquiries(symbols: List[str], inquiry_count: int,
                       stim_per_inquiry: int,
                       stim_order: StimuliOrder) -> List[List[str]]:
    """Generate a list of inquiries. For each inquiry no symbols are repeated.
    Inquiries do not include the target or fixation. Symbols should be
    distributed uniformly across inquiries.

    Args:

        symbols - values from which to select
        inquiry_count - total number of inquiries to generate
        stim_per_inquiry - length of each inquiry
        stim_order - ordering of results
    """
    return [
        generate_inquiry(symbols=symbols,
                         length=stim_per_inquiry,
                         stim_order=stim_order) for _ in range(inquiry_count)
    ]


def generate_inquiry(symbols: List[str], length: int,
                     stim_order: StimuliOrder) -> List[str]:
    """Generate an inquiry from the list of symbols. No symbols are repeated
    in the output list. Output does not include the target or fixation.

    Args:
        symbols - values from which to select
        length - number of items in the return list
        stim_order - ordering of results
    """
    inquiry = random.sample(symbols, k=length)
    if stim_order == StimuliOrder.ALPHABETICAL:
        inquiry = alphabetize(inquiry)
    return inquiry


def inquiry_target(inquiry: List[str],
                   target_position: Optional[int],
                   symbols: List[str],
                   next_targets: Optional[List[str]] = None,
                   last_target: Optional[str] = None) -> str:
    """Returns the target for the given inquiry. If the optional
    target position is not provided a target will randomly be selected from
    the list of symbols and will not be in the inquiry.

    Args:
        inquiry - list of symbols to be presented
        target_position - optional position within the list of the target sym
        symbols - used if position is not provided to select a random symbol
            as the target.
        next_targets - list of targets from which to select
        last_target - target from the previous inquiry; used to avoid selecting
            the same target consecutively.

    Returns target symbol
    """
    if target_position is None:
        return random.choice(list(set(symbols) - set(inquiry)))

    if next_targets:
        # select the next target from the symbols in the current inquiry.
        # if none of the symbols in the current inquiry are in the choices, the
        # target is determined strictly from the target_position.
        choice_index = None
        target = None
        for position, symbol in enumerate(inquiry):
            # avoid repeating targets
            if symbol == last_target:
                continue
            try:
                symbol_index = next_targets.index(symbol)
                if choice_index is None or symbol_index < choice_index:
                    choice_index = symbol_index
                    symbol_inquiry_position = position
                    target = symbol
            except ValueError:
                continue

        if target is not None:
            # update next_targets list
            next_targets.remove(target)  # removes first occurrence of value

            # update inquiry to set the target at the expected position.
            symbol_at_target_position = inquiry[target_position]
            inquiry[symbol_inquiry_position] = symbol_at_target_position
            inquiry[target_position] = target

    return inquiry[target_position]


def generate_inquiry_stim_timing(time_stim: float, length: int,
                                 jitter: bool) -> List[float]:
    """Generate stimuli timing values for a given inquiry.

    Args:
        time_stim: seconds to display each stimuli
        length: Number of timings to generate
        jitter: whether the timing should be jittered.

    Returns list of times (in seconds)
    """
    if jitter:
        return jittered_timing(time_stim, jitter, length)

    return [time_stim] * length


def jittered_timing(time: float, jitter: float,
                    stim_count: int) -> List[float]:
    """Jittered timing.

    Using a base time and a jitter, generate a list (with length stim_count) of
    timing that is uniformly distributed.
    """
    assert time > jitter, (
        f'Jitter timing [{jitter}] must be less than stimuli timing =[{time}] in the inquiry.'
    )
    return np.random.uniform(low=time - jitter,
                             high=time + jitter,
                             size=(stim_count, )).tolist()


def compute_counts(inquiry_count: int,
                   percentage_without_target: int) -> Tuple[int, int]:
    """Determine the number of inquiries that should display targets and the
    number that should not.

    Args:
        inquiry_count: Number of inquiries in calibration
        percentage_without_target: percentage of inquiries for which
            target letter flashed is not in inquiry

    Returns tuple of (target_count, no_target_count)
    """
    no_target_count = int(inquiry_count * (percentage_without_target / 100))
    target_count = inquiry_count - no_target_count
    return target_count, no_target_count


def generate_target_positions(inquiry_count: int, stim_per_inquiry: int,
                              percentage_without_target: int,
                              distribution: TargetPositions) -> List[int]:
    """
    Generates target positions distributed according to the provided parameter.

    Args:
        inquiry_count: Number of inquiries in calibration
        stim_per_inquiry: Number of stimuli in each inquiry
        percentage_without_target: percentage of inquiries for which
            target letter flashed is not in inquiry
        distribution: specifies how targets should be distributed

    Returns list of indexes
    """
    if distribution is TargetPositions.DISTRIBUTED:
        return distributed_target_positions(inquiry_count, stim_per_inquiry,
                                            percentage_without_target)
    return random_target_positions(inquiry_count, stim_per_inquiry,
                                   percentage_without_target)


def distributed_target_positions(inquiry_count: int, stim_per_inquiry: int,
                                 percentage_without_target: int) -> list:
    """Distributed Target Positions.

    Generates evenly distributed target positions, including target letter
    not flashed at all, and shuffles them.

    Args:
        inquiry_count(int): Number of inquiries in calibration
        stim_per_inquiry(int): Number of stimuli in each inquiry
        percentage_without_target(int): percentage of inquiries for which
            target letter flashed is not in inquiry

    Return distributed_target_positions(list): targets: array of target
    indexes to be chosen
    """

    targets = []

    # find number of target and no_target inquiries
    target_count, no_target_count = compute_counts(inquiry_count,
                                                   percentage_without_target)

    # find number each target position is repeated, and remaining number
    num_pos = (int)(target_count / stim_per_inquiry)
    num_rem_pos = (target_count % stim_per_inquiry)

    # add correct number of None's for nontarget inquiries
    targets = [NO_TARGET_INDEX] * no_target_count

    # add distributed list of target positions
    targets.extend(list(range(stim_per_inquiry)) * num_pos)

    # pick leftover positions randomly
    rem_pos = list(range(stim_per_inquiry))
    random.shuffle(rem_pos)
    rem_pos = rem_pos[0:num_rem_pos]
    targets.extend(rem_pos)

    # shuffle targets
    random.shuffle(targets)

    return targets


def random_target_positions(inquiry_count: int, stim_per_inquiry: int,
                            percentage_without_target: int) -> list:
    """Generates randomly distributed target positions, including target letter
    not flashed at all, and shuffles them.

    Args:
        inquiry_count(int): Number of inquiries in calibration
        stim_per_inquiry(int): Number of stimuli in each inquiry
        percentage_without_target(int): percentage of inquiries for which
            target letter flashed is not in inquiry

    Return list of target indexes to be chosen
    """
    target_count, no_target_count = compute_counts(inquiry_count,
                                                   percentage_without_target)

    target_indexes = [NO_TARGET_INDEX] * no_target_count
    target_indexes.extend(
        random.choices(range(stim_per_inquiry), k=target_count))
    random.shuffle(target_indexes)
    return target_indexes


def generate_targets(symbols: List[str], inquiry_count: int,
                     percentage_without_target: int) -> List[str]:
    """Generates list of target symbols. Generates an equal number of each
    target. The resulting list may be less than the inquiry_count. Used for
    sampling without replacement to get approximately equal numbers of each
    target.

    Args:
        symbols:
        inquiry_count: number of inquiries in calibration
        percentage_without_target: percentage of inquiries for which
            target letter flashed is not in inquiry
    """
    target_count, no_target_count = compute_counts(inquiry_count,
                                                   percentage_without_target)

    # each symbol should appear at least once
    symbol_count = int(target_count / len(symbols)) or 1
    targets = symbols * symbol_count
    random.shuffle(targets)
    return targets


def target_index(inquiry: List[str]) -> Optional[int]:
    """Given an inquiry, return the index of the target within the choices and
    None if the target is not included as a choice.

    Parameters
    ----------
        inquiry - list of [target, fixation, *choices]

    >>> inquiry = ['T', '+', 'G', 'J', 'K', 'L', 'M', 'Q', 'T', 'V', 'X', '<']
    >>> target_index(inquiry)
    6
    >>> inquiry = ['A', '+', 'G', 'J', 'K', 'L', 'M', 'Q', 'T', 'V', 'X', '<']
    >>> target_index(inquiry)
    None
    """
    assert len(inquiry) > 3, "Not enough choices"
    target, _fixation, *choices = inquiry
    try:
        return choices.index(target)
    except ValueError:
        return None


def get_task_info(experiment_length: int, task_color: str) -> Tuple[List[str], List[str]]:
    """Get Task Info.

    Generates fixed RSVPKeyboard task text and color information for
            display.
    Args:
        experiment_length(int): Number of inquiries for the experiment
        task_color(str): Task information display color

    Return get_task_info((tuple): task_text: array of task text to display
                   task_color: array of colors for the task text
                   )
    """

    # Do list comprehensions to get the arrays for the task we need.
    task_text_list = ['%s/%s' % (stim + 1, experiment_length)
                      for stim in range(experiment_length)]
    task_color_list = [str(task_color) for _ in range(experiment_length)]

    return (task_text_list, task_color_list)


def resize_image(image_path: str, screen_size: tuple, sti_height: float) -> Tuple[float, float]:
    """Resize Image.

    Returns the width and height that a given image should be displayed at
    given the screen size, size of the original image, and stimuli height
    parameter"""
    # Retrieve image width and height
    with Image.open(image_path) as pillow_image:
        image_width, image_height = pillow_image.size

    # Resize image so that its largest dimension is the stimuli size defined
    # in the parameters file
    if image_width >= image_height:
        proportions = (1, (image_height / image_width))
    else:
        proportions = ((image_width / image_height), 1)

    # Adjust image size to scale with monitor size
    screen_width, screen_height = screen_size
    if screen_width >= screen_height:
        sti_size = ((screen_height / screen_width) * sti_height *
                    proportions[0], sti_height * proportions[1])
    else:
        sti_size = (
            sti_height * proportions[0],
            (screen_width / screen_height) * sti_height * proportions[1])

    return sti_size


def play_sound(sound_file_path: str,
               dtype: str = 'float32',
               track_timing: bool = False,
               sound_callback=None,
               sound_load_buffer_time: float = 0.5,
               experiment_clock=None,
               trigger_name: Optional[str] = None,
               timing: list = []) -> list:
    """Play Sound.

    Using soundevice and soundfile, play a sound giving options to buffer times between
        loading sound into memory and after playing. If desired, marker writers or list based
        timing with psychopy clocks may be passed and sound timing returned.


    PARAMETERS
    ----------
    :param: sound_file_path
    :param: dtype: type of sound ex. float32.
    :param: track_timing: whether or not to track timing of sound playin
    :param: sound_callback: trigger based callback (see MarkerWriter and NullMarkerWriter)
    :param: sound_load_buffer_time: time to wait after loading file before playing
    :param: experiment_clock: psychopy clock to get time of sound stimuli
    :param: trigger_name: name of the sound trigger
    :param: timing: list of triggers in the form of trigger name, trigger timing
    :resp: timing
    """

    try:
        # load in the sound file and wait some time before playing
        data, fs = sf.read(sound_file_path, dtype=dtype)
        core.wait(sound_load_buffer_time)

    except Exception as e:
        error_message = f'Sound file could not be found or initialized. \n Exception={e}'
        log.exception(error_message)
        raise BciPyCoreException(error_message)

    #  if timing is wanted, get trigger timing for this sound stimuli
    if track_timing:
        # if there is a timing callback for sound, evoke it
        if sound_callback is not None:
            sound_callback(experiment_clock, trigger_name)
        timing.append([trigger_name, experiment_clock.getTime()])

    # play our loaded sound and wait for some time before it's finished
    # NOTE: there is a measurable delay for calling sd.play. (~ 0.1 seconds;
    # which I believe happens prior to the sound playing).
    sd.play(data, fs)
    # sd.play returns immediately (according to the docs); wait for the duration of the sound
    duration = len(data) / fs
    core.wait(duration)
    return timing


def soundfiles(directory: str) -> Iterator[str]:
    """Creates a generator that cycles through sound files (.wav) in a
    directory and returns the path to next sound file on each iteration.

    Parameters:
    -----------
        directory - path to the directory which contains .wav files
    Returns:
    --------
        iterator that infinitely cycles through the filenames.
    """
    if not path.isdir(directory):
        error_message = f'Invalid directory=[{directory}] for sound files.'
        log.error(error_message)
        raise BciPyCoreException(error_message)
    if not directory.endswith(sep):
        directory += sep
    return itertools.cycle(glob.glob(directory + '*.wav'))


def get_fixation(is_txt: bool) -> str:
    """Get Fixation.

    Return the correct stimulus fixation given the type (text or image).
    """
    if is_txt:
        return DEFAULT_TEXT_FIXATION
    else:
        return DEFAULT_FIXATION_PATH<|MERGE_RESOLUTION|>--- conflicted
+++ resolved
@@ -8,12 +8,8 @@
 from collections import Counter
 from enum import Enum
 from os import path, sep
-<<<<<<< HEAD
-from typing import Any, Iterator, List, Dict, Tuple, NamedTuple, Optional, Union
-=======
 from typing import (Any, Dict, Iterator, List, NamedTuple, Optional, Tuple,
                     Union)
->>>>>>> 0cf22eca
 
 import mne
 import numpy as np
