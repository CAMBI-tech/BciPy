# mypy: disable-error-code="arg-type"
import glob
import itertools
import logging
import random
import re
from abc import ABC, abstractmethod
from collections import Counter
from enum import Enum
from os import path, sep
<<<<<<< HEAD
from typing import Iterator, List, Tuple, NamedTuple, Optional, Union

from bcipy.helpers.exceptions import BciPyCoreException
from bcipy.helpers.list import grouper

from PIL import Image
# Prevents pillow from filling the console with debug info
logging.getLogger('PIL').setLevel(logging.WARNING)
=======
from typing import Any, Dict, Iterator, List, NamedTuple, Optional, Tuple, Union
>>>>>>> b03dcd2c

import mne
import numpy as np
import sounddevice as sd
import soundfile as sf

from mne import Annotations, Epochs
from mne.io import RawArray
from pandas import Series
from PIL import Image
from psychopy import core

from bcipy.config import DEFAULT_TEXT_FIXATION, DEFAULT_FIXATION_PATH
from bcipy.helpers.exceptions import BciPyCoreException
from bcipy.helpers.list import grouper

# Prevents pillow from filling the console with debug info
logging.getLogger('PIL').setLevel(logging.WARNING)
log = logging.getLogger(__name__)

NO_TARGET_INDEX = None


class StimuliOrder(Enum):
    """Stimuli Order.

    Enum to define the ordering of stimuli for inquiry.
    """
    RANDOM = 'random'
    ALPHABETICAL = 'alphabetical'

    @classmethod
    def list(cls):
        """Returns all enum values as a list"""
        return list(map(lambda c: c.value, cls))


class TargetPositions(Enum):
    """Target Positions.

    Enum to define the positions of targets within the inquiry.
    """
    RANDOM = 'random'
    DISTRIBUTED = 'distributed'

    @classmethod
    def list(cls):
        """Returns all enum values as a list"""
        return list(map(lambda c: c.value, cls))


class PhotoDiodeStimuli(Enum):
    """Photodiode Stimuli.

    Enum to define unicode stimuli needed for testing system timing.
    """

    EMPTY = '\u25A1'  # box with a white border, no fill
    SOLID = '\u25A0'  # solid white box

    @classmethod
    def list(cls):
        """Returns all enum values as a list"""
        return list(map(lambda c: c.value, cls))


class InquirySchedule(NamedTuple):
    """Schedule for the next inquiries to present, where each inquiry specifies
    the stimulus, duration, and color information.

    Attributes
    ----------
    - stimuli: `List[List[str]]`
    - durations: `List[List[float]]`
    - colors: `List[List[str]]`
    """
    stimuli: Union[List[List[str]], List[str]]
    durations: Union[List[List[float]], List[float]]
    colors: Union[List[List[str]], List[str]]


class Reshaper(ABC):

    @abstractmethod
    def __call__(self, *args, **kwargs) -> Any:
        ...


class InquiryReshaper:
    def __call__(self,
                 trial_targetness_label: List[str],
                 timing_info: List[float],
                 eeg_data: np.ndarray,
                 sample_rate: int,
                 trials_per_inquiry: int,
                 offset: float = 0,
                 channel_map: Optional[List[int]] = None,
                 poststimulus_length: float = 0.5,
                 prestimulus_length: float = 0.0,
                 transformation_buffer: float = 0.0,
                 target_label: str = 'target') -> Tuple[np.ndarray, np.ndarray, List[List[float]]]:
        """Extract inquiry data and labels.

        Args:
            trial_targetness_label (List[str]): labels each trial as "target", "non-target", "first_pres_target", etc
            timing_info (List[float]): Timestamp of each event in seconds
            eeg_data (np.ndarray): shape (channels, samples) preprocessed EEG data
            sample_rate (int): sample rate of data provided in eeg_data
            trials_per_inquiry (int): number of trials in each inquiry
            offset (float, optional): Any calculated or hypothesized offsets in timings. Defaults to 0.
            channel_map (List[int], optional): Describes which channels to include or discard.
                 Defaults to None; all channels will be used.
            poststimulus_length (float, optional): time in seconds needed after the last trial in an inquiry.
            prestimulus_length (float, optional): time in seconds needed before the first trial in an inquiry.
            transformation_buffer (float, optional): time in seconds to buffer the end of the inquiry. Defaults to 0.0.
            target_label (str): label of target symbol. Defaults to "target"

        Returns:
            reshaped_data (np.ndarray): inquiry data of shape (Channels, Inquiries, Samples)
            labels (np.ndarray): integer label for each inquiry. With `trials_per_inquiry=K`,
                a label of [0, K-1] indicates the position of `target_label`, or label of [0 ... 0] indicates
                `target_label` was not present.
            reshaped_trigger_timing (List[List[int]]): For each inquiry, a list of the sample index where each trial
                begins, accounting for the prestim buffer that may have been added to the front of each inquiry.
        """
        if channel_map:
            # Remove the channels that we are not interested in
            channels_to_remove = [idx for idx, value in enumerate(channel_map) if value == 0]
            eeg_data = np.delete(eeg_data, channels_to_remove, axis=0)

        n_inquiry = len(timing_info) // trials_per_inquiry
        trial_duration_samples = int(poststimulus_length * sample_rate)
        prestimulus_samples = int(prestimulus_length * sample_rate)

        # triggers in seconds are mapped to triggers in number of samples.
        triggers = list(map(lambda x: int((x + offset) * sample_rate), timing_info))

        # First, find the longest inquiry in this experiment
        # We'll add or remove a few samples from all other inquiries, to match this length
        def get_inquiry_len(inq_trigs):
            return inq_trigs[-1] - inq_trigs[0]

        longest_inquiry = max(grouper(triggers, trials_per_inquiry, fillvalue='x'), key=lambda xy: get_inquiry_len(xy))
        num_samples_per_inq = get_inquiry_len(longest_inquiry) + trial_duration_samples
        buffer_samples = int(transformation_buffer * sample_rate)

        # Label for every inquiry
        labels = np.zeros(
            (n_inquiry, trials_per_inquiry), dtype=np.longlong
        )  # maybe this can be configurable? return either class indexes or labels ('nontarget' etc)
        reshaped_data, reshaped_trigger_timing = [], []
        for inquiry_idx, trials_within_inquiry in enumerate(
            grouper(zip(trial_targetness_label, triggers), trials_per_inquiry, fillvalue='x')
        ):
            first_trigger = trials_within_inquiry[0][1]

            trial_triggers = []
            for trial_idx, (trial_label, trigger) in enumerate(trials_within_inquiry):
                if trial_label == target_label:
                    labels[inquiry_idx, trial_idx] = 1

                # If prestimulus buffer is used, we add it here so that trigger timings will
                # still line up with trial onset
                trial_triggers.append((trigger - first_trigger) + prestimulus_samples)
            reshaped_trigger_timing.append(trial_triggers)
            start = first_trigger - prestimulus_samples
            stop = first_trigger + num_samples_per_inq + buffer_samples
            reshaped_data.append(eeg_data[:, start:stop])

        return np.stack(reshaped_data, 1), labels, reshaped_trigger_timing

    @staticmethod
    def extract_trials(
            inquiries: np.ndarray,
            samples_per_trial: int,
            inquiry_timing: List[List[int]],
            prestimulus_samples: int = 0) -> np.ndarray:
        """Extract Trials.

        After using the InquiryReshaper, it may be necessary to further trial the data for processing.
        Using the number of samples and inquiry timing, the data is reshaped from Channels, Inquiry, Samples to
        Channels, Trials, Samples. These should match with the trials extracted from the TrialReshaper given the same
        slicing parameters.

        Parameters
        ----------
        inquiries : np.ndarray
            shape (Channels, Inquiries, Samples)
        samples_per_trial : int
            number of samples per trial
        inquiry_timing : List[List[int]]
            For each inquiry, a list of the sample index where each trial begins
        prestimulus_samples : int, optional
            Number of samples to move the start of each trial in each inquiry, by default 0.
            This is useful if wanting to use baseline intervals before the trial onset, along with the trial data.

        Returns
        -------
        np.ndarray
            shape (Channels, Trials, Samples)
        """
        new_trials = []
        num_inquiries = inquiries.shape[1]
        for inquiry_idx, timing in zip(range(num_inquiries), inquiry_timing):  # C x I x S

            # time == samples from the start of the inquiry
            for time in timing:
                start = time - prestimulus_samples
                end = time + samples_per_trial

                try:
                    new_trials.append(inquiries[:, inquiry_idx, start:end])
                except IndexError:  # pragma: no cover
                    raise BciPyCoreException(
                        f'InquiryReshaper.extract_trials: index out of bounds. \n'
                        f'Inquiry: [{inquiry_idx}] from {start}:{end}. init_time: {time}, '
                        f'prestimulus_samples: {prestimulus_samples}, samples_per_trial: {samples_per_trial} \n')
        return np.stack(new_trials, 1)  # C x T x S


class GazeReshaper:
    def __call__(self,
                 inq_start_times: List[float],
                 target_symbols: List[str],
                 gaze_data: np.ndarray,
                 sample_rate: int,
                 symbol_set: List[str],
                 channel_map: Optional[List[int]] = None,
                 ) -> dict:
        """Extract inquiry data and labels. Different from the EEG inquiry, the gaze inquiry window starts with
        the first flicker and ends with the last flicker in the inquiry. Each inquiry has a length of ~3 seconds.
        The labels are provided in the target_symbols list. It returns a Dict, where keys are the target symbols and
        the values are inquiries (appended in order of appearance) where the corresponding target symbol is prompted.
        Optional outputs:
        reshape_data is the list of data reshaped into (Inquiries, Channels, Samples), where inquirires are appended
        in chronological order. labels returns the list of target symbols in each inquiry.

        Args:
            inq_start_times (List[float]): Timestamp of each event in seconds
            target_symbols (List[str]): Prompted symbol in each inquiry
            gaze_data (np.ndarray): shape (channels, samples) eye tracking data
            sample_rate (int): sample rate of data provided in eeg_data
            channel_map (List[int], optional): Describes which channels to include or discard.
                Defaults to None; all channels will be used.

        Returns:
            data_by_targets (dict): Dictionary where keys are the symbol set and values are the appended inquiries
            for each symbol. dict[Key] = (np.ndarray) of shape (Channels, Samples)

            reshaped_data (List[float]) [optional]: inquiry data of shape (Inquiries, Channels, Samples)
            labels (List[str]) [optional] : Target symbol in each inquiry.
        """
        if channel_map:
            # Remove the channels that we are not interested in
            channels_to_remove = [idx for idx, value in enumerate(channel_map) if value == 0]
            gaze_data = np.delete(gaze_data, channels_to_remove, axis=0)

        # Find the value closest to (& greater than) inq_start_times
        gaze_data_timing = gaze_data[-1, :].tolist()

        start_times = []
        for times in inq_start_times:
            temp = list(filter(lambda x: x > times, gaze_data_timing))
            if len(temp) > 0:
                start_times.append(temp[0])

        triggers = []
        for val in start_times:
            triggers.append(gaze_data_timing.index(val))

        # Label for every inquiry
        labels = target_symbols

        # Create a dictionary with symbols as keys and data as values
        # 'A': [], 'B': [] ...
        data_by_targets: Dict[str, list] = {}
        for symbol in symbol_set:
            data_by_targets[symbol] = []

        window_length = 3  # seconds, total length of flickering after prompt for each inquiry

        reshaped_data = []
        # Merge the inquiries if they have the same target letter:
        for i, inquiry_index in enumerate(triggers):
            start = inquiry_index
            stop = int(inquiry_index + (sample_rate * window_length))   # (60 samples * 3 seconds)
            # Check if the data exists for the inquiry:
            if stop > len(gaze_data[0, :]):
                continue

            reshaped_data.append(gaze_data[:, start:stop])
            # (Optional) extracted data (Inquiries x Channels x Samples)

            # Populate the dict by appending the inquiry to the correct key:
            data_by_targets[labels[i]].append(gaze_data[:, start:stop])

        # After populating, flatten the arrays in the dictionary to (Channels x Samples):
        for symbol in symbol_set:
            if len(data_by_targets[symbol]) > 0:
                data_by_targets[symbol] = np.transpose(np.array(data_by_targets[symbol]), (1, 0, 2))
                data_by_targets[symbol] = np.reshape(data_by_targets[symbol], (len(data_by_targets[symbol]), -1))

            # Note that this is a workaround to the issue of having different number of targetness in
            # each symbol. If a target symbol is prompted more than once, the data is appended to the dict as a list.
            # Which is why we need to convert it to a (np.ndarray) and flatten the dimensions.
            # This is not ideal, but it works for now.

        # return np.stack(reshaped_data, 0), labels
        return data_by_targets

    @staticmethod
    def centralize_all_data(data, symbol_pos):
        """ Using the symbol locations in matrix, centralize all data (in Tobii units).
        This data will only be used in certain model types.
        Args:
            data (np.ndarray): Data in shape of num_channels x num_samples
            symbol_pos (np.ndarray(float)): Array of the current symbol posiiton in Tobii units
        Returns:
            data (np.ndarray): Centralized data in shape of num_channels x num_samples
        """
        for i in range(len(data)):
            data[i] = data[i] - symbol_pos
        return data


class TrialReshaper(Reshaper):
    def __call__(self,
                 trial_targetness_label: list,
                 timing_info: list,
                 eeg_data: np.ndarray,
                 sample_rate: int,
                 offset: float = 0,
                 channel_map: Optional[List[int]] = None,
                 poststimulus_length: float = 0.5,
                 prestimulus_length: float = 0.0,
                 target_label: str = "target") -> Tuple[np.ndarray, np.ndarray]:
        """Extract trial data and labels.

        Parameters
        ----------
            trial_targetness_label (list): labels each trial as "target", "non-target", "first_pres_target", etc
            timing_info (list): Timestamp of each event in seconds
            eeg_data (np.ndarray): shape (channels, samples) preprocessed EEG data
            sample_rate (int): sample rate of preprocessed EEG data
            trials_per_inquiry (int, optional): unused, kept here for consistent interface with `inquiry_reshaper`
            offset (float, optional): Any calculated or hypothesized offsets in timings.
                Defaults to 0.
            channel_map (List, optional): Describes which channels to include or discard.
                Defaults to None; all channels will be used.
            poststimulus_length (float, optional): [description]. Defaults to 0.5.
            target_label (str): label of target symbol. Defaults to "target"

        Returns
        -------
            trial_data (np.ndarray): shape (channels, trials, samples) reshaped data
            labels (np.ndarray): integer label for each trial
        """
        # Remove the channels that we are not interested in
        if channel_map:
            channels_to_remove = [idx for idx, value in enumerate(channel_map) if value == 0]
            eeg_data = np.delete(eeg_data, channels_to_remove, axis=0)

        # Number of samples we are interested per trial
        poststim_samples = int(poststimulus_length * sample_rate)
        prestim_samples = int(prestimulus_length * sample_rate)

        # triggers in seconds are mapped to triggers in number of samples.
        triggers = list(map(lambda x: int((x + offset) * sample_rate), timing_info))

        # Label for every trial in 0 or 1
        targetness_labels = np.zeros(len(triggers), dtype=np.longlong)
        reshaped_trials = []
        for trial_idx, (trial_label, trigger) in enumerate(zip(trial_targetness_label, triggers)):
            if trial_label == target_label:
                targetness_labels[trial_idx] = 1

            # For every channel append filtered channel data to trials
            reshaped_trials.append(eeg_data[:, trigger - prestim_samples: trigger + poststim_samples])

        return np.stack(reshaped_trials, 1), targetness_labels


def update_inquiry_timing(timing: List[List[float]], downsample: int) -> List[List[float]]:
    """Update inquiry timing to reflect downsampling."""

    for i, inquiry in enumerate(timing):
        for j, time in enumerate(inquiry):
            timing[i][j] = time // downsample

    return timing


<<<<<<< HEAD
def mne_epochs(
        mne_data: RawArray,
        trigger_timing: List[float],
        trigger_labels: List[int],
        trial_length: float,
        channels: Optional[List[str]] = None,
        detrend: Optional[int] = None,
        baseline: Union[Tuple[float, float], None] = (-.2, 0.0),
        preload: bool = True,
        reject_by_annotation: bool = False) -> Epochs:
=======
def mne_epochs(mne_data: RawArray,
               trigger_timing: List[float],
               trial_length: float,
               trigger_labels: List[int],
               baseline: Optional[Tuple[Any, float]] = None) -> Epochs:
>>>>>>> b03dcd2c
    """MNE Epochs.

    Using an MNE RawArray, reshape the data given trigger information. If two labels present [0, 1],
    each may be accessed by numbered order. Ex. first_class = epochs['1'], second_class = epochs['2']
<<<<<<< HEAD

    Args:
        mne_data (RawArray): MNE RawArray object
        trigger_timing (List[float]): List of trigger timings in seconds
        trigger_labels (List[int]): List of trigger labels
        interval (Tuple[float, float]): Interval to extract data from trigger
        channels (Optional[List[str]], optional): List of channels to extract. Defaults to None.
        detrend (Optional[int]): Detrend order. Defaults to None.
        baseline (Optional[Tuple[float, float]]): Baseline interval to apply to epoch. Defaults to (0, 0).
        preload (bool, optional): Whether to preload the data into memory. Defaults to True.
    """
    new_annotations = Annotations(trigger_timing, [trial_length] * len(trigger_timing), trigger_labels)
    old_annotations = mne_data.annotations
    all_annotations = new_annotations + old_annotations
    tmp_data = mne_data.copy()
    tmp_data.set_annotations(all_annotations)

    events_from_annot, _ = mne.events_from_annotations(tmp_data)
    return Epochs(
        mne_data,
        events_from_annot,
        picks=channels,
        detrend=detrend,
        baseline=baseline,
        proj=False,
        reject_by_annotation=reject_by_annotation,
        preload=preload)
=======
    """
    annotations = Annotations(trigger_timing, [trial_length] * len(trigger_timing), trigger_labels)
    mne_data.set_annotations(annotations)
    events_from_annot, _ = mne.events_from_annotations(mne_data)
    if not baseline:
        baseline = (None, 0.0)
    return Epochs(mne_data, events_from_annot, tmax=trial_length, baseline=baseline)
>>>>>>> b03dcd2c


def alphabetize(stimuli: List[str]) -> List[str]:
    """Alphabetize.

    Given a list of string stimuli, return a list of sorted stimuli by alphabet.
    """
    return sorted(stimuli, key=lambda x: re.sub(r'[^a-zA-Z0-9 \n\.]', 'ZZ', x).lower())


def inq_generator(query: List[str],
                  timing: List[float] = [1, 0.2],
                  color: List[str] = ['red', 'white'],
                  inquiry_count: int = 1,
                  stim_jitter: float = 0,
                  stim_order: StimuliOrder = StimuliOrder.RANDOM,
                  is_txt: bool = True) -> InquirySchedule:
    """Given the query set, prepares the stimuli, color and timing

    Parameters
    ----------
        query(list[str]): list of queries to be shown
        timing(list[float]): Task specific timing for generator
        color(list[str]): Task specific color for generator
            First element is the target, second element is the fixation
            Observe that [-1] element represents the trial information
    Return
    ------
        schedule_inq(tuple(
            samples[list[list[str]]]: list of inquiries
            timing(list[list[float]]): list of timings
            color(list(list[str])): list of colors)): scheduled inquiries
    """

    if stim_order == StimuliOrder.ALPHABETICAL:
        query = alphabetize(query)
    else:
        random.shuffle(query)

    stim_length = len(query)

    # Init some lists to construct our stimuli with
    samples, times, colors = [], [], []
    for _ in range(inquiry_count):

        # append a fixation cross. if not text, append path to image fixation
        sample = [get_fixation(is_txt)]

        # construct the sample from the query
        sample += [i for i in query]
        samples.append(sample)

        times.append([timing[i] for i in range(len(timing) - 1)])
        base_timing = timing[-1]
        times[-1] += jittered_timing(base_timing, stim_jitter, stim_length)

        # append colors
        colors.append([color[i] for i in range(len(color) - 1)] +
                      [color[-1]] * stim_length)
    return InquirySchedule(samples, times, colors)


def best_selection(selection_elements: list,
                   val: list,
                   len_query: int,
                   always_included: Optional[List[str]] = None) -> list:
    """Best Selection.

    Given set of elements and a value function over the set, picks the len_query
        number of elements with the best value.

    Parameters
    ----------
        selection_elements(list[str]): the set of elements
        val(list[float]): values for the corresponding elements
        len_query(int): number of elements to be picked from the set
        always_included(list[str]): subset of elements that should always be
            included in the result. Defaults to None.
    Return
    ------
        best_selection(list[str]): elements from selection_elements with the best values
    """

    always_included = always_included or []
    # pick the top n items sorted by value in decreasing order
    elem_val = dict(zip(selection_elements, val))
    best = sorted(selection_elements, key=elem_val.get, reverse=True)[0:len_query]

    replacements = [
        item for item in always_included
        if item not in best and item in selection_elements
    ][0:len_query]

    if replacements:
        best[-len(replacements):] = replacements
    return best


def best_case_rsvp_inq_gen(alp: list,
                           session_stimuli: np.ndarray,
                           timing: List[float] = [1, 0.2],
                           color: List[str] = ['red', 'white'],
                           stim_number: int = 1,
                           stim_length: int = 10,
                           stim_order: StimuliOrder = StimuliOrder.RANDOM,
                           is_txt: bool = True,
                           inq_constants: Optional[List[str]] = None) -> InquirySchedule:
    """Best Case RSVP Inquiry Generation.

    Generates RSVPKeyboard inquiry by picking n-most likely letters.

    Parameters
    ----------
        alp(list[str]): alphabet (can be arbitrary)
        session_stimuli(ndarray[float]): quantifier metric for query selection
            dim(session_stimuli) = card(alp)!
        timing(list[float]): Task specific timing for generator
        color(list[str]): Task specific color for generator
            First element is the target, second element is the fixation
            Observe that [-1] element represents the trial information
        inquiry_count(int): number of random stimuli to be created
        stim_per_inquiry(int): number of trials in a inquiry
        stim_order(StimuliOrder): ordering of stimuli in the inquiry
        inq_constants(list[str]): list of letters that should always be
            included in every inquiry. If provided, must be alp items.
    Return
    ------
        schedule_inq(tuple(
            samples[list[list[str]]]: list of inquiries
            timing(list[list[float]]): list of timings
            color(list(list[str])): list of colors)): scheduled inquiries
    """

    if len(alp) != len(session_stimuli):
        raise BciPyCoreException((
            f'Missing information about alphabet.'
            f'len(alp):{len(alp)} and len(session_stimuli):{len(session_stimuli)} should be same!'))

    if inq_constants and not set(inq_constants).issubset(alp):
        raise BciPyCoreException('Inquiry constants must be alphabet items.')

    # query for the best selection
    query = best_selection(
        alp,
        session_stimuli,
        stim_length,
        inq_constants)

    if stim_order == StimuliOrder.ALPHABETICAL:
        query = alphabetize(query)
    else:
        random.shuffle(query)

    # Init some lists to construct our stimuli with
    samples, times, colors = [], [], []
    for _ in range(stim_number):

        # append a fixation cross. if not text, append path to image fixation
        sample = [get_fixation(is_txt)]

        # construct the sample from the query
        sample += [i for i in query]
        samples.append(sample)

        # append timing
        times.append([timing[i] for i in range(len(timing) - 1)] +
                     [timing[-1]] * stim_length)

        # append colors
        colors.append([color[i] for i in range(len(color) - 1)] +
                      [color[-1]] * stim_length)
    return InquirySchedule(samples, times, colors)


def generate_calibration_inquiries(
        alp: List[str],
        timing: Optional[List[float]] = None,
        jitter: Optional[int] = None,
        color: Optional[List[str]] = None,
        inquiry_count: int = 100,
        stim_per_inquiry: int = 10,
        stim_order: StimuliOrder = StimuliOrder.RANDOM,
        target_positions: TargetPositions = TargetPositions.RANDOM,
        percentage_without_target: int = 0,
        is_txt: bool = True) -> InquirySchedule:
    """
    Generates inquiries with target letters in all possible positions.

    This function attempts to display all symbols as targets an equal number of
    times when stim_order is RANDOM. When the stim_order is ALPHABETICAL there
    is much more variation in the counts (target distribution takes priority)
    and some symbols may not appear as targets depending on the inquiry_count.
    The frequency that each symbol is displayed as a nontarget should follow a
    uniform distribution.

    Parameters
    ----------
        alp(list[str]): stimuli
        timing(list[float]): Task specific timing for generator.
            [target, fixation, stimuli]
        jitter(int): jitter for stimuli timing. If None, no jitter is applied.
        color(list[str]): Task specific color for generator
            [target, fixation, stimuli]
        inquiry_count(int): number of inquiries in a calibration
        stim_per_inquiry(int): number of stimuli in each inquiry
        stim_order(StimuliOrder): ordering of stimuli in the inquiry
        target_positions(TargetPositions): positioning of targets to select for the inquiries
        percentage_without_target(int): percentage of inquiries for which target letter flashed is not in inquiry
        is_txt(bool): whether the stimuli type is text. False would be an image stimuli.

    Return
    ------
        schedule_inq(tuple(
            samples[list[list[str]]]: list of inquiries
            timing(list[list[float]]): list of timings
            color(list(list[str])): list of colors)): scheduled inquiries
    """
    if timing is None:
        timing = [0.5, 1, 0.2]
    if color is None:
        color = ['green', 'red', 'white']
    assert len(
        timing
    ) == 3, "timing must include values for [target, fixation, stimuli]"
    time_target, time_fixation, time_stim = timing
    fixation = get_fixation(is_txt)

    target_indexes = generate_target_positions(inquiry_count, stim_per_inquiry,
                                               percentage_without_target,
                                               target_positions)
    if stim_order == StimuliOrder.ALPHABETICAL:
        targets = None
    else:
        targets = generate_targets(alp, inquiry_count,
                                   percentage_without_target)
    inquiries = generate_inquiries(alp, inquiry_count, stim_per_inquiry,
                                   stim_order)
    samples = []
    target = None
    for i in range(inquiry_count):
        inquiry = inquiries[i]
        target_pos = target_indexes[i]
        target = inquiry_target(inquiry,
                                target_pos,
                                symbols=alp,
                                next_targets=targets,
                                last_target=target)
        samples.append([target, fixation, *inquiry])

    times = [[
        time_target, time_fixation,
        *generate_inquiry_stim_timing(time_stim, stim_per_inquiry, jitter)
    ] for _ in range(inquiry_count)]

    inquiry_colors = color[0:2] + [color[-1]] * stim_per_inquiry
    colors = [inquiry_colors for _ in range(inquiry_count)]

    return InquirySchedule(samples, times, colors)


def inquiry_target_counts(inquiries: List[List[str]],
                          symbols: List[str]) -> dict:
    """Count the number of times each symbol was presented as a target.

    Args:
        inquiries - list of inquiries where each inquiry is structured as
            [target, fixation, *stim]
        symbols - list of all possible symbols
    """
    target_presentations = [inq[0] for inq in inquiries if inq[0] in inq[2:]]
    counter = dict.fromkeys(symbols, 0)
    for target in target_presentations:
        counter[target] += 1
    return counter


def inquiry_nontarget_counts(inquiries: List[List[str]],
                             symbols: List[str]) -> dict:
    """Count the number of times each symbol was presented as a nontarget."""
    counter = dict.fromkeys(symbols, 0)
    for inq in inquiries:
        target, _fixation, *stimuli = inq
        for stim in stimuli:
            if stim != target:
                counter[stim] += 1
    return counter


def inquiry_stats(inquiries: List[List[str]],
                  symbols: List[str]) -> Dict[str, Dict[str, float]]:
    """Descriptive stats for the number of times each target and nontarget
    symbol is shown in the inquiries"""

    target_stats = dict(
        Series(Counter(inquiry_target_counts(inquiries, symbols))).describe())

    nontarget_stats = dict(
        Series(Counter(inquiry_nontarget_counts(inquiries,
                                                symbols))).describe())

    return {
        'target_symbols': target_stats,
        'nontarget_symbols': nontarget_stats
    }


def generate_inquiries(symbols: List[str], inquiry_count: int,
                       stim_per_inquiry: int,
                       stim_order: StimuliOrder) -> List[List[str]]:
    """Generate a list of inquiries. For each inquiry no symbols are repeated.
    Inquiries do not include the target or fixation. Symbols should be
    distributed uniformly across inquiries.

    Args:

        symbols - values from which to select
        inquiry_count - total number of inquiries to generate
        stim_per_inquiry - length of each inquiry
        stim_order - ordering of results
    """
    return [
        generate_inquiry(symbols=symbols,
                         length=stim_per_inquiry,
                         stim_order=stim_order) for _ in range(inquiry_count)
    ]


def generate_inquiry(symbols: List[str], length: int,
                     stim_order: StimuliOrder) -> List[str]:
    """Generate an inquiry from the list of symbols. No symbols are repeated
    in the output list. Output does not include the target or fixation.

    Args:
        symbols - values from which to select
        length - number of items in the return list
        stim_order - ordering of results
    """
    inquiry = random.sample(symbols, k=length)
    if stim_order == StimuliOrder.ALPHABETICAL:
        inquiry = alphabetize(inquiry)
    return inquiry


def inquiry_target(inquiry: List[str],
                   target_position: Optional[int],
                   symbols: List[str],
                   next_targets: Optional[List[str]] = None,
                   last_target: Optional[str] = None) -> str:
    """Returns the target for the given inquiry. If the optional
    target position is not provided a target will randomly be selected from
    the list of symbols and will not be in the inquiry.

    Args:
        inquiry - list of symbols to be presented
        target_position - optional position within the list of the target sym
        symbols - used if position is not provided to select a random symbol
            as the target.
        next_targets - list of targets from which to select
        last_target - target from the previous inquiry; used to avoid selecting
            the same target consecutively.

    Returns target symbol
    """
    if target_position is None:
        return random.choice(list(set(symbols) - set(inquiry)))

    if next_targets:
        # select the next target from the symbols in the current inquiry.
        # if none of the symbols in the current inquiry are in the choices, the
        # target is determined strictly from the target_position.
        choice_index = None
        target = None
        for position, symbol in enumerate(inquiry):
            # avoid repeating targets
            if symbol == last_target:
                continue
            try:
                symbol_index = next_targets.index(symbol)
                if choice_index is None or symbol_index < choice_index:
                    choice_index = symbol_index
                    symbol_inquiry_position = position
                    target = symbol
            except ValueError:
                continue

        if target is not None:
            # update next_targets list
            next_targets.remove(target)  # removes first occurrence of value

            # update inquiry to set the target at the expected position.
            symbol_at_target_position = inquiry[target_position]
            inquiry[symbol_inquiry_position] = symbol_at_target_position
            inquiry[target_position] = target

    return inquiry[target_position]


def generate_inquiry_stim_timing(time_stim: float, length: int,
                                 jitter: bool) -> List[float]:
    """Generate stimuli timing values for a given inquiry.

    Args:
        time_stim: seconds to display each stimuli
        length: Number of timings to generate
        jitter: whether the timing should be jittered.

    Returns list of times (in seconds)
    """
    if jitter:
        return jittered_timing(time_stim, jitter, length)

    return [time_stim] * length


def jittered_timing(time: float, jitter: float,
                    stim_count: int) -> List[float]:
    """Jittered timing.

    Using a base time and a jitter, generate a list (with length stim_count) of
    timing that is uniformly distributed.
    """
    assert time > jitter, (
        f'Jitter timing [{jitter}] must be less than stimuli timing =[{time}] in the inquiry.'
    )
    return np.random.uniform(low=time - jitter,
                             high=time + jitter,
                             size=(stim_count, )).tolist()


def compute_counts(inquiry_count: int,
                   percentage_without_target: int) -> Tuple[int, int]:
    """Determine the number of inquiries that should display targets and the
    number that should not.

    Args:
        inquiry_count: Number of inquiries in calibration
        percentage_without_target: percentage of inquiries for which
            target letter flashed is not in inquiry

    Returns tuple of (target_count, no_target_count)
    """
    no_target_count = int(inquiry_count * (percentage_without_target / 100))
    target_count = inquiry_count - no_target_count
    return target_count, no_target_count


def generate_target_positions(inquiry_count: int, stim_per_inquiry: int,
                              percentage_without_target: int,
                              distribution: TargetPositions) -> List[int]:
    """
    Generates target positions distributed according to the provided parameter.

    Args:
        inquiry_count: Number of inquiries in calibration
        stim_per_inquiry: Number of stimuli in each inquiry
        percentage_without_target: percentage of inquiries for which
            target letter flashed is not in inquiry
        distribution: specifies how targets should be distributed

    Returns list of indexes
    """
    if distribution is TargetPositions.DISTRIBUTED:
        return distributed_target_positions(inquiry_count, stim_per_inquiry,
                                            percentage_without_target)
    return random_target_positions(inquiry_count, stim_per_inquiry,
                                   percentage_without_target)


def distributed_target_positions(inquiry_count: int, stim_per_inquiry: int,
                                 percentage_without_target: int) -> list:
    """Distributed Target Positions.

    Generates evenly distributed target positions, including target letter
    not flashed at all, and shuffles them.

    Args:
        inquiry_count(int): Number of inquiries in calibration
        stim_per_inquiry(int): Number of stimuli in each inquiry
        percentage_without_target(int): percentage of inquiries for which
            target letter flashed is not in inquiry

    Return distributed_target_positions(list): targets: array of target
    indexes to be chosen
    """

    targets = []

    # find number of target and no_target inquiries
    target_count, no_target_count = compute_counts(inquiry_count,
                                                   percentage_without_target)

    # find number each target position is repeated, and remaining number
    num_pos = (int)(target_count / stim_per_inquiry)
    num_rem_pos = (target_count % stim_per_inquiry)

    # add correct number of None's for nontarget inquiries
    targets = [NO_TARGET_INDEX] * no_target_count

    # add distributed list of target positions
    targets.extend(list(range(stim_per_inquiry)) * num_pos)

    # pick leftover positions randomly
    rem_pos = list(range(stim_per_inquiry))
    random.shuffle(rem_pos)
    rem_pos = rem_pos[0:num_rem_pos]
    targets.extend(rem_pos)

    # shuffle targets
    random.shuffle(targets)

    return targets


def random_target_positions(inquiry_count: int, stim_per_inquiry: int,
                            percentage_without_target: int) -> list:
    """Generates randomly distributed target positions, including target letter
    not flashed at all, and shuffles them.

    Args:
        inquiry_count(int): Number of inquiries in calibration
        stim_per_inquiry(int): Number of stimuli in each inquiry
        percentage_without_target(int): percentage of inquiries for which
            target letter flashed is not in inquiry

    Return list of target indexes to be chosen
    """
    target_count, no_target_count = compute_counts(inquiry_count,
                                                   percentage_without_target)

    target_indexes = [NO_TARGET_INDEX] * no_target_count
    target_indexes.extend(
        random.choices(range(stim_per_inquiry), k=target_count))
    random.shuffle(target_indexes)
    return target_indexes


def generate_targets(symbols: List[str], inquiry_count: int,
                     percentage_without_target: int) -> List[str]:
    """Generates list of target symbols. Generates an equal number of each
    target. The resulting list may be less than the inquiry_count. Used for
    sampling without replacement to get approximately equal numbers of each
    target.

    Args:
        symbols:
        inquiry_count: number of inquiries in calibration
        percentage_without_target: percentage of inquiries for which
            target letter flashed is not in inquiry
    """
    target_count, no_target_count = compute_counts(inquiry_count,
                                                   percentage_without_target)

    # each symbol should appear at least once
    symbol_count = int(target_count / len(symbols)) or 1
    targets = symbols * symbol_count
    random.shuffle(targets)
    return targets


def target_index(inquiry: List[str]) -> Optional[int]:
    """Given an inquiry, return the index of the target within the choices and
    None if the target is not included as a choice.

    Parameters
    ----------
        inquiry - list of [target, fixation, *choices]

    >>> inquiry = ['T', '+', 'G', 'J', 'K', 'L', 'M', 'Q', 'T', 'V', 'X', '<']
    >>> target_index(inquiry)
    6
    >>> inquiry = ['A', '+', 'G', 'J', 'K', 'L', 'M', 'Q', 'T', 'V', 'X', '<']
    >>> target_index(inquiry)
    None
    """
    assert len(inquiry) > 3, "Not enough choices"
    target, _fixation, *choices = inquiry
    try:
        return choices.index(target)
    except ValueError:
        return None


def get_task_info(experiment_length: int, task_color: str) -> Tuple[List[str], List[str]]:
    """Get Task Info.

    Generates fixed RSVPKeyboard task text and color information for
            display.
    Args:
        experiment_length(int): Number of inquiries for the experiment
        task_color(str): Task information display color

    Return get_task_info((tuple): task_text: array of task text to display
                   task_color: array of colors for the task text
                   )
    """

    # Do list comprehensions to get the arrays for the task we need.
    task_text_list = ['%s/%s' % (stim + 1, experiment_length)
                      for stim in range(experiment_length)]
    task_color_list = [str(task_color) for _ in range(experiment_length)]

    return (task_text_list, task_color_list)


def resize_image(image_path: str, screen_size: tuple, sti_height: float) -> Tuple[float, float]:
    """Resize Image.

    Returns the width and height that a given image should be displayed at
    given the screen size, size of the original image, and stimuli height
    parameter"""
    # Retrieve image width and height
    with Image.open(image_path) as pillow_image:
        image_width, image_height = pillow_image.size

    # Resize image so that its largest dimension is the stimuli size defined
    # in the parameters file
    if image_width >= image_height:
        proportions = (1, (image_height / image_width))
    else:
        proportions = ((image_width / image_height), 1)

    # Adjust image size to scale with monitor size
    screen_width, screen_height = screen_size
    if screen_width >= screen_height:
        sti_size = ((screen_height / screen_width) * sti_height *
                    proportions[0], sti_height * proportions[1])
    else:
        sti_size = (
            sti_height * proportions[0],
            (screen_width / screen_height) * sti_height * proportions[1])

    return sti_size


def play_sound(sound_file_path: str,
               dtype: str = 'float32',
               track_timing: bool = False,
               sound_callback=None,
               sound_load_buffer_time: float = 0.5,
               experiment_clock=None,
               trigger_name: Optional[str] = None,
               timing: list = []) -> list:
    """Play Sound.

    Using soundevice and soundfile, play a sound giving options to buffer times between
        loading sound into memory and after playing. If desired, marker writers or list based
        timing with psychopy clocks may be passed and sound timing returned.


    PARAMETERS
    ----------
    :param: sound_file_path
    :param: dtype: type of sound ex. float32.
    :param: track_timing: whether or not to track timing of sound playin
    :param: sound_callback: trigger based callback (see MarkerWriter and NullMarkerWriter)
    :param: sound_load_buffer_time: time to wait after loading file before playing
    :param: experiment_clock: psychopy clock to get time of sound stimuli
    :param: trigger_name: name of the sound trigger
    :param: timing: list of triggers in the form of trigger name, trigger timing
    :resp: timing
    """

    try:
        # load in the sound file and wait some time before playing
        data, fs = sf.read(sound_file_path, dtype=dtype)
        core.wait(sound_load_buffer_time)

    except Exception as e:
        error_message = f'Sound file could not be found or initialized. \n Exception={e}'
        log.exception(error_message)
        raise BciPyCoreException(error_message)

    #  if timing is wanted, get trigger timing for this sound stimuli
    if track_timing:
        # if there is a timing callback for sound, evoke it
        if sound_callback is not None:
            sound_callback(experiment_clock, trigger_name)
        timing.append([trigger_name, experiment_clock.getTime()])

    # play our loaded sound and wait for some time before it's finished
    # NOTE: there is a measurable delay for calling sd.play. (~ 0.1 seconds;
    # which I believe happens prior to the sound playing).
    sd.play(data, fs)
    # sd.play returns immediately (according to the docs); wait for the duration of the sound
    duration = len(data) / fs
    core.wait(duration)
    return timing


def soundfiles(directory: str) -> Iterator[str]:
    """Creates a generator that cycles through sound files (.wav) in a
    directory and returns the path to next sound file on each iteration.

    Parameters:
    -----------
        directory - path to the directory which contains .wav files
    Returns:
    --------
        iterator that infinitely cycles through the filenames.
    """
    if not path.isdir(directory):
        error_message = f'Invalid directory=[{directory}] for sound files.'
        log.error(error_message)
        raise BciPyCoreException(error_message)
    if not directory.endswith(sep):
        directory += sep
    return itertools.cycle(glob.glob(directory + '*.wav'))


def get_fixation(is_txt: bool) -> str:
    """Get Fixation.

    Return the correct stimulus fixation given the type (text or image).
    """
    if is_txt:
        return DEFAULT_TEXT_FIXATION
    else:
        return DEFAULT_FIXATION_PATH


def ssvep_to_code(refresh_rate: int = 60, flicker_rate: int = 10) -> List[int]:
    """Convert SSVEP to Code.

    Converts a SSVEP (steady state visual evoked potential; ex. 10 Hz) to a code (0,1)
    given the refresh rate of the monitor (Hz) provided and a desired flicker rate (Hz).

    Parameters:
    -----------
        refresh_rate: int, refresh rate of the monitor (Hz)
        flicker_rate: int, desired flicker rate (Hz)
    Returns:
    --------
        list of 0s and 1s that represent the code for the SSVEP on the monitor.
    """
    if flicker_rate > refresh_rate:
        raise BciPyCoreException('flicker rate cannot be greater than refresh rate')
    if flicker_rate <= 1:
        raise BciPyCoreException('flicker rate must be greater than 1')

    # get the number of frames per flicker
    length_flicker = refresh_rate / flicker_rate

    if length_flicker.is_integer():
        length_flicker = int(length_flicker)
    else:
        err_message = f'flicker rate={flicker_rate} is not an integer multiple of refresh rate={refresh_rate}'
        log.exception(err_message)
        raise BciPyCoreException(err_message)

    # start the first frames as off (0) for length of flicker;
    # it will then toggle on (1)/ off (0) for length of flicker until all frames are filled for refresh rate.
    t = 0
    codes = []
    for _ in range(flicker_rate):
        codes += [t] * length_flicker
        t = 1 - t

    return codes<|MERGE_RESOLUTION|>--- conflicted
+++ resolved
@@ -8,18 +8,7 @@
 from collections import Counter
 from enum import Enum
 from os import path, sep
-<<<<<<< HEAD
 from typing import Iterator, List, Tuple, NamedTuple, Optional, Union
-
-from bcipy.helpers.exceptions import BciPyCoreException
-from bcipy.helpers.list import grouper
-
-from PIL import Image
-# Prevents pillow from filling the console with debug info
-logging.getLogger('PIL').setLevel(logging.WARNING)
-=======
-from typing import Any, Dict, Iterator, List, NamedTuple, Optional, Tuple, Union
->>>>>>> b03dcd2c
 
 import mne
 import numpy as np
@@ -412,7 +401,6 @@
     return timing
 
 
-<<<<<<< HEAD
 def mne_epochs(
         mne_data: RawArray,
         trigger_timing: List[float],
@@ -423,18 +411,10 @@
         baseline: Union[Tuple[float, float], None] = (-.2, 0.0),
         preload: bool = True,
         reject_by_annotation: bool = False) -> Epochs:
-=======
-def mne_epochs(mne_data: RawArray,
-               trigger_timing: List[float],
-               trial_length: float,
-               trigger_labels: List[int],
-               baseline: Optional[Tuple[Any, float]] = None) -> Epochs:
->>>>>>> b03dcd2c
     """MNE Epochs.
 
     Using an MNE RawArray, reshape the data given trigger information. If two labels present [0, 1],
     each may be accessed by numbered order. Ex. first_class = epochs['1'], second_class = epochs['2']
-<<<<<<< HEAD
 
     Args:
         mne_data (RawArray): MNE RawArray object
@@ -462,15 +442,6 @@
         proj=False,
         reject_by_annotation=reject_by_annotation,
         preload=preload)
-=======
-    """
-    annotations = Annotations(trigger_timing, [trial_length] * len(trigger_timing), trigger_labels)
-    mne_data.set_annotations(annotations)
-    events_from_annot, _ = mne.events_from_annotations(mne_data)
-    if not baseline:
-        baseline = (None, 0.0)
-    return Epochs(mne_data, events_from_annot, tmax=trial_length, baseline=baseline)
->>>>>>> b03dcd2c
 
 
 def alphabetize(stimuli: List[str]) -> List[str]:
