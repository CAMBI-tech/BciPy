import glob
import itertools
import logging
import random
import re

from abc import ABC, abstractmethod
from enum import Enum
from os import path, sep
from typing import Iterator, List, Tuple, NamedTuple, Optional

from bcipy.helpers.exceptions import BciPyCoreException
from bcipy.helpers.list import grouper

from PIL import Image
# Prevents pillow from filling the console with debug info
logging.getLogger('PIL').setLevel(logging.WARNING)

from psychopy import core
import numpy as np
import sounddevice as sd
import soundfile as sf
from mne import Annotations, Epochs
from mne.io import RawArray
import mne


log = logging.getLogger(__name__)
DEFAULT_FIXATION_PATH = 'bcipy/static/images/main/PLUS.png'
DEFAULT_TEXT_FIXATION = '+'


class StimuliOrder(Enum):
    """Stimuli Order.

    Enum to define the ordering of stimuli for inquiry.
    """
    RANDOM = 'random'
    ALPHABETICAL = 'alphabetical'

    @classmethod
    def list(cls):
        """Returns all enum values as a list"""
        return list(map(lambda c: c.value, cls))


class TargetPositions(Enum):
    """Target Positions.

    Enum to define the positions of targets within the inquiry.
    """
    RANDOM = 'random'
    DISTRIBUTED = 'distributed'

    @classmethod
    def list(cls):
        """Returns all enum values as a list"""
        return list(map(lambda c: c.value, cls))


class PhotoDiodeStimuli(Enum):
    """Photodiode Stimuli.

    Enum to define unicode stimuli needed for testing system timing.
    """

    EMPTY = '\u25A1'  # box with a white border, no fill
    SOLID = '\u25A0'  # solid white box

    @classmethod
    def list(cls):
        """Returns all enum values as a list"""
        return list(map(lambda c: c.value, cls))


class InquirySchedule(NamedTuple):
    """Schedule for the next inquiries to present, where each inquiry specifies
    the stimulus, duration, and color information.

    Attributes
    ----------
    - stimuli: `List[List[str]]`
    - durations: `List[List[float]]`
    - colors: `List[List[str]]`
    """
    stimuli: List[List[str]]
    durations: List[List[float]]
    colors: List[List[str]]


class Reshaper(ABC):

    @abstractmethod
    def __call__(self):
        ...


class InquiryReshaper:
    def __call__(self,
                 trial_targetness_label: List[str],
                 timing_info: List[float],
                 eeg_data: np.ndarray,
                 sample_rate: int,
                 trials_per_inquiry: int,
                 offset: float = 0,
                 channel_map: List[int] = None,
                 poststimulus_length: float = 0.5,
                 prestimulus_length: float = 0.0,
                 transformation_buffer: float = 0.0,
                 target_label: str = 'target') -> Tuple[np.ndarray, np.ndarray]:
        """Extract inquiry data and labels.

        Args:
            trial_targetness_label (List[str]): labels each trial as "target", "non-target", "first_pres_target", etc
            timing_info (List[float]): Timestamp of each event in seconds
            eeg_data (np.ndarray): shape (channels, samples) preprocessed EEG data
            sample_rate (int): sample rate of data provided in eeg_data
            trials_per_inquiry (int): number of trials in each inquiry
            offset (float, optional): Any calculated or hypothesized offsets in timings. Defaults to 0.
            channel_map (List[int], optional): Describes which channels to include or discard.
                 Defaults to None; all channels will be used.
            poststimulus_length (float, optional): time in seconds needed after the last trial in an inquiry.
            prestimulus_length (float, optional): time in seconds needed before the first trial in an inquiry.
            transformation_buffer (float, optional): time in seconds to buffer the end of the inquiry. Defaults to 0.0.
            target_label (str): label of target symbol. Defaults to "target"

        Returns:
            reshaped_data (np.ndarray): inquiry data of shape (Channels, Inquiries, Samples)
            labels (np.ndarray): integer label for each inquiry. With `trials_per_inquiry=K`,
                a label of [0, K-1] indicates the position of `target_label`, or label of K indicates
                `target_label` was not present.
            reshaped_trigger_timing (List[List[int]]): For each inquiry, a list of the sample index where each trial
                begins, accounting for the prestim buffer that may have been added to the front of each inquiry.
        """
        if channel_map:
            # Remove the channels that we are not interested in
            channels_to_remove = [idx for idx, value in enumerate(channel_map) if value == 0]
            eeg_data = np.delete(eeg_data, channels_to_remove, axis=0)

        n_inquiry = len(timing_info) // trials_per_inquiry
        trial_duration_samples = int(poststimulus_length * sample_rate)
        prestimulus_samples = int(prestimulus_length * sample_rate)

        # triggers in seconds are mapped to triggers in number of samples.
        triggers = list(map(lambda x: int((x + offset) * sample_rate), timing_info))

        # First, find the longest inquiry in this experiment
        # We'll add or remove a few samples from all other inquiries, to match this length
        def get_inquiry_len(inq_trigs):
            return inq_trigs[-1] - inq_trigs[0]

        longest_inquiry = max(grouper(triggers, trials_per_inquiry, fillvalue='x'), key=lambda xy: get_inquiry_len(xy))
        num_samples_per_inq = get_inquiry_len(longest_inquiry) + trial_duration_samples
        buffer_samples = int(transformation_buffer * sample_rate)

        # Label for every inquiry
        labels = np.zeros(
            (n_inquiry, trials_per_inquiry), dtype=np.compat.long
        )  # maybe this can be configurable? return either class indexes or labels ('nontarget' etc)
        reshaped_data, reshaped_trigger_timing = [], []
        for inquiry_idx, trials_within_inquiry in enumerate(
            grouper(zip(trial_targetness_label, triggers), trials_per_inquiry, fillvalue='x')
        ):
            first_trigger = trials_within_inquiry[0][1]

            trial_triggers = []
            for trial_idx, (trial_label, trigger) in enumerate(trials_within_inquiry):
                if trial_label == target_label:
                    labels[inquiry_idx, trial_idx] = 1

                # If prestimulus buffer is used, we add it here so that trigger timings will
                # still line up with trial onset
                trial_triggers.append((trigger - first_trigger) + prestimulus_samples)
            reshaped_trigger_timing.append(trial_triggers)
            start = first_trigger - prestimulus_samples
            stop = first_trigger + num_samples_per_inq + buffer_samples
            reshaped_data.append(eeg_data[:, start:stop])

        return np.stack(reshaped_data, 1), labels, reshaped_trigger_timing

    @staticmethod
    def extract_trials(
            inquiries: np.ndarray,
            samples_per_trial: int,
            inquiry_timing: List[List[float]],
            prestimulus_samples: int = 0) -> np.ndarray:
        """Extract Trials.

        After using the InquiryReshaper, it may be necessary to further trial the data for processing.
        Using the number of samples and inquiry timing, the data is reshaped from Channels, Inquiry, Samples to
        Channels, Trials, Samples. These should match with the trials extracted from the TrialReshaper given the same
        slicing parameters.

        Parameters
        ----------
        inquiries : np.ndarray
            shape (Channels, Inquiries, Samples)
        samples_per_trial : int
            number of samples per trial
        inquiry_timing : List[List[float]]
            For each inquiry, a list of the sample index where each trial begins
        prestimulus_samples : int, optional
            Number of samples to move the start of each trial in each inquiry, by default 0.
            This is useful if wanting to use baseline intervals before the trial onset, along with the trial data.

        Returns
        -------
        np.ndarray
            shape (Channels, Trials, Samples)
        """
        new_trials = []
        num_inquiries = inquiries.shape[1]
        for inquiry_idx, timing in zip(range(num_inquiries), inquiry_timing):  # C x I x S

            # time == samples from the start of the inquiry
            for time in timing:
                start = time - prestimulus_samples
                end = time + samples_per_trial

                try:
                    new_trials.append(inquiries[:, inquiry_idx, start:end])
                except IndexError:
                    raise BciPyCoreException(
                        f'InquiryReshaper.extract_trials: index out of bounds. \n'
                        f'Inquiry: [{inquiry_idx}] from {start}:{end}. init_time: {time}, '
                        f'prestimulus_samples: {prestimulus_samples}, samples_per_trial: {samples_per_trial} \n')
        return np.stack(new_trials, 1)  # C x T x S


class TrialReshaper(Reshaper):
    def __call__(self,
                 trial_targetness_label: list,
                 timing_info: list,
                 eeg_data: np.ndarray,
                 sample_rate: int,
                 offset: float = 0,
                 channel_map: List[int] = None,
                 poststimulus_length: float = 0.5,
                 prestimulus_length: float = 0.0,
                 target_label: str = "target") -> Tuple[np.ndarray, np.ndarray]:
        """Extract trial data and labels.

        Parameters
        ----------
            trial_targetness_label (list): labels each trial as "target", "non-target", "first_pres_target", etc
            timing_info (list): Timestamp of each event in seconds
            eeg_data (np.ndarray): shape (channels, samples) preprocessed EEG data
            sample_rate (int): sample rate of preprocessed EEG data
            trials_per_inquiry (int, optional): unused, kept here for consistent interface with `inquiry_reshaper`
            offset (float, optional): Any calculated or hypothesized offsets in timings.
                Defaults to 0.
            channel_map (List, optional): Describes which channels to include or discard.
                Defaults to None; all channels will be used.
            poststimulus_length (float, optional): [description]. Defaults to 0.5.
            target_label (str): label of target symbol. Defaults to "target"

        Returns
        -------
            trial_data (np.ndarray): shape (channels, trials, samples) reshaped data
            labels (np.ndarray): integer label for each trial
        """
        # Remove the channels that we are not interested in
        if channel_map:
            channels_to_remove = [idx for idx, value in enumerate(channel_map) if value == 0]
            eeg_data = np.delete(eeg_data, channels_to_remove, axis=0)

        # Number of samples we are interested per trial
        poststim_samples = int(poststimulus_length * sample_rate)
        prestim_samples = int(prestimulus_length * sample_rate)

        # triggers in seconds are mapped to triggers in number of samples.
        triggers = list(map(lambda x: int((x + offset) * sample_rate), timing_info))

        # Label for every trial in 0 or 1
        targetness_labels = np.zeros(len(triggers), dtype=np.compat.long)
        reshaped_trials = []
        for trial_idx, (trial_label, trigger) in enumerate(zip(trial_targetness_label, triggers)):
            if trial_label == target_label:
                targetness_labels[trial_idx] = 1

            # For every channel append filtered channel data to trials
            reshaped_trials.append(eeg_data[:, trigger - prestim_samples: trigger + poststim_samples])

        return np.stack(reshaped_trials, 1), targetness_labels


<<<<<<< HEAD
def mne_epochs(
        mne_data: RawArray,
        trigger_timing: List[float],
        trigger_labels: List[int],
        interval: Tuple[float, float],
        channels: Optional[List[str]] = None,
        detrend: Optional[int] = None,
        baseline: Optional[Tuple[float, float]] = (0, 0),
        preload: bool = True,
        reject_by_annotation: bool = False) -> Epochs:
=======
def update_inquiry_timing(timing: List[List[float]], downsample: int) -> List[List[float]]:
    """Update inquiry timing to reflect downsampling."""

    for i, inquiry in enumerate(timing):
        for j, time in enumerate(inquiry):
            timing[i][j] = time // downsample

    return timing


def mne_epochs(mne_data: RawArray, trigger_timing: List[float],
               trial_length: float, trigger_labels: List[int]) -> Epochs:
>>>>>>> bda9a8e5
    """MNE Epochs.

    Using an MNE RawArray, reshape the data given trigger information. If two labels present [0, 1],
    each may be accessed by numbered order. Ex. first_class = epochs['1'], second_class = epochs['2']

    Args:
        mne_data (RawArray): MNE RawArray object
        trigger_timing (List[float]): List of trigger timings in seconds
        trigger_labels (List[int]): List of trigger labels
        interval (Tuple[float, float]): Interval to extract data from trigger
        channels (Optional[List[str]], optional): List of channels to extract. Defaults to None.
        detrend (Optional[int]): Detrend order. Defaults to None.
        baseline (Optional[Tuple[float, float]]): Baseline interval to apply to epoch. Defaults to (0, 0).
        preload (bool, optional): Whether to preload the data into memory. Defaults to True.
    """
    annotations = Annotations(trigger_timing, [interval[-1]] * len(trigger_timing), trigger_labels)
    tmp_data = mne_data.copy()
    tmp_data.set_annotations(annotations)

    events_from_annot, _ = mne.events_from_annotations(tmp_data)

    return Epochs(
        mne_data,
        events_from_annot,
        tmin=interval[0],
        tmax=interval[-1],
        detrend=detrend,
        baseline=baseline,
        picks=channels,
        reject_by_annotation=reject_by_annotation,
        preload=preload)


def alphabetize(stimuli: List[str]) -> List[str]:
    """Alphabetize.

    Given a list of string stimuli, return a list of sorted stimuli by alphabet.
    """
    return sorted(stimuli, key=lambda x: re.sub(r'[^a-zA-Z0-9 \n\.]', 'ZZ', x).lower())


def inq_generator(query: List[str],
                  timing: List[float] = [1, 0.2],
                  color: List[str] = ['red', 'white'],
                  inquiry_count: int = 1,
                  stim_jitter: float = 0,
                  stim_order: StimuliOrder = StimuliOrder.RANDOM,
                  is_txt: bool = True) -> InquirySchedule:
    """Given the query set, prepares the stimuli, color and timing

    Parameters
    ----------
        query(list[str]): list of queries to be shown
        timing(list[float]): Task specific timing for generator
        color(list[str]): Task specific color for generator
            First element is the target, second element is the fixation
            Observe that [-1] element represents the trial information
    Return
    ------
        schedule_inq(tuple(
            samples[list[list[str]]]: list of inquiries
            timing(list[list[float]]): list of timings
            color(list(list[str])): list of colors)): scheduled inquiries
    """

    if stim_order == StimuliOrder.ALPHABETICAL:
        query = alphabetize(query)
    else:
        random.shuffle(query)

    stim_length = len(query)

    # Init some lists to construct our stimuli with
    samples, times, colors = [], [], []
    for _ in range(inquiry_count):

        # append a fixation cross. if not text, append path to image fixation
        sample = [get_fixation(is_txt)]

        # construct the sample from the query
        sample += [i for i in query]
        samples.append(sample)

        times.append([timing[i] for i in range(len(timing) - 1)])
        base_timing = timing[-1]
        times[-1] += jittered_timing(base_timing, stim_jitter, stim_length)

        # append colors
        colors.append([color[i] for i in range(len(color) - 1)] +
                      [color[-1]] * stim_length)
    return InquirySchedule(samples, times, colors)


def best_selection(selection_elements: list,
                   val: list,
                   len_query: int,
                   always_included: List[str] = None) -> list:
    """Best Selection.

    Given set of elements and a value function over the set, picks the len_query
        number of elements with the best value.

    Parameters
    ----------
        selection_elements(list[str]): the set of elements
        val(list[float]): values for the corresponding elements
        len_query(int): number of elements to be picked from the set
        always_included(list[str]): subset of elements that should always be
            included in the result. Defaults to None.
    Return
    ------
        best_selection(list[str]): elements from selection_elements with the best values
    """

    always_included = always_included or []
    # pick the top n items sorted by value in decreasing order
    elem_val = dict(zip(selection_elements, val))
    best = sorted(selection_elements, key=elem_val.get, reverse=True)[0:len_query]

    replacements = [
        item for item in always_included
        if item not in best and item in selection_elements
    ][0:len_query]

    if replacements:
        best[-len(replacements):] = replacements
    return best


def best_case_rsvp_inq_gen(alp: list,
                           session_stimuli: np.ndarray,
                           timing: List[float] = [1, 0.2],
                           color: List[str] = ['red', 'white'],
                           stim_number: int = 1,
                           stim_length: int = 10,
                           stim_order: StimuliOrder = StimuliOrder.RANDOM,
                           is_txt: bool = True,
                           inq_constants: List[str] = None) -> InquirySchedule:
    """Best Case RSVP Inquiry Generation.

    Generates RSVPKeyboard inquiry by picking n-most likely letters.

    Parameters
    ----------
        alp(list[str]): alphabet (can be arbitrary)
        session_stimuli(ndarray[float]): quantifier metric for query selection
            dim(session_stimuli) = card(alp)!
        timing(list[float]): Task specific timing for generator
        color(list[str]): Task specific color for generator
            First element is the target, second element is the fixation
            Observe that [-1] element represents the trial information
        stim_number(int): number of random stimuli to be created
        stim_length(int): number of trials in a inquiry
        stim_order(StimuliOrder): ordering of stimuli in the inquiry
        inq_constants(list[str]): list of letters that should always be
            included in every inquiry. If provided, must be alp items.
    Return
    ------
        schedule_inq(tuple(
            samples[list[list[str]]]: list of inquiries
            timing(list[list[float]]): list of timings
            color(list(list[str])): list of colors)): scheduled inquiries
    """

    if len(alp) != len(session_stimuli):
        raise BciPyCoreException((
            f'Missing information about alphabet.'
            f'len(alp):{len(alp)} and len(session_stimuli):{len(session_stimuli)} should be same!'))

    if inq_constants and not set(inq_constants).issubset(alp):
        raise BciPyCoreException('Inquiry constants must be alphabet items.')

    # query for the best selection
    query = best_selection(
        alp,
        session_stimuli,
        stim_length,
        inq_constants)

    if stim_order == StimuliOrder.ALPHABETICAL:
        query = alphabetize(query)
    else:
        random.shuffle(query)

    # Init some lists to construct our stimuli with
    samples, times, colors = [], [], []
    for _ in range(stim_number):

        # append a fixation cross. if not text, append path to image fixation
        sample = [get_fixation(is_txt)]

        # construct the sample from the query
        sample += [i for i in query]
        samples.append(sample)

        # append timing
        times.append([timing[i] for i in range(len(timing) - 1)] +
                     [timing[-1]] * stim_length)

        # append colors
        colors.append([color[i] for i in range(len(color) - 1)] +
                      [color[-1]] * stim_length)
    return InquirySchedule(samples, times, colors)


def calibration_inquiry_generator(
        alp: List[str],
        timing: List[float] = [0.5, 1, 0.2],
        jitter: Optional[int] = None,
        color: List[str] = ['green', 'red', 'white'],
        stim_number: int = 10,
        stim_length: int = 10,
        stim_order: StimuliOrder = StimuliOrder.RANDOM,
        target_positions: TargetPositions = TargetPositions.RANDOM,
        nontarget_inquiries: int = 10,
        is_txt: bool = True) -> InquirySchedule:
    """Calibration Inquiry Generator.

    Generates inquiries with target letters in all possible positions.

    Parameters
    ----------
        alp(list[str]): stimuli
        timing(list[float]): Task specific timing for generator.
            [target, fixation, stimuli]
        jitter(int): jitter for stimuli timing. If None, no jitter is applied.
        color(list[str]): Task specific color for generator
            [target, fixation, stimuli]
        stim_number(int): number of trials in a inquiry
        stim_length(int): number of random stimuli to be created
        stim_order(StimuliOrder): ordering of stimuli in the inquiry
        target_positions(TargetPositions): positioning of targets to select for the inquiries
        nontarget_inquiries(int): percentage of inquiries for which target letter flashed is not in inquiry
        is_txt(bool): whether or not the stimuli type is text. False would be an image stimuli.

    Return
    ------
        schedule_inq(tuple(
            samples[list[list[str]]]: list of inquiries
            timing(list[list[float]]): list of timings
            color(list(list[str])): list of colors)): scheduled inquiries
    """
    assert len(timing) == 3, "timing must include values for [target, fixation, stimuli]"
    target_indexes = []
    no_target = None

    if (target_positions == target_positions.DISTRIBUTED):
        target_indexes = distributed_target_positions(stim_number, stim_length, nontarget_inquiries)
    else:
        # make list of random targets with correct number of non-target inquiries
        num_nontarget_inquiry = int((nontarget_inquiries / 100) * stim_number)
        num_target_inquiry = stim_number - num_nontarget_inquiry
        target_indexes = [no_target] * num_nontarget_inquiry
        target_indexes.extend(random.choices(range(stim_length), k=num_target_inquiry))
        random.shuffle(target_indexes)

    samples, times, colors = [], [], []

    for i in range(stim_number):
        inquiry = random.sample(alp, k=stim_length)

        if stim_order == StimuliOrder.ALPHABETICAL:
            inquiry = alphabetize(inquiry)

        target_index = target_indexes[i]
        if target_index is no_target:
            target = random.choice(list(set(alp) - set(inquiry)))
        else:
            target = inquiry[target_index]

        sample = [target, get_fixation(is_txt=is_txt), *inquiry]

        samples.append(sample)

        # timing for fixation and prompt
        init_timing = [timing[i] for i in range(len(timing) - 1)]
        # pull out timing for the inquiry stimuli
        stim_time = timing[-1]
        if jitter:
            _inq_timing = jittered_timing(stim_time, jitter, stim_length)
            inq_timing = init_timing + _inq_timing
        else:
            inq_timing = init_timing + [stim_time] * stim_length
        times.append(inq_timing)
        colors.append([color[i] for i in range(len(color) - 1)] +
                      [color[-1]] * stim_length)

    return InquirySchedule(samples, times, colors)


def jittered_timing(time: float, jitter: float, stim_count: int) -> List[float]:
    """Jittered timing.

    Using a base time and a jitter, generate a list (with length stim_count) of timing that is uniformly distributed.
    """
    assert time > jitter, (
        f'Jitter timing [{jitter}] must be less than stimuli timing =[{time}] in the inquiry.')
    return np.random.uniform(low=time - jitter, high=time + jitter, size=(stim_count,)).tolist()


def distributed_target_positions(stim_number: int, stim_length: int, nontarget_inquiries: int) -> list:
    """Distributed Target Positions.

    Generates evenly distributed target positions, including target letter not flashed at all, and shuffles them.
    Args:
        stim_number(int): Number of trials in calibration
        stim_length(int): Number of stimuli in each inquiry
        nontarget_inquiries(int): percentage of inquiries for which target letter flashed is not in inquiry

    Return distributed_target_positions(list): targets: array of target indexes to be chosen
    """

    targets = []
    no_target = None

    # find number of target and nontarget inquiries
    num_nontarget_inquiry = int(stim_number * (nontarget_inquiries / 100))
    num_target_inquiry = stim_number - num_nontarget_inquiry

    # find number each target position is repeated, and remaining number
    num_pos = (int)(num_target_inquiry / stim_length)
    num_rem_pos = (num_target_inquiry % stim_length)

    # add correct number of None's for nontarget inquiries
    targets = [no_target] * num_nontarget_inquiry

    # add distributed list of target positions
    targets.extend(list(range(stim_length)) * num_pos)

    # pick leftover positions randomly
    rem_pos = list(range(stim_length))
    random.shuffle(rem_pos)
    rem_pos = rem_pos[0:num_rem_pos]
    targets.extend(rem_pos)

    # shuffle targets
    random.shuffle(targets)

    return targets


def get_task_info(experiment_length: int, task_color: str) -> Tuple[List[str], List[str]]:
    """Get Task Info.

    Generates fixed RSVPKeyboard task text and color information for
            display.
    Args:
        experiment_length(int): Number of inquiries for the experiment
        task_color(str): Task information display color

    Return get_task_info((tuple): task_text: array of task text to display
                   task_color: array of colors for the task text
                   )
    """

    # Do list comprehensions to get the arrays for the task we need.
    task_text = ['%s/%s' % (stim + 1, experiment_length)
                 for stim in range(experiment_length)]
    task_color = [[str(task_color)] for stim in range(experiment_length)]

    return (task_text, task_color)


def resize_image(image_path: str, screen_size: tuple, sti_height: int) -> Tuple[float, float]:
    """Resize Image.

    Returns the width and height that a given image should be displayed at
    given the screen size, size of the original image, and stimuli height
    parameter"""
    # Retrieve image width and height
    with Image.open(image_path) as pillow_image:
        image_width, image_height = pillow_image.size

    # Resize image so that its largest dimension is the stimuli size defined
    # in the parameters file
    if image_width >= image_height:
        proportions = (1, (image_height / image_width))
    else:
        proportions = ((image_width / image_height), 1)

    # Adjust image size to scale with monitor size
    screen_width, screen_height = screen_size
    if screen_width >= screen_height:
        sti_size = ((screen_height / screen_width) * sti_height *
                    proportions[0], sti_height * proportions[1])
    else:
        sti_size = (
            sti_height * proportions[0],
            (screen_width / screen_height) * sti_height * proportions[1])

    return sti_size


def play_sound(sound_file_path: str,
               dtype: str = 'float32',
               track_timing: bool = False,
               sound_callback=None,
               sound_load_buffer_time: float = 0.5,
               experiment_clock=None,
               trigger_name: str = None,
               timing: list = []) -> list:
    """Play Sound.

    Using soundevice and soundfile, play a sound giving options to buffer times between
        loading sound into memory and after playing. If desired, marker writers or list based
        timing with psychopy clocks may be passed and sound timing returned.


    PARAMETERS
    ----------
    :param: sound_file_path
    :param: dtype: type of sound ex. float32.
    :param: track_timing: whether or not to track timing of sound playin
    :param: sound_callback: trigger based callback (see MarkerWriter and NullMarkerWriter)
    :param: sound_load_buffer_time: time to wait after loading file before playing
    :param: experiment_clock: psychopy clock to get time of sound stimuli
    :param: trigger_name: name of the sound trigger
    :param: timing: list of triggers in the form of trigger name, trigger timing
    :resp: timing
    """

    try:
        # load in the sound file and wait some time before playing
        data, fs = sf.read(sound_file_path, dtype=dtype)
        core.wait(sound_load_buffer_time)

    except Exception as e:
        error_message = f'Sound file could not be found or initialized. \n Exception={e}'
        log.exception(error_message)
        raise BciPyCoreException(error_message)

    #  if timing is wanted, get trigger timing for this sound stimuli
    if track_timing:
        # if there is a timing callback for sound, evoke it
        if sound_callback is not None:
            sound_callback(experiment_clock, trigger_name)
        timing.append([trigger_name, experiment_clock.getTime()])

    # play our loaded sound and wait for some time before it's finished
    # NOTE: there is a measurable delay for calling sd.play. (~ 0.1 seconds;
    # which I believe happens prior to the sound playing).
    sd.play(data, fs)
    # sd.play returns immediately (according to the docs); wait for the duration of the sound
    duration = len(data) / fs
    core.wait(duration)
    return timing


def soundfiles(directory: str) -> Iterator[str]:
    """Creates a generator that cycles through sound files (.wav) in a
    directory and returns the path to next sound file on each iteration.

    Parameters:
    -----------
        directory - path to the directory which contains .wav files
    Returns:
    --------
        iterator that infinitely cycles through the filenames.
    """
    if not path.isdir(directory):
        error_message = f'Invalid directory=[{directory}] for sound files.'
        log.error(error_message)
        raise BciPyCoreException(error_message)
    if not directory.endswith(sep):
        directory += sep
    return itertools.cycle(glob.glob(directory + '*.wav'))


def get_fixation(is_txt: bool) -> str:
    """Get Fixation.

    Return the correct stimulus fixation given the type (text or image).
    """
    if is_txt:
        return DEFAULT_TEXT_FIXATION
    else:
        return DEFAULT_FIXATION_PATH


def ssvep_to_code(refresh_rate: int = 60, flicker_rate: int = 10) -> List[int]:
    """Convert SSVEP to Code.

    Converts a SSVEP (steady state visual evoked potential; ex. 10 Hz) to a code (0,1)
    given the refresh rate of the monitor (Hz) provided and a desired flicker rate (Hz).

    Parameters:
    -----------
        refresh_rate: int, refresh rate of the monitor (Hz)
        flicker_rate: int, desired flicker rate (Hz)
    Returns:
    --------
        list of 0s and 1s that represent the code for the SSVEP on the monitor.
    """
    if flicker_rate > refresh_rate:
        raise BciPyCoreException('flicker rate cannot be greater than refresh rate')
    if flicker_rate <= 1:
        raise BciPyCoreException('flicker rate must be greater than 1')

    # get the number of frames per flicker
    length_flicker = refresh_rate / flicker_rate

    if length_flicker.is_integer():
        length_flicker = int(length_flicker)
    else:
        err_message = f'flicker rate={flicker_rate} is not an integer multiple of refresh rate={refresh_rate}'
        log.exception(err_message)
        raise BciPyCoreException(err_message)

    # start the first frames as off (0) for length of flicker;
    # it will then toggle on (1)/ off (0) for length of flicker until all frames are filled for refresh rate.
    t = 0
    codes = []
    for _ in range(flicker_rate):
        codes += [t] * length_flicker
        t = 1 - t

    return codes<|MERGE_RESOLUTION|>--- conflicted
+++ resolved
@@ -284,7 +284,6 @@
         return np.stack(reshaped_trials, 1), targetness_labels
 
 
-<<<<<<< HEAD
 def mne_epochs(
         mne_data: RawArray,
         trigger_timing: List[float],
@@ -295,20 +294,6 @@
         baseline: Optional[Tuple[float, float]] = (0, 0),
         preload: bool = True,
         reject_by_annotation: bool = False) -> Epochs:
-=======
-def update_inquiry_timing(timing: List[List[float]], downsample: int) -> List[List[float]]:
-    """Update inquiry timing to reflect downsampling."""
-
-    for i, inquiry in enumerate(timing):
-        for j, time in enumerate(inquiry):
-            timing[i][j] = time // downsample
-
-    return timing
-
-
-def mne_epochs(mne_data: RawArray, trigger_timing: List[float],
-               trial_length: float, trigger_labels: List[int]) -> Epochs:
->>>>>>> bda9a8e5
     """MNE Epochs.
 
     Using an MNE RawArray, reshape the data given trigger information. If two labels present [0, 1],
