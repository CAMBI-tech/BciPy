--- conflicted
+++ resolved
@@ -21,16 +21,6 @@
 from PIL import Image
 from psychopy import core
 
-<<<<<<< HEAD
-from bcipy.config import DEFAULT_FIXATION_PATH, DEFAULT_TEXT_FIXATION
-from bcipy.helpers.exceptions import BciPyCoreException
-from bcipy.helpers.list import grouper
-
-# Prevents pillow from filling the console with debug info
-logging.getLogger('PIL').setLevel(logging.WARNING)
-log = logging.getLogger(__name__)
-
-=======
 from bcipy.config import DEFAULT_FIXATION_PATH, DEFAULT_TEXT_FIXATION, SESSION_LOG_FILENAME
 from bcipy.exceptions import BciPyCoreException
 from bcipy.helpers.list import grouper
@@ -40,7 +30,6 @@
 logging.getLogger('PIL').setLevel(logging.WARNING)
 log = logging.getLogger(SESSION_LOG_FILENAME)
 
->>>>>>> ad649387
 NO_TARGET_INDEX = None
 
 
@@ -100,8 +89,6 @@
     stimuli: List[Any]
     durations: Union[List[List[float]], List[float]]
     colors: Union[List[List[str]], List[str]]
-<<<<<<< HEAD
-=======
 
     def inquiries(self) -> Iterator[Tuple]:
         """Generator that iterates through each Inquiry. Yields tuples of
@@ -112,7 +99,6 @@
             yield (self.stimuli[index], self.durations[index],
                    self.colors[index])
             index += 1
->>>>>>> ad649387
 
 
 class Reshaper(ABC):
@@ -260,30 +246,6 @@
                  target_symbols: List[str],
                  gaze_data: np.ndarray,
                  sample_rate: int,
-<<<<<<< HEAD
-                 symbol_set: List[str],
-                 channel_map: Optional[List[int]] = None,
-                 ) -> dict:
-        """Extract inquiry data and labels. Different from the EEG inquiry, the gaze inquiry window starts with
-        the first flicker and ends with the last flicker in the inquiry. Each inquiry has a length of ~3 seconds.
-        The labels are provided in the target_symbols list. It returns a Dict, where keys are the target symbols and
-        the values are inquiries (appended in order of appearance) where the corresponding target symbol is prompted.
-        Optional outputs:
-        reshape_data is the list of data reshaped into (Inquiries, Channels, Samples), where inquirires are appended
-        in chronological order. labels returns the list of target symbols in each inquiry.
-
-        Args:
-            inq_start_times (List[float]): Timestamp of each event in seconds
-            target_symbols (List[str]): Prompted symbol in each inquiry
-            gaze_data (np.ndarray): shape (channels, samples) eye tracking data
-            sample_rate (int): sample rate of data provided in eeg_data
-            channel_map (List[int], optional): Describes which channels to include or discard.
-                Defaults to None; all channels will be used.
-
-        Returns:
-            data_by_targets (dict): Dictionary where keys are the symbol set and values are the appended inquiries
-            for each symbol. dict[Key] = (np.ndarray) of shape (Channels, Samples)
-=======
                  stimulus_duration: float,
                  num_stimuli_per_inquiry: int,
                  symbol_set: List[str] = alphabet(),
@@ -318,22 +280,12 @@
         -------
             data_by_targets (dict): Dictionary where keys consist of the symbol set, and values
             the appended inquiries for each symbol. dict[Key] = (np.ndarray) of shape (Channels, Samples)
->>>>>>> ad649387
 
             reshaped_data (List[float]) [optional]: inquiry data of shape (Inquiries, Channels, Samples)
             labels (List[str]) [optional] : Target symbol in each inquiry.
         """
-<<<<<<< HEAD
-        if channel_map:
-            # Remove the channels that we are not interested in
-            channels_to_remove = [idx for idx, value in enumerate(channel_map) if value == 0]
-            gaze_data = np.delete(gaze_data, channels_to_remove, axis=0)
-
-        # Find the value closest to (& greater than) inq_start_times
-=======
         # Find the timestamp value closest to (& greater than) inq_start_times.
         # Lsl timestamps are the last row in the gaze_data
->>>>>>> ad649387
         gaze_data_timing = gaze_data[-1, :].tolist()
 
         start_times = []
@@ -351,13 +303,6 @@
 
         # Create a dictionary with symbols as keys and data as values
         # 'A': [], 'B': [] ...
-<<<<<<< HEAD
-        data_by_targets: Dict[str, list] = {}
-        for symbol in symbol_set:
-            data_by_targets[symbol] = []
-
-        window_length = 3  # seconds, total length of flickering after prompt for each inquiry
-=======
         data_by_targets_dict: Dict[str, list] = {}
         for symbol in symbol_set:
             data_by_targets_dict[symbol] = []
@@ -366,52 +311,11 @@
         # NOTE: This buffer is used to account for the screen downtime between each stimulus.
         # There is a "duty cycle" of 80% for the stimuli, so we add a buffer of 20% of the stimulus length
         window_length = (stimulus_duration + buffer) * num_stimuli_per_inquiry   # in seconds
->>>>>>> ad649387
 
         reshaped_data = []
         # Merge the inquiries if they have the same target letter:
         for i, inquiry_index in enumerate(triggers):
             start = inquiry_index
-<<<<<<< HEAD
-            stop = int(inquiry_index + (sample_rate * window_length))   # (60 samples * 3 seconds)
-            # Check if the data exists for the inquiry:
-            if stop > len(gaze_data[0, :]):
-                continue
-
-            reshaped_data.append(gaze_data[:, start:stop])
-            # (Optional) extracted data (Inquiries x Channels x Samples)
-
-            # Populate the dict by appending the inquiry to the correct key:
-            data_by_targets[labels[i]].append(gaze_data[:, start:stop])
-
-        # After populating, flatten the arrays in the dictionary to (Channels x Samples):
-        for symbol in symbol_set:
-            if len(data_by_targets[symbol]) > 0:
-                data_by_targets[symbol] = np.transpose(np.array(data_by_targets[symbol]), (1, 0, 2))
-                data_by_targets[symbol] = np.reshape(data_by_targets[symbol], (len(data_by_targets[symbol]), -1))
-
-            # Note that this is a workaround to the issue of having different number of targetness in
-            # each symbol. If a target symbol is prompted more than once, the data is appended to the dict as a list.
-            # Which is why we need to convert it to a (np.ndarray) and flatten the dimensions.
-            # This is not ideal, but it works for now.
-
-        # return np.stack(reshaped_data, 0), labels
-        return data_by_targets
-
-    @staticmethod
-    def centralize_all_data(data, symbol_pos):
-        """ Using the symbol locations in matrix, centralize all data (in Tobii units).
-        This data will only be used in certain model types.
-        Args:
-            data (np.ndarray): Data in shape of num_channels x num_samples
-            symbol_pos (np.ndarray(float)): Array of the current symbol posiiton in Tobii units
-        Returns:
-            data (np.ndarray): Centralized data in shape of num_channels x num_samples
-        """
-        for i in range(len(data)):
-            data[i] = data[i] - symbol_pos
-        return data
-=======
             stop = int(inquiry_index + (sample_rate * window_length))
             # Check if the data exists for the inquiry:
             if stop > len(gaze_data[0, :]):
@@ -438,7 +342,6 @@
             new_data[i] = data[i] - symbol_pos
 
         return new_data
->>>>>>> ad649387
 
 
 class TrialReshaper(Reshaper):
@@ -507,18 +410,6 @@
     return timing
 
 
-<<<<<<< HEAD
-def mne_epochs(
-        mne_data: RawArray,
-        trigger_timing: List[float],
-        trigger_labels: List[int],
-        trial_length: float,
-        channels: Optional[List[str]] = None,
-        detrend: Optional[int] = None,
-        baseline: Union[Tuple[float, float], None] = None,
-        preload: bool = True,
-        reject_by_annotation: bool = False) -> Epochs:
-=======
 def mne_epochs(mne_data: RawArray,
                trial_length: float,
                trigger_timing: Optional[List[float]] = None,
@@ -526,12 +417,10 @@
                baseline: Optional[Tuple[Any, float]] = None,
                reject_by_annotation: bool = False,
                preload: bool = False) -> Epochs:
->>>>>>> ad649387
     """MNE Epochs.
 
     Using an MNE RawArray, reshape the data given trigger information. If two labels present [0, 1],
     each may be accessed by numbered order. Ex. first_class = epochs['1'], second_class = epochs['2']
-<<<<<<< HEAD
 
     Args:
         mne_data (RawArray): MNE RawArray object
@@ -543,11 +432,6 @@
         baseline (Optional[Tuple[float, float]]): Baseline interval to apply to epoch. Defaults to (0, 0).
         preload (bool, optional): Whether to preload the data into memory. Defaults to True.
     """
-    new_annotations = Annotations(trigger_timing, [trial_length] * len(trigger_timing), trigger_labels)
-    old_annotations = mne_data.annotations
-    all_annotations = new_annotations + old_annotations
-=======
-    """
     old_annotations = mne_data.annotations
     if trigger_timing and trigger_labels:
         new_annotations = Annotations(trigger_timing, [trial_length] * len(trigger_timing), trigger_labels)
@@ -555,22 +439,10 @@
     else:
         all_annotations = old_annotations
 
->>>>>>> ad649387
     tmp_data = mne_data.copy()
     tmp_data.set_annotations(all_annotations)
 
     events_from_annot, _ = mne.events_from_annotations(tmp_data)
-<<<<<<< HEAD
-    return Epochs(
-        mne_data,
-        events_from_annot,
-        picks=channels,
-        tmax=trial_length,
-        tmin=0,
-        detrend=detrend,
-        baseline=baseline,
-        proj=False,
-=======
 
     if baseline is None:
         baseline = (0, 0)
@@ -585,7 +457,6 @@
         tmax=trial_length,
         tmin=tmin,
         proj=False,  # apply SSP projection to data. Defaults to True in Epochs.
->>>>>>> ad649387
         reject_by_annotation=reject_by_annotation,
         preload=preload)
 
@@ -988,7 +859,6 @@
 def generate_inquiry_stim_timing(time_stim: float, length: int,
                                  jitter: bool) -> List[float]:
     """Generate stimuli timing values for a given inquiry.
-<<<<<<< HEAD
 
     Args:
         time_stim: seconds to display each stimuli
@@ -1000,19 +870,6 @@
     if jitter:
         return jittered_timing(time_stim, jitter, length)
 
-=======
-
-    Args:
-        time_stim: seconds to display each stimuli
-        length: Number of timings to generate
-        jitter: whether the timing should be jittered.
-
-    Returns list of times (in seconds)
-    """
-    if jitter:
-        return jittered_timing(time_stim, jitter, length)
-
->>>>>>> ad649387
     return [time_stim] * length
 
 
@@ -1030,7 +887,6 @@
                              high=time + jitter,
                              size=(stim_count, )).tolist()
 
-<<<<<<< HEAD
 
 def compute_counts(inquiry_count: int,
                    percentage_without_target: int) -> Tuple[int, int]:
@@ -1069,51 +925,8 @@
                                             percentage_without_target)
     return random_target_positions(inquiry_count, stim_per_inquiry,
                                    percentage_without_target)
-=======
->>>>>>> ad649387
-
-def compute_counts(inquiry_count: int,
-                   percentage_without_target: int) -> Tuple[int, int]:
-    """Determine the number of inquiries that should display targets and the
-    number that should not.
-
-    Args:
-        inquiry_count: Number of inquiries in calibration
-        percentage_without_target: percentage of inquiries for which
-            target letter flashed is not in inquiry
-
-<<<<<<< HEAD
-=======
-    Returns tuple of (target_count, no_target_count)
-    """
-    no_target_count = int(inquiry_count * (percentage_without_target / 100))
-    target_count = inquiry_count - no_target_count
-    return target_count, no_target_count
-
-
-def generate_target_positions(inquiry_count: int, stim_per_inquiry: int,
-                              percentage_without_target: int,
-                              distribution: TargetPositions) -> List[int]:
-    """
-    Generates target positions distributed according to the provided parameter.
-
-    Args:
-        inquiry_count: Number of inquiries in calibration
-        stim_per_inquiry: Number of stimuli in each inquiry
-        percentage_without_target: percentage of inquiries for which
-            target letter flashed is not in inquiry
-        distribution: specifies how targets should be distributed
-
-    Returns list of indexes
-    """
-    if distribution is TargetPositions.DISTRIBUTED:
-        return distributed_target_positions(inquiry_count, stim_per_inquiry,
-                                            percentage_without_target)
-    return random_target_positions(inquiry_count, stim_per_inquiry,
-                                   percentage_without_target)
-
-
->>>>>>> ad649387
+
+
 def distributed_target_positions(inquiry_count: int, stim_per_inquiry: int,
                                  percentage_without_target: int) -> list:
     """Distributed Target Positions.
