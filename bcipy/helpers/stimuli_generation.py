--- conflicted
+++ resolved
@@ -1,13 +1,10 @@
 import numpy as np
 import random
-<<<<<<< HEAD
 import glob
 from PIL import Image
 import logging
 from os import path
-=======
-from PIL import Image
->>>>>>> df611fbf
+
 
 #Prevents pillow from filling the console with debug info
 logging.getLogger("PIL").setLevel(logging.WARNING)
@@ -271,7 +268,7 @@
 
     return schedule_seq
 
-<<<<<<< HEAD
+
 def generate_icon_match_images(experiment_length, image_path, number_of_sequences, timing, is_word):
     """Generates an array of images to use for the icon matching task.
     Args:
@@ -331,10 +328,8 @@
 
     return (return_array, return_timing)
 
-def resize_image(image_path: str, screen_size: tuple, sti_height):
-=======
 def resize_image(image_path: str, screen_size: tuple, sti_height: int):
->>>>>>> df611fbf
+
     """Returns the width and height that a given image should be displayed at
     given the screen size, size of the original image, and stimuli height
     parameter"""
