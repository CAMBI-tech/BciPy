import os
<<<<<<< HEAD
from typing import Any, List, Union, Tuple, Optional
=======
from typing import Any, List, Union, Tuple
>>>>>>> 6844fd44
import logging
import random
import numpy as np
from psychopy import core, event, visual
from string import ascii_uppercase

from bcipy.signal.model import InputDataType
from bcipy.tasks.exceptions import InsufficientDataException
from itertools import zip_longest

log = logging.getLogger(__name__)

SPACE_CHAR = '_'
BACKSPACE_CHAR = '<'
DEFAULT_CHANNEL_MAP = [1, 1, 1, 1, 1, 1, 1, 1, 0, 1, 1,
                       1, 1, 1, 1, 1, 0, 0, 1, 1, 0, 1, 1, 1, 0]


def fake_copy_phrase_decision(copy_phrase, target_letter, text_task):
    """Fake Copy Phrase Decision.

    Parameters
    ----------
        copy_phrase(str): phrase to be copied
        target_letter(str): the letter supposed to be typed
        text_task(str): phrase spelled at this time

    Returns
    -------
        (next_target_letter, text_task, run) tuple
    """
    if text_task == '*':
        length_of_spelled_letters = 0
    else:
        length_of_spelled_letters = len(text_task)

    length_of_phrase = len(copy_phrase)

    if length_of_spelled_letters == 0:
        text_task = copy_phrase[length_of_spelled_letters]
    else:
        text_task += copy_phrase[length_of_spelled_letters]

    length_of_spelled_letters += 1

    # If there is still text to be spelled, update the text_task
    # and target letter
    if length_of_spelled_letters < length_of_phrase:
        next_target_letter = copy_phrase[length_of_spelled_letters]

        run = True

    # else, end the run
    else:
        run = False
        next_target_letter = None
        text_task = copy_phrase

    return next_target_letter, text_task, run


def calculate_stimulation_freq(flash_time: float) -> float:
    """Calculate Stimulation Frequency.

    In an RSVP paradigm, the inquiry itself will produce an
        SSVEP response to the stimulation. Here we calculate
        what that frequency should be based in the presentation
        time.

    PARAMETERS
    ----------
    :param: flash_time: time in seconds to present RSVP inquiry letters
    :returns: frequency: stimulation frequency of the inquiry
    """

    # We want to know how many stimuli will present in a second
    return 1 / flash_time


def alphabet(parameters=None, include_path=True):
    """Alphabet.

    Function used to standardize the symbols we use as alphabet.

    Returns
    -------
        array of letters.
    """
    if parameters:
        if not parameters['is_txt_stim']:
            # construct an array of paths to images
            path = parameters['path_to_presentation_images']
            stimulus_array = []
            for stimulus_filename in sorted(os.listdir(path)):
                # PLUS.png is reserved for the fixation symbol
                if stimulus_filename.endswith(
                        '.png') and not stimulus_filename.endswith('PLUS.png'):
                    if include_path:
                        img = os.path.join(path, stimulus_filename)
                    else:
                        img = os.path.splitext(stimulus_filename)[0]
                    stimulus_array.append(img)
            return stimulus_array

    return list(ascii_uppercase) + [BACKSPACE_CHAR, SPACE_CHAR]


def construct_triggers(inquiry_timing: List[List]) -> List[Tuple[str, float]]:
    """Construct triggers from inquiry_timing data.

    Parameters
    ----------
    - inquiry_timing: list of tuples containing stimulus timing and text

    Returns
    -------
    list of (stim, offset) tuples, where offset is calculated relative to the
    first stim time.
    """
    if inquiry_timing:
        _, first_stim_time = inquiry_timing[0]
        return [(stim, ((timing) - first_stim_time))
                for stim, timing in inquiry_timing]
    return []

def target_info(triggers: List[Tuple[str, float]],
                target_letter: str = None) -> List[str]:
    """Targetness for each item in triggers.

    Parameters
    ----------
    - triggers : list of (stim, offset)
    - target_letter : letter the user is attempting to spell

    Returns
    -------
    list of ('target' | 'nontarget') for each trigger.
    """
    if target_letter:
        return [
            'target' if trg[0] == target_letter else 'nontarget'
            for trg in triggers
        ]
    return ['nontarget'] * len(triggers)


def process_data_for_decision(
        inquiry_timing,
        daq,
        window,
        parameters,
        first_session_stim_time,
        static_offset=None,
        buf_length=None):
    """Process Data for Decision.

    Processes the raw data (triggers and EEG) into a form that can be passed to
    signal processing and classifiers.

    Parameters
    ----------
        inquiry_timing(array): array of tuples containing stimulus timing and
            text
        daq (object): data acquisition object
        window: window to reactivate if deactivated by windows
        parameters: parameters dictionary
        first_session_stim_time (float): time that the first stimuli was presented
            for the session. Used to calculate offsets.
        static_offset (float): offset present in the system which should be accounted for when
            creating data for classification
        buf_length: length of data needed after the last sample in order to reshape correctly

    Returns
    -------
        (raw_data, triggers, target_info) tuple
    """

    # Get timing of the first and last stimuli
    _, first_stim_time = inquiry_timing[0]
    _, last_stim_time = inquiry_timing[-1]

    static_offset = static_offset or parameters['static_trigger_offset']
    # if there is an argument supplied for buffer length use that
    if buf_length:
        buffer_length = buf_length
    else:
        buffer_length = parameters['trial_length']

    # get any offset calculated from the daq
    daq_offset = daq.offset

    if daq_offset:
        offset = daq_offset - first_session_stim_time + static_offset
        time1 = (first_stim_time + offset) * daq.device_info.fs
        time2 = (last_stim_time + offset + buffer_length) * daq.device_info.fs
    else:
        time1 = (first_stim_time + static_offset) * daq.device_info.fs
        time2 = (last_stim_time + static_offset +
                 buffer_length) * daq.device_info.fs

    # Construct triggers to send off for processing
    triggers = [(text, ((timing) - first_stim_time))
                for text, timing in inquiry_timing]

    # Assign labels for triggers
    # TODO: This doesn't seem useful and is misleading
    target_info = ['nontarget'] * len(triggers)

    # Define the amount of data required for any processing to occur.
    data_limit = (last_stim_time - first_stim_time +
                  buffer_length) * daq.device_info.fs

    # Query for raw data
    try:
        # Call get_data method on daq with start/end
        raw_data = daq.get_data(start=time1, end=time2)

        # If not enough raw_data returned in the first query, let's try again
        #  using only the start param. This is known issue on Windows.
        #  #windowsbug
        if len(raw_data) < data_limit:

            # Call get_data method on daq with just start
            raw_data = daq.get_data(start=time1)

            # If there is still insufficient data returned, throw an error
            if len(raw_data) < data_limit:
                message = f'Process Data Error: Not enough data received to process. ' \
                          f'Data Limit = {data_limit}. Data received = {len(raw_data)}'
                log.error(message)
                raise InsufficientDataException(message)

        # Take only the sensor data from raw data and transpose it
        raw_data = np.array([np.array([_float_val(col) for col in record.data])
                             for record in raw_data],
                            dtype=np.float64).transpose()

    except Exception as e:
        log.error(f'Uncaught Error in Process Data for Decision: {e}')
        raise e

    return raw_data, triggers, target_info


def _float_val(col: Any) -> float:
    """Convert marker data to float values so we can put them in a
    typed np.array. The marker column has type float if it has a 0.0
    value, and would only have type str for a marker value."""
    if isinstance(col, str):
        return 1.0
    return float(col)


def trial_complete_message(win, parameters):
    """Trial Complete Message.

    Function return a TextStim Object (see Psychopy) to complete the trial.

    Parameters
    ----------

        win (object): Psychopy Window Object, should be the same as the one
            used in the experiment
        parameters (dict): Dictionary of session parameters

    Returns
    -------
        array of message_stim (trial complete message to be displayed).
    """
    message_stim = visual.TextStim(
        win=win,
        height=parameters['task_height'],
        text=parameters['trial_complete_message'],
        font=parameters['task_font'],
        pos=(float(parameters['text_pos_x']),
             float(parameters['text_pos_y'])),
        wrapWidth=None,
        color=parameters['trial_complete_message_color'],
        colorSpace='rgb',
        opacity=1, depth=-6.0)
    return [message_stim]


def print_message(window: visual.Window, message: str = "Initializing..."):
    """Draws a message on the display window using default config.

    Parameters
    ----------
        window (object): Psychopy Window Object, should be the same as the one
            used in the experiment
        parameters (dict): Dictionary of session parameters

    Returns
    -------
        TextStim object
    """
    message_stim = visual.TextStim(win=window, text=message)
    message_stim.draw()
    window.flip()
    return message_stim


def get_user_input(window, message, color, first_run=False):
    """Get User Input.

    Function returns whether or not to stop a trial. If a key of interest is
        passed (e.g. space), it will act on it.

    Parameters
    ----------

        window[psychopy task window]: task window.  *assumes wait_screen method

    Returns
    -------
        True/False: whether or not to stop a trial (based on escape key).
    """
    if not first_run:
        pause = False
        # check user input to make sure we should be going
        keys = event.getKeys(keyList=['space', 'escape'])

        if keys:
            # pause?
            if keys[0] == 'space':
                pause = True

            # escape?
            if keys[0] == 'escape':
                return False

    else:
        pause = True

    while pause:
        window.wait_screen(message, color)
        keys = event.getKeys(keyList=['space', 'escape'])

        if keys:
            if keys[0] == 'escape':
                return False
            pause = False

    return True


def get_key_press(
        key_list: List[str],
        clock: core.Clock,
        stamp_label: str = 'bcipy_key_press') -> Union[list, None]:
    """Get Key Press.

    A method to retrieve keys pressed of interest and get back a timestamp with
        a custom label


    Parameters
    ----------
        key_list(List[str]): list of keys to look for being pressed. Ex. ['space']
        clock(core.Clock): clock to use for timestamping any key press
        stamp_label(str): custom label to use for timstamping along with the key itself

    Returns
    -------
        Key Press Timing(List[stamp_label, timestamp])
    """
    response = event.getKeys(keyList=key_list, timeStamped=clock)
    if response:
        return [f'{stamp_label}_{response[0][0]}', response[0][1]]
    return None


def data_reshaper(input_data_type: InputDataType, *args, **kwargs):
    if input_data_type == InputDataType.TRIAL:
        return trial_reshaper(*args, **kwargs)
    elif input_data_type == InputDataType.INQUIRY:
        return inquiry_reshaper(*args, **kwargs)
    else:
        raise NotImplementedError(f"Unsupported input data type: {input_data_type}")


def grouper(iterable, n, fillvalue=None):
    args = [iter(iterable)] * n
    return zip_longest(*args, fillvalue=fillvalue)


def inquiry_reshaper(trial_target_info: list,
                     timing_info: list,
                     eeg_data: np.ndarray,
                     fs: int,
                     trials_per_inquiry: int,
                     offset: float = 0,
                     channel_map: List[int] = DEFAULT_CHANNEL_MAP,
                     trial_length: float = 0.5):
    """Extract inquiry data and labels.
    Args:
        trial_target_info (list): labels each trial as "target", "non-target", "first_pres_target", etc
        timing_info (list): Timestamp of each event in seconds
        eeg_data (np.ndarray): shape (channels, samples) preprocessed EEG data
        fs (int): sample rate of preprocessed EEG data
        trials_per_inquiry (int): number of trials in each inquiry
        offset (float, optional): Any calculated or hypothesized offsets in timings. Defaults to 0.
        channel_map (tuple, optional): Describes which channels to include or discard. Defaults to DEFAULT_CHANNEL_MAP.
        trial_length (float, optional): [description]. Defaults to 0.5.

    Returns:
        reshaped_data (np.ndarray): inquiry data of shape (Channels, Inquiries, Samples)
        labels (np.ndarray): integer label for each inquiry. With trials_per_inquiry=K,
            a label of [0, K-1] indicates position of "target", or label of K indicates
            target was not present.
    """
    # Remove the channels that we are not interested in
    channels_to_remove = [idx for idx, value in enumerate(channel_map) if value == 0]
    eeg_data = np.delete(eeg_data, channels_to_remove, axis=0)

    # Number of samples we are interested per inquiry
    num_samples = int(trial_length * fs * trials_per_inquiry)

    # Remove unwanted elements from target info and timing info
    targets_included = set(["target", "nontarget"])
    tmp_targets, tmp_timing = [], []
    for target, timing in zip(trial_target_info, timing_info):
        if target in targets_included:
            tmp_targets.append(target)
            tmp_timing.append(timing)
    trial_target_info = tmp_targets
    timing_info = tmp_timing

    n_inquiry = len(timing_info) // trials_per_inquiry

    # triggers in seconds are mapped to triggers in number of samples.
    triggers = list(map(lambda x: int((x + offset) * fs), timing_info))

    # shape (Channels, Inquiries, Samples)
    reshaped_data = np.zeros((len(eeg_data), n_inquiry, num_samples))

    # Label for every inquiry
    labels = np.zeros(n_inquiry)

    for inquiry_idx, chunk in enumerate(grouper(zip(trial_target_info, triggers), trials_per_inquiry)):
        # label is the index of the "target", or else the length of the inquiry
        label = trials_per_inquiry
        first_trigger = None
        for trial_idx, (target, trigger) in enumerate(chunk):
            if first_trigger is None:
                first_trigger = trigger

            if target == 'target':
                label = trial_idx

        labels[inquiry_idx] = label

        # For every channel append filtered channel data to trials
        reshaped_data[:, inquiry_idx, :] = eeg_data[:, first_trigger:first_trigger + num_samples]

    return reshaped_data, labels


def trial_reshaper(trial_target_info: list,
                   timing_info: list,
                   eeg_data: np.ndarray,
                   fs: int,
                   trials_per_inquiry: Optional[int] = None,
                   offset: float = 0,
                   channel_map: List[int] = DEFAULT_CHANNEL_MAP,
                   trial_length: float = 0.5) -> Tuple[np.ndarray, np.ndarray]:
    """Extract trial data and labels.

    Args:
        trial_target_info (list): labels each trial as "target", "non-target", "first_pres_target", etc
        timing_info (list): Timestamp of each event in seconds
        eeg_data (np.ndarray): shape (channels, samples) preprocessed EEG data
        fs (int): sample rate of preprocessed EEG data
        trials_per_inquiry (int, optional): unused, kept here for consistent interface with `inquiry_reshaper`
        offset (float, optional): Any calculated or hypothesized offsets in timings. Defaults to 0.
        channel_map (tuple, optional): Describes which channels to include or discard. Defaults to DEFAULT_CHANNEL_MAP.
        trial_length (float, optional): [description]. Defaults to 0.5.

    Returns:
        trial_data (np.ndarray): shape (channels, trials, samples) reshaped data
        labels (np.ndarray): integer label for each trial

    TODO ??? In all modes > calibration, we assume the timing info is given in samples not seconds.
    """
    # Remove the channels that we are not interested in
    channels_to_remove = [idx for idx, value in enumerate(channel_map) if value == 0]
    eeg_data = np.delete(eeg_data, channels_to_remove, axis=0)

    # Number of samples we are interested per trial
    num_samples = int(trial_length * fs)

    # Remove unwanted elements from target info and timing info
    targets_included = set(["target", "nontarget"])
    tmp_targets, tmp_timing = [], []
    for target, timing in zip(trial_target_info, timing_info):
        if target in targets_included:
            tmp_targets.append(target)
            tmp_timing.append(timing)
    trial_target_info = tmp_targets
    timing_info = tmp_timing

    # triggers in seconds are mapped to triggers in number of samples.
    triggers = list(map(lambda x: int((x + offset) * fs), timing_info))

    # shape (Channels, Trials, Samples)
    reshaped_trials = np.zeros((len(eeg_data), len(triggers), num_samples))

    # Label for every trial
    labels = np.zeros(len(triggers))

    for trial_idx, (target, trigger) in enumerate(zip(trial_target_info, triggers)):
        # Assign targetness to labels for each trial
        if target == 'target':
            labels[trial_idx] = 1

        # For every channel append filtered channel data to trials
        reshaped_trials[:, trial_idx, :] = eeg_data[:, trigger:trigger + num_samples]

    return reshaped_trials, labels


def pause_calibration(window, display, current_index: int, parameters: dict):
    """Pause calibration.

    Pauses calibration for a given number of seconds and displays a countdown
    to the user.


    PARAMETERS
    ----------
    :param: window: Currently active PsychoPy window
    :param: display: The current display
    :param: current_index: number of trials that have already taken place
    :param: trials_before_break: number of trials before break
    :param: break_len: length of the break time (in seconds)
    :param: break_message: message to display to the user during the break

    :returns: bool: break has taken place
    """
    # Check whether or not to present a break
    trials_before_break = parameters['trials_before_break']
    break_len = parameters['break_len']
    break_message = parameters['break_message']

    if (current_index != 0) and (current_index % trials_before_break) == 0:

        # present break message for break length
        for counter in range(break_len):
            time = break_len - counter
            message = f'{break_message} {time}s'
            display.update_task_state(
                text=message,
                color_list=['white'])
            display.draw_static()
            window.flip()
            core.wait(1)
        return True

    return False


def generate_targets(alp, stim_number):
    """Generate a list of targets for each trial, minimizing duplication."""
    if (stim_number <= len(alp)):
        return random.sample(alp, stim_number)

    # minimize duplicates
    times, remainder = divmod(stim_number, len(alp))

    lists = [random.sample(alp, len(alp)) for _ in range(times)]
    lists.append(random.sample(alp, remainder))

    # flatten list of lists
    targets = [target for sublist in lists for target in sublist]

    return targets<|MERGE_RESOLUTION|>--- conflicted
+++ resolved
@@ -1,9 +1,5 @@
 import os
-<<<<<<< HEAD
 from typing import Any, List, Union, Tuple, Optional
-=======
-from typing import Any, List, Union, Tuple
->>>>>>> 6844fd44
 import logging
 import random
 import numpy as np
@@ -128,6 +124,7 @@
         return [(stim, ((timing) - first_stim_time))
                 for stim, timing in inquiry_timing]
     return []
+
 
 def target_info(triggers: List[Tuple[str, float]],
                 target_letter: str = None) -> List[str]:
