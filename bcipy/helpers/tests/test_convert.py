"""Tests for data conversion related functionality."""
import os
import shutil
import tempfile
import unittest
import warnings
from pathlib import Path
from typing import Tuple, Union

from mne.io import read_raw_bdf, read_raw_edf
from mockito import any as any_value
from mockito import mock, unstub, verify, verifyNoMoreInteractions, when

<<<<<<< HEAD
from bcipy.config import (DEFAULT_ENCODING, DEFAULT_PARAMETER_FILENAME,
=======
import bcipy.acquisition.devices as devices
from bcipy.config import (DEFAULT_ENCODING, DEFAULT_PARAMETERS_FILENAME,
>>>>>>> ad649387
                          RAW_DATA_FILENAME, TRIGGER_FILENAME)
from bcipy.helpers import convert
from bcipy.helpers.convert import (archive_list, compress, convert_to_bdf,
                                   convert_to_edf, convert_to_mne, decompress,
                                   norm_to_tobii, pyedf_convert, tobii_to_norm)
from bcipy.helpers.parameters import Parameters
from bcipy.helpers.raw_data import RawData, sample_data, write
from bcipy.helpers.triggers import MOCK_TRIGGER_DATA
from bcipy.signal.generator.generator import gen_random_data


def create_bcipy_session_artifacts(
        write_dir: str,
        channels: Union[int, list] = 3,
        sample_rate: int = 300,
        samples: int = 5000,
        filter_settings: dict = {
            'filter_low': 0.5,
            'filter_high': 30,
            'filter_order': 5,
            'notch_filter_frequency': 60,
            'down_sampling_rate': 3
        },
) -> Tuple[str, RawData, Parameters]:
    """Write BciPy session artifacts to a temporary directory.

    This includes a raw data file, trigger file, and a parameters file.
    """
    trg_data = MOCK_TRIGGER_DATA
    if isinstance(channels, int):
        channels = [f'ch{i}' for i in range(channels)]
    data = sample_data(ch_names=channels, daq_type='SampleDevice', sample_rate=sample_rate, rows=samples)
    devices.register(devices.DeviceSpec('SampleDevice', channels=channels, sample_rate=sample_rate))

    with open(Path(write_dir, TRIGGER_FILENAME), 'w', encoding=DEFAULT_ENCODING) as trg_file:
        trg_file.write(trg_data)

    write(data, Path(write_dir, f'{RAW_DATA_FILENAME}.csv'))

    params = Parameters.from_cast_values(raw_data_name=f'{RAW_DATA_FILENAME}.csv',
                                         trigger_file_name=TRIGGER_FILENAME,
                                         preview_inquiry_length=0.5,
                                         time_fixation=0.5,
                                         time_prompt=0.5,
                                         time_flash=0.5,
                                         # define filter settings
                                         down_sampling_rate=filter_settings['down_sampling_rate'],
                                         notch_filter_frequency=filter_settings['notch_filter_frequency'],
                                         filter_high=filter_settings['filter_high'],
                                         filter_low=filter_settings['filter_low'],
                                         filter_order=filter_settings['filter_order'])
    params.save(write_dir, DEFAULT_PARAMETERS_FILENAME)
    return trg_data, data, params


class TestEDFConvert(unittest.TestCase):
    """Tests for EDF data format conversions."""

    def setUp(self):
        self.temp_dir = tempfile.mkdtemp()
        _, data, _ = create_bcipy_session_artifacts(self.temp_dir)
        self.channels = data.channels

    def tearDown(self):
        shutil.rmtree(self.temp_dir)
        verifyNoMoreInteractions()
        unstub()

    def test_convert_to_edf_defaults(self):
        """Test default behavior"""
        path = convert_to_edf(self.temp_dir)
        self.assertTrue(os.path.exists(path))

        with warnings.catch_warnings():
            warnings.simplefilter('ignore')
            edf = read_raw_edf(path, preload=True)

        self.assertTrue(len(edf.get_data()) > 0)

        for ch_name in self.channels:
            self.assertTrue(ch_name in edf.ch_names)

    def test_convert_to_edf_overwrite_false(self):
        """Test overwriting fails"""

        convert_to_edf(self.temp_dir)
        with self.assertRaises(OSError):
            convert_to_edf(self.temp_dir, overwrite=False)

    def test_convert_to_edf_overwrite_true(self):
        """Test that overwriting can be configured"""

        convert_to_edf(self.temp_dir)
        convert_to_edf(self.temp_dir, overwrite=True)

    def test_convert_to_edf_with_custom_path(self):
        """Test creating the EDF using a custom edf path"""
        path = convert_to_edf(self.temp_dir,
                              edf_path=str(Path(self.temp_dir, 'mydata.edf').resolve()))

        self.assertEqual(Path(path).name, 'mydata.edf')

    def test_convert_to_edf_raises_value_error_with_invalid_edfpath(self):
        """Test that an value error is raised when the edf path is invalid"""
        edf_path = 'invalid.pdf'
        with self.assertRaises(ValueError):
            convert_to_edf(self.temp_dir, edf_path=edf_path)

    def test_convert_to_edf_with_write_targetness(self):
        """Test creating the EDF using targetness for event annotations"""
        path = convert_to_edf(self.temp_dir,
                              write_targetness=True)

        with warnings.catch_warnings():
            warnings.simplefilter('ignore')
            edf = read_raw_edf(path, preload=True)

        self.assertTrue('target' in edf.annotations.description)
        self.assertTrue('nontarget' in edf.annotations.description)

    def test_convert_to_edf_without_write_targetness(self):
        """Test creating the EDF with labels as event annotations"""
        path = convert_to_edf(self.temp_dir,
                              write_targetness=False)

        with warnings.catch_warnings():
            warnings.simplefilter('ignore')
            edf = read_raw_edf(path, preload=True)

        self.assertNotIn('target', edf.annotations.description)
        self.assertNotIn('nontarget', edf.annotations.description)
        self.assertIn('+', edf.annotations.description)

    def test_convert_to_edf_with_pre_filter(self):
        """Test creating the EDF with pre-filtering"""

        data = mock()
        channels = mock()
        fs = 100
        events = mock()
        annotation_channels = 1
        return_path = mock()
        when(convert).pyedf_convert(
            any_value(str),
            write_targetness=any_value(bool),
            use_event_durations=any_value(bool),
            remove_pre_fixation=any_value(bool),
            pre_filter=True,
        ).thenReturn((
            data,
            channels,
            fs,
            events,
            annotation_channels,
            'filter_settings'
        ))
        when(convert).write_pyedf(
            any_value(str),
            data,
            channels,
            fs,
            events,
            any_value(int),
            any_value(bool),
            annotation_channels,
            any_value(str)).thenReturn(return_path)
        path = convert_to_edf(self.temp_dir,
                              pre_filter=True)

        verify(convert, times=1).pyedf_convert(
            any_value(str),
            write_targetness=any_value(bool),
            use_event_durations=any_value(bool),
            remove_pre_fixation=any_value(bool),
            pre_filter=True,
        )
        verify(convert, times=1).write_pyedf(
            any_value(str),
            data,
            channels,
            fs,
            events,
            any_value(int),
            any_value(bool),
            annotation_channels,
            any_value(str))
        self.assertEqual(path, return_path)


class TestBDFConvert(unittest.TestCase):
    """Tests for BDF data format conversions."""

    def setUp(self):
        """Override; set up the needed path for load functions."""

        self.temp_dir = tempfile.mkdtemp()
        _, data, _ = create_bcipy_session_artifacts(self.temp_dir)
        self.channels = data.channels

    def tearDown(self):
        """Override"""
        shutil.rmtree(self.temp_dir)
        verifyNoMoreInteractions()
        unstub()

    def test_convert_to_bdf_defaults(self):
        """Test default convert to bdf behavior"""
        path = convert_to_bdf(self.temp_dir)
        self.assertTrue(os.path.exists(path))

        with warnings.catch_warnings():
            warnings.simplefilter('ignore')
            bdf = read_raw_bdf(path, preload=True)

        self.assertTrue(len(bdf.get_data()) > 0)

        for ch_name in self.channels:
            self.assertTrue(ch_name in bdf.ch_names)

    def test_convert_to_bdf_overwrite_false(self):
        """Test overwriting fails if not configured"""

        convert_to_bdf(self.temp_dir)
        with self.assertRaises(OSError):
            convert_to_bdf(self.temp_dir, overwrite=False)

    def test_convert_to_bdf_overwrite_true(self):
        """Test that overwriting can be configured"""

        convert_to_bdf(self.temp_dir)
        convert_to_bdf(self.temp_dir, overwrite=True)

    def test_convert_to_bdf_with_custom_path(self):
        """Test creating the EDF using a custom edf path"""
        path = convert_to_bdf(self.temp_dir,
                              bdf_path=str(Path(self.temp_dir, 'mydata.bdf').resolve()))

        self.assertEqual(Path(path).name, 'mydata.bdf')

    def test_convert_to_bdf_raises_value_error_with_invalid_edfpath(self):
        """Test that a value error is raised with the bdf path is invalid"""
        bdf_path = 'invalid.pdf'
        with self.assertRaises(ValueError):
            convert_to_bdf(self.temp_dir, bdf_path=bdf_path)

    def test_convert_to_bdf_with_write_targetness(self):
        """Test creating the EDF using targetness for event annotations"""
        path = convert_to_bdf(self.temp_dir,
                              write_targetness=True)

        with warnings.catch_warnings():
            warnings.simplefilter('ignore')
            edf = read_raw_bdf(path, preload=True)

        self.assertIn('target', edf.annotations.description)
        self.assertIn('nontarget', edf.annotations.description)

    def test_convert_to_bdf_without_write_targetness(self):
        """Test creating the EDF with labels as event annotations"""
        path = convert_to_bdf(self.temp_dir,
                              write_targetness=False)

        with warnings.catch_warnings():
            warnings.simplefilter('ignore')
            edf = read_raw_bdf(path, preload=True)

        self.assertNotIn('target', edf.annotations.description)
        self.assertNotIn('nontarget', edf.annotations.description)
        self.assertIn('+', edf.annotations.description)

    def test_convert_to_bdf_with_pre_filter(self):
        """Test creating the BDF with pre-filtering"""

        data = mock()
        channels = mock()
        fs = 100
        events = mock()
        annotation_channels = 1
        return_path = mock()
        when(convert).pyedf_convert(
            any_value(str),
            write_targetness=any_value(bool),
            use_event_durations=any_value(bool),
            remove_pre_fixation=any_value(bool),
            pre_filter=True,
        ).thenReturn((
            data,
            channels,
            fs,
            events,
            annotation_channels,
            'filter_settings'
        ))
        when(convert).write_pyedf(
            any_value(str),
            data,
            channels,
            fs,
            events,
            any_value(int),
            any_value(bool),
            annotation_channels,
            any_value(str)).thenReturn(return_path)
        path = convert_to_bdf(self.temp_dir,
                              pre_filter=True)

        verify(convert, times=1).pyedf_convert(
            any_value(str),
            write_targetness=any_value(bool),
            use_event_durations=any_value(bool),
            remove_pre_fixation=any_value(bool),
            pre_filter=True,
        )
        verify(convert, times=1).write_pyedf(
            any_value(str),
            data,
            channels,
            fs,
            events,
            any_value(int),
            any_value(bool),
            annotation_channels,
            any_value(str))
        self.assertEqual(path, return_path)


class TestPyedfconvert(unittest.TestCase):

    def setUp(self) -> None:
        self.temp_dir = tempfile.mkdtemp()
        self.sample_rate = 300
        self.filter_settings = {
            'filter_low': 0.5,
            'filter_high': 30,
            'filter_order': 5,
            'notch_filter_frequency': 60,
            'down_sampling_rate': 3
        }
        create_bcipy_session_artifacts(
            self.temp_dir,
            sample_rate=self.sample_rate,
            filter_settings=self.filter_settings,
            samples=10000)  # sample number determines the annotation count, set it high here!

    def tearDown(self) -> None:
        shutil.rmtree(self.temp_dir)
        verifyNoMoreInteractions()
        unstub()

    def test_pyedf_convert_defaults(self):
        """Test the pyedf_convert function"""
        data, channels, fs, events, annotation_channels, pre_filter = pyedf_convert(
            self.temp_dir)

        self.assertTrue(len(data) > 0)
        self.assertTrue(len(channels) > 0)
        self.assertEqual(fs, self.sample_rate)
        self.assertTrue(len(events) > 2)
        # see the validate_annotations function for details on how this is calculated
        self.assertEqual(annotation_channels, 1)
        self.assertFalse(pre_filter)

    def test_pyedf_convert_with_pre_filter(self):
        """Test the pyedf_convert function with pre-filtering"""
        data, channels, fs, events, annotation_channels, pre_filter = pyedf_convert(
            self.temp_dir, pre_filter=True)

        self.assertTrue(len(data) > 0)
        self.assertTrue(len(channels) > 0)
        self.assertEqual(fs, self.sample_rate / self.filter_settings['down_sampling_rate'])
        self.assertTrue(len(events) > 2)
        # see the validate_annotations function for details on how this is calculated
        #  with less samples, the number of annotation channels increases
        self.assertEqual(annotation_channels, 2)
        self.assertIsInstance(pre_filter, str)

    def test_pyedf_convert_with_write_targetness(self):
        """Test the pyedf_convert function with targetness for event annotations"""
        data, channels, fs, events, annotation_channels, _ = pyedf_convert(
            self.temp_dir, write_targetness=True, remove_pre_fixation=True)

        self.assertTrue(len(data) > 0)
        self.assertTrue(len(channels) > 0)
        self.assertEqual(fs, self.sample_rate)
        self.assertTrue(len(events) > 2)
        # see the validate_annotations function for details on how this is calculated
        self.assertEqual(annotation_channels, 1)
        for event in events:
            _, _, label = event
            # in this case label and targetness should not be the same
            self.assertTrue(label in ['target', 'nontarget'])

    def test_pyedf_convert_without_write_targetness(self):
        """Test the pyedf_convert function with labels as event annotations"""
        data, channels, fs, events, annotation_channels, _ = pyedf_convert(
            self.temp_dir, write_targetness=False)

        self.assertTrue(len(data) > 0)
        self.assertTrue(len(channels) > 0)
        self.assertEqual(fs, self.sample_rate)
        self.assertTrue(len(events) > 2)
        # see the validate_annotations function for details on how this is calculated
        self.assertEqual(annotation_channels, 1)
        for event in events:
            _, _, label = event
            self.assertTrue(label not in ['target', 'nontarget'])

    def test_pyedf_convert_with_use_event_durations(self):
        """Test the pyedf_convert function with event durations"""
        data, channels, fs, events, annotation_channels, _ = pyedf_convert(
            self.temp_dir, use_event_durations=True)

        self.assertTrue(len(data) > 0)
        self.assertTrue(len(channels) > 0)
        self.assertEqual(fs, self.sample_rate)
        self.assertTrue(len(events) > 2)
        # see the validate_annotations function for details on how this is calculated
        self.assertEqual(annotation_channels, 1)
        for _, duration, _ in events:
            self.assertTrue(duration > 0)

    def test_pyedf_convert_without_use_event_durations(self):
        """Test the pyedf_convert function without event durations"""
        data, channels, fs, events, annotation_channels, _ = pyedf_convert(
            self.temp_dir, use_event_durations=False)

        self.assertTrue(len(data) > 0)
        self.assertTrue(len(channels) > 0)
        self.assertEqual(fs, self.sample_rate)
        self.assertTrue(len(events) > 2)
        # see the validate_annotations function for details on how this is calculated
        self.assertEqual(annotation_channels, 1)
        for _, duration, _ in events:
            self.assertEqual(duration, 0)

    def test_pyedf_convert_with_remove_pre_fixation(self):
        """Test the pyedf_convert function with pre-fixation removal"""
        data, channels, fs, events, annotation_channels, _ = pyedf_convert(
            self.temp_dir, remove_pre_fixation=True)

        self.assertTrue(len(data) > 0)
        self.assertTrue(len(channels) > 0)
        self.assertEqual(fs, self.sample_rate)
        self.assertTrue(len(events) > 2)
        # see the validate_annotations function for details on how this is calculated
        self.assertEqual(annotation_channels, 1)
        for event in events:
            self.assertNotIn('fixation', event)
            self.assertNotIn('prompt', event)


class TestMNEConvert(unittest.TestCase):
    """Test the convert_to_mne function, which converts bcipy RawData into an mne format"""

    def setUp(self):
        """Set up the test case with a temporary directory and sample data"""
        self.temp_dir = tempfile.mkdtemp()
        self.sample_rate = 300
        self.filter_settings = {
            'filter_low': 0.5,
            'filter_high': 30,
            'filter_order': 5,
            'notch_filter_frequency': 60,
            'down_sampling_rate': 3
        }
        self.channels = ['timestamp', 'O1', 'O2', 'Pz']
        self.raw_data = RawData('SampleDevice', self.sample_rate, self.channels)
        devices.register(devices.DeviceSpec('SampleDevice', channels=self.channels, sample_rate=self.sample_rate))

        # generate 100 random samples of data
        for _ in range(0, 100):
            channel_data = gen_random_data(low=-1000,
                                           high=1000,
                                           channel_count=len(self.channels))
            self.raw_data.append(channel_data)

    def tearDown(self):
        """Remove the temporary directory and its contents after each test"""
        shutil.rmtree(self.temp_dir)

    def test_convert_to_mne_defaults(self):
        """Test the convert_to_mne function with default parameters"""
        data = convert_to_mne(self.raw_data)

        self.assertTrue(len(data) > 0)
        self.assertEqual(data.ch_names, self.channels[1:])
        self.assertEqual(data.info['sfreq'], self.sample_rate)

    def test_convert_to_mne_with_channel_map(self):
        """Test the convert_to_mne function with channel mapping"""
        # here we know only three channels are generated, using the channel map let's only use the last one
        channel_map = [0, 0, 1]
        data = convert_to_mne(self.raw_data, channel_map=channel_map)

        self.assertTrue(len(data) > 0)
        self.assertTrue(len(data.ch_names) == 1)  # this is the main assertion!
        self.assertEqual(data.info['sfreq'], self.sample_rate)

    def test_convert_to_mne_with_channel_types(self):
        """Test the convert_to_mne function with channel types"""
        channel_types = ['eeg', 'eeg', 'seeg']
        data = convert_to_mne(self.raw_data, channel_types=channel_types)

        self.assertTrue(len(data) > 0)
        self.assertEqual(data.ch_names, self.channels[1:])
        self.assertEqual(data.info['sfreq'], self.sample_rate)
        self.assertTrue(data.get_channel_types()[2] == 'seeg')

    def test_convert_to_mne_with_transform(self):
        """Test the convert_to_mne function with a transform"""
        multiplier = 2

        def transform(x, fs):
            return x * multiplier, fs

        data = convert_to_mne(self.raw_data, transform=transform, volts=True)

        self.assertTrue(len(data) > 0)
        self.assertEqual(data.ch_names, self.channels[1:])
        self.assertEqual(data.info['sfreq'], self.sample_rate)

        # apply the transform to the first data point and compare to data returned
        expected_first_data_point = self.raw_data.channel_data[0][0] * multiplier
        self.assertTrue(data.get_data()[0][0] == expected_first_data_point)

    def test_convert_to_mne_with_mv_conversion(self):
        """Test the convert_to_mne function with a mv conversion"""
        data = convert_to_mne(self.raw_data, volts=False)

        self.assertTrue(len(data) > 0)
        self.assertEqual(data.ch_names, self.channels[1:])
        self.assertEqual(data.info['sfreq'], self.sample_rate)

        # apply the transform to the first data point and compare to data returned
        expected_first_data_point = self.raw_data.channel_data[0][0] * 1e-6
        self.assertTrue(data.get_data()[0][0] == expected_first_data_point)

    def test_convert_to_mne_with_custom_montage(self):
        """Test the convert_to_mne function with a custom montage"""

        # see https://mne.tools/stable/auto_tutorials/intro/40_sensor_locations.html
        # for more information on montages and available defaults
        montage_type = 'biosemi64'
        data = convert_to_mne(self.raw_data, montage=montage_type)

        self.assertTrue(len(data) > 0)
        self.assertEqual(data.ch_names, self.channels[1:])
        self.assertEqual(data.info['sfreq'], self.sample_rate)


class TestCompressionSupport(unittest.TestCase):

    def setUp(self):
        self.dir_name = 'test/'
        self.tar_file_name = 'test_file'
        self.tar_file_full_name = f'{self.tar_file_name}.tar.gz'
        self.test_file_name = 'test.text'
        with open(self.test_file_name, 'w', encoding=DEFAULT_ENCODING) as fp:
            pass

    def tearDown(self):
        os.remove(self.test_file_name)

        if os.path.exists(self.tar_file_full_name):
            os.remove(self.tar_file_full_name)

    def test_compression_writes_tar_gz_no_extension(self):
        # Test with no extension on tar name
        compress(self.tar_file_name, [self.test_file_name])
        # Assert correct file was written
        self.assertTrue(os.path.exists(self.tar_file_full_name))

    def test_compression_writes_tar_gz_with_extension(self):
        # Test with extension on tar name
        compress(self.tar_file_full_name, [self.test_file_name])
        # Assert correct file was written
        self.assertTrue(os.path.exists(self.tar_file_full_name))

    def test_decompression_extracts_file_no_extension(self):
        # Test with no extension on tar name
        compress(self.tar_file_name, [self.test_file_name])
        decompress(self.tar_file_name, ".")
        self.assertTrue(os.path.exists(self.test_file_name))

    def test_decompression_extracts_file_with_extension(self):
        # Test with extension on tar name
        compress(self.tar_file_name, [self.test_file_name])
        decompress(self.tar_file_full_name, ".")
        self.assertTrue(os.path.exists(self.test_file_name))

    def test_file_not_found_error_thrown_on_compression(self):
        garbage_name = 'not_possible_to_exist.biz'
        with self.assertRaises(FileNotFoundError):
            compress(self.tar_file_name, [garbage_name])

    def test_file_list_returns_compressed_file_name_no_extension(self):
        # Test with no extension on tar name
        compress(self.tar_file_name, [self.test_file_name])
        tar_list = archive_list(self.tar_file_name)
        self.assertTrue(tar_list[0] == self.test_file_name)

    def test_file_list_returns_compressed_file_name_with_extension(self):
        # Test with extension on tar name
        compress(self.tar_file_name, [self.test_file_name])
        tar_list = archive_list(self.tar_file_full_name)
        self.assertTrue(tar_list[0] == self.test_file_name)


class TestConvertTobii(unittest.TestCase):

    def test_tobii_to_norm(self):
        """Test the tobii_to_norm function"""
        tobii_data = (0.5, 0.5)  # center of screen in tobii coordinates
        excepted_norm_data = (0, 0)  # center of screen in norm coordinates
        norm_data = tobii_to_norm(tobii_data)
        self.assertEqual(norm_data, excepted_norm_data)

        tobii_data = (0, 0)  # top left of screen in tobii coordinates
        excepted_norm_data = (-1, 1)  # top left of screen in norm coordinates
        norm_data = tobii_to_norm(tobii_data)
        self.assertEqual(norm_data, excepted_norm_data)

        tobii_data = (1, 1)  # bottom right of screen in tobii coordinates
        excepted_norm_data = (1, -1)  # bottom right of screen in norm coordinates
        norm_data = tobii_to_norm(tobii_data)
        self.assertEqual(norm_data, excepted_norm_data)

    def test_tobii_to_norm_raises_error_with_invalid_units(self):
        """Test the tobii_to_norm function raises an error with invalid units"""
        tobii_data = (-1, 1)  # invalid tobii coordinates
        with self.assertRaises(AssertionError):
            tobii_to_norm(tobii_data)

        tobii_data = (1, 11)  # invalid tobii coordinates

        with self.assertRaises(AssertionError):
            tobii_to_norm(tobii_data)

    def test_norm_to_tobii(self):
        """Test the norm_to_tobii function"""
        norm_data = (0, 0)  # center of screen in norm coordinates
        excepted_tobii_data = (0.5, 0.5)  # center of screen in tobii coordinates
        tobii_data = norm_to_tobii(norm_data)
        self.assertEqual(tobii_data, excepted_tobii_data)

        norm_data = (-1, 1)  # top left of screen in norm coordinates
        excepted_tobii_data = (0, 0)  # top left of screen in tobii coordinates
        tobii_data = norm_to_tobii(norm_data)
        self.assertEqual(tobii_data, excepted_tobii_data)

        norm_data = (1, -1)  # bottom right of screen in norm coordinates
        excepted_tobii_data = (1, 1)  # bottom right of screen in tobii coordinates
        tobii_data = norm_to_tobii(norm_data)
        self.assertEqual(tobii_data, excepted_tobii_data)

    def test_norm_to_tobii_raises_error_with_invalid_units(self):
        """Test the norm_to_tobii function raises an error with invalid units"""
        norm_data = (-1.1, 1)
        with self.assertRaises(AssertionError):
            norm_to_tobii(norm_data)

        norm_data = (1, 1.1)
        with self.assertRaises(AssertionError):
            norm_to_tobii(norm_data)


if __name__ == '__main__':
    unittest.main()<|MERGE_RESOLUTION|>--- conflicted
+++ resolved
@@ -11,12 +11,8 @@
 from mockito import any as any_value
 from mockito import mock, unstub, verify, verifyNoMoreInteractions, when
 
-<<<<<<< HEAD
-from bcipy.config import (DEFAULT_ENCODING, DEFAULT_PARAMETER_FILENAME,
-=======
 import bcipy.acquisition.devices as devices
 from bcipy.config import (DEFAULT_ENCODING, DEFAULT_PARAMETERS_FILENAME,
->>>>>>> ad649387
                           RAW_DATA_FILENAME, TRIGGER_FILENAME)
 from bcipy.helpers import convert
 from bcipy.helpers.convert import (archive_list, compress, convert_to_bdf,
