<<<<<<< HEAD
"""Tests for Parameter related functionality"""
import shutil
import tempfile
import unittest
from collections import abc
from pathlib import Path

from bcipy.helpers.parameters import Parameters


class TestParameters(unittest.TestCase):
    """Tests for loading and saving Parameters."""

    def setUp(self):
        """Override; set up the needed path for load functions."""

        self.parameters_location = 'bcipy/parameters/parameters.json'
        self.temp_dir = tempfile.mkdtemp()

    def tearDown(self):
        """Override"""
        shutil.rmtree(self.temp_dir)

    def test_load_json_parameters_returns_dict(self):
        """Test load parameters returns a Python dict."""

        parameters = Parameters(source=self.parameters_location)
        self.assertTrue(isinstance(parameters, abc.MutableMapping))

    def test_load_json_parameters_throws_error_on_wrong_path(self):
        """Test load parameters returns error on entering wrong path."""

        with self.assertRaises(Exception):
            Parameters(source='/garbage/dir/wont/work')

    def test_load_initializes_parameters(self):
        """Test load parameters initializes data."""
        parameters = Parameters(source=self.parameters_location)
        self.assertTrue(len(parameters) > 0)

    def test_initialization_without_source(self):
        """Test parameter initialization without a JSON source file."""

        parameters = Parameters(source=None)
        self.assertTrue(isinstance(parameters, abc.MutableMapping))
        self.assertEqual(len(parameters), 0)

    def test_load_data(self):
        """Test load data."""
        sample_config = {
            "fake_data": {
                "value": "true",
                "section": "bci_config",
                "readableName": "Fake EEG Data On/Off",
                "helpTip":
                "If ‘true’, fake EEG data will be used instead of real EEG data.",
                "recommended_values": "",
                "type": "bool"
            },
            "acq_device": {
                "value": "LSL",
                "section": "acq_config",
                "readableName": "Acquisition Device Connection Method",
                "helpTip":
                "Specifies the method used to connect to the data acquisition device (LSL or DSI).",
                "recommended_values": ["DSI", "LSL"],
                "type": "str"
            }
        }
        parameters = Parameters(source=None)
        parameters.load(sample_config)
        self.assertEqual(len(parameters), 2)

    def test_load_data_with_missing_field(self):
        """Test that an exception is raised if data has a missing field."""
        data_with_missing_help_tip = {
            "fake_data": {
                "value": "true",
                "section": "bci_config",
                "readableName": "Fake EEG Data On/Off",
                "recommended_values": "",
                "type": "bool"
            }
        }
        parameters = Parameters(source=None)
        with self.assertRaises(Exception):
            parameters.load(data_with_missing_help_tip)

    def test_load_data_with_unsupported_type(self):
        """Test that an exception is raised if data has an unsupported data type."""
        data_with_unsupported_type = {
            "fake_data": {
                "value": "true",
                "section": "bci_config",
                "readableName": "Fake EEG Data On/Off",
                "helpTip": "",
                "recommended_values": "",
                "type": "custom_type"
            }
        }
        parameters = Parameters(source=None)
        with self.assertRaises(Exception):
            parameters.load(data_with_unsupported_type)

    def test_cast_values(self):
        """Test cast_values."""

        sample_config = {
            "myint": {
                "value": "1",
                "section": "",
                "readableName": "",
                "helpTip": "",
                "recommended_values": "",
                "type": "int"
            },
            "mybool": {
                "value": "true",
                "section": "",
                "readableName": "",
                "helpTip": "",
                "recommended_values": "",
                "type": "bool"
            },
            "mypath": {
                "value": "bcipy/parameters/parameters.json",
                "section": "",
                "readableName": "",
                "helpTip": "",
                "recommended_values": "",
                "type": "directorypath"
            },
            "mystr": {
                "value": "hello",
                "section": "",
                "readableName": "",
                "helpTip": "",
                "recommended_values": "",
                "type": "str"
            },
        }
        parameters = Parameters(source=None, cast_values=True)
        parameters.load(sample_config)

        self.assertEqual(parameters['myint'], 1)
        self.assertEqual(parameters.get('myint', 0), 1,
                         'Should support `get` method with a default value')
        self.assertEqual(
            parameters.get('myint'), 1,
            'Should support `get` method without a default value')

        self.assertEqual(parameters['mybool'], True)
        self.assertEqual(parameters.get('mybool', False), True)
        self.assertEqual(parameters['mypath'],
                         'bcipy/parameters/parameters.json')
        self.assertEqual(parameters['mystr'], 'hello')
        self.assertEqual(parameters.get('mystr'), 'hello')
        self.assertFalse(parameters.get('missing_param', False))

        parameters.cast_values = False
        self.assertEqual(parameters['myint']['value'], '1')
        self.assertEqual(parameters['mybool']['value'], 'true')

    def test_setting_valid_values(self):
        """Test that new parameters can be added"""
        parameters = Parameters(source=None, cast_values=False)
        self.assertEqual(len(parameters), 0)
        parameters['mystr'] = {
            "value": "hello",
            "section": "",
            "readableName": "",
            "helpTip": "",
            "recommended_values": "",
            "type": "str"
        }
        self.assertEqual(len(parameters), 1)

    def test_setting_invalid_values(self):
        """Test that directly setting invalid values raises an exception."""
        missing_help_tip = {
            "value": "true",
            "section": "",
            "readableName": "",
            "recommended_values": "",
            "type": "bool"
        }
        unsupported_type = {
            "value": "true",
            "section": "bci_config",
            "readableName": "Fake EEG Data On/Off",
            "helpTip": "",
            "recommended_values": "",
            "type": "custom_type"
        }

        parameters = Parameters(source=None, cast_values=False)
        self.assertEqual(len(parameters), 0)

        with self.assertRaises(Exception):
            parameters['test1'] = missing_help_tip

        with self.assertRaises(Exception):
            parameters['test2'] = unsupported_type

    def test_updating_uncast_values(self):
        """Test that new parameters can be added"""
        parameters = Parameters(source=None, cast_values=False)
        parameters['mystr'] = {
            "value": "hello",
            "section": "",
            "readableName": "",
            "helpTip": "",
            "recommended_values": "",
            "type": "str"
        }
        parameters['mystr']['value'] = 'hello world'
        self.assertEqual(parameters['mystr']['value'], 'hello world')

    def test_setting_existing_cast_values(self):
        """Test setting data when Parameters are cast"""
        sample_config = {
            "acq_port": {
                "value": "8000",
                "section": "acquisition",
                "readableName": "Acquisition Port",
                "helpTip": "",
                "recommended_values": "",
                "type": "int"
            },
            "acq_device": {
                "value": "LSL",
                "section": "acquisition",
                "readableName": "Acquisition Device",
                "helpTip": "",
                "recommended_values": ["LSL", "DSI"],
                "type": "str"
            },
            "is_txt_stim": {
                "value": "false",
                "section": "",
                "readableName": "",
                "helpTip": "",
                "recommended_values": "",
                "type": "bool"
            }
        }
        parameters = Parameters(source=None, cast_values=True)
        parameters.load(sample_config)
        self.assertEqual(parameters['is_txt_stim'], False)

        parameters['acq_port'] = 9000
        parameters['acq_device'] = 'DSI'
        parameters['is_txt_stim'] = True
        print(parameters)
        self.assertEqual(parameters['acq_port'], 9000)
        self.assertEqual(parameters['acq_device'], 'DSI')
        self.assertEqual(parameters['is_txt_stim'], True)

        parameters.cast_values = False
        self.assertEqual(parameters['acq_port']['value'], '9000')
        self.assertEqual(parameters['acq_device']['value'], 'DSI')
        self.assertEqual(parameters['is_txt_stim']['value'], 'true')

    def test_update(self):
        """Test update method"""
        sample_config = {
            "acq_port": {
                "value": "8000",
                "section": "acquisition",
                "readableName": "Acquisition Port",
                "helpTip": "",
                "recommended_values": "",
                "type": "int"
            },
            "acq_device": {
                "value": "LSL",
                "section": "acquisition",
                "readableName": "Acquisition Device",
                "helpTip": "",
                "recommended_values": ["LSL", "DSI"],
                "type": "str"
            }
        }
        parameters = Parameters(source=None, cast_values=True)
        parameters.load(sample_config)
        parameters.update(acq_port=9000, acq_device='DSI')

        self.assertEqual(parameters['acq_port'], 9000)
        self.assertEqual(parameters['acq_device'], 'DSI')

    def test_setting_missing_cast_values(self):
        """Test setting cast data for values that have not already been loaded."""
        parameters = Parameters(source=None, cast_values=True)
        with self.assertRaises(Exception):
            parameters['acq_port'] = 9000

    def test_values(self):
        """Test values method"""
        sample_config = {
            "acq_port": {
                "value": "8000",
                "section": "acquisition",
                "readableName": "Acquisition Port",
                "helpTip": "",
                "recommended_values": "",
                "type": "int"
            },
            "acq_device": {
                "value": "LSL",
                "section": "acquisition",
                "readableName": "Acquisition Device",
                "helpTip": "",
                "recommended_values": ["LSL", "DSI"],
                "type": "str"
            }
        }
        parameters = Parameters(source=None, cast_values=True)
        parameters.load(sample_config)
        self.assertEqual(list(parameters.keys()), ['acq_port', 'acq_device'])
        self.assertEqual(list(parameters.values()), [8000, 'LSL'])

        parameters.cast_values = False
        for value in parameters.values():
            self.assertEqual(type(value), dict)

    def test_save_as(self):
        """Test saving data to a new json file"""

        parameters = Parameters(source=self.parameters_location)
        name = 'parameters_copy.json'
        parameters.save(directory=self.temp_dir, name=name)

        source = str(Path(self.temp_dir, name))
        params2 = Parameters(source=source, cast_values=False)

        self.assertEqual(parameters, params2)

    def test_save(self):
        """Test saving to overwrite source file."""

        # Save a copy to the temp directory
        parameters = Parameters(source=self.parameters_location,
                                cast_values=True)
        name = 'parameters_copy.json'
        parameters.save(directory=self.temp_dir, name=name)

        source = str(Path(self.temp_dir, name))
        params2 = Parameters(source=source, cast_values=True)
        self.assertEqual(parameters, params2)

        # Change a parameter and overwrite
        self.assertTrue(parameters['parameter_location'] != source)
        params2['parameter_location'] = source
        params2.save()

        # Load from the save file and confirm that saved values persisted
        params3 = Parameters(source=source, cast_values=True)
        self.assertEqual(params3['parameter_location'], source)
        self.assertEqual(params3, params2)
        self.assertNotEqual(params3, parameters)

    def test_save_new(self):
        """Test saving a new params file."""
        parameters = Parameters(source=None, cast_values=False)
        parameters['mystr'] = {
            "value": "hello",
            "section": "",
            "readableName": "",
            "helpTip": "",
            "recommended_values": "",
            "type": "str"
        }
        with self.assertRaises(Exception):
            # Missing directory and file name
            parameters.save()

        with self.assertRaises(Exception):
            parameters.save(directory=self.temp_dir)
        with self.assertRaises(Exception):
            parameters.save(name='my_params.json')

        parameters.save(directory=self.temp_dir, name='my_params.json')

    def test_items(self):
        """Test items"""
        parameters = Parameters(source=None, cast_values=False)
        parameters['mystr'] = {
            "value": "hello",
            "section": "",
            "readableName": "",
            "helpTip": "",
            "recommended_values": "",
            "type": "str"
        }
        self.assertEqual(len(parameters.items()), 1)
        for key, val in parameters.items():
            self.assertEqual(key, 'mystr')
            self.assertEqual(type(val), dict)

        parameters.cast_values = True
        self.assertEqual(len(parameters.items()), 1)
        for key, val in parameters.items():
            self.assertEqual(key, 'mystr')
            self.assertEqual(val, 'hello')

    def test_copy(self):
        """Test copy"""
        parameters = Parameters(source=self.parameters_location,
                                cast_values=True)
        params_copy = parameters.copy()

        self.assertEqual(params_copy.source, None)
        self.assertEqual(params_copy.cast_values, parameters.cast_values)
        self.assertEqual(params_copy.values(), parameters.values())

    def test_check_entry(self):
        parameters = Parameters(source=None, cast_values=False)
        parameters.check_valid_entry(
            "fake_data", {
                "value": "true",
                "section": "bci_config",
                "readableName": "Fake Data Sessions",
                "helpTip": "If true, fake data server used",
                "recommended_values": "",
                "type": "bool"
            })
        with self.assertRaises(Exception):
            parameters.check_valid_entry("fake_data", True)

    def test_check_entry_bool_type(self):
        """Test that invalid bool types are rejected"""
        parameters = Parameters(source=None, cast_values=False)
        with self.assertRaises(Exception):
            parameters.check_valid_entry(
                "fake_data", {
                    "value": True,
                    "section": "bci_config",
                    "readableName": "Fake Data Sessions",
                    "helpTip": "If true, fake data server used",
                    "recommended_values": "",
                    "type": "bool"
                })

    def test_alternate_constructor(self):
        """Test alternate constructor from cast values"""
        parameters = Parameters.from_cast_values(myint=1,
                                                 mybool=True,
                                                 mystr="Testing")
        self.assertTrue(parameters.cast_values)
        self.assertEqual(parameters['myint'], 1)
        self.assertEqual(parameters['mybool'], True)
        self.assertEqual(parameters['mystr'], 'Testing')

        parameters.cast_values = False
        self.assertEqual(parameters['myint']['value'], '1')
        self.assertEqual(parameters['mybool']['value'], 'true')
        self.assertEqual(parameters['mystr']['value'], 'Testing')

    def test_add_missing(self):
        """Test add_missing_items"""
        entry1 = {
            "value": "8000",
            "section": "acquisition",
            "readableName": "Acquisition Port",
            "helpTip": "",
            "recommended_values": "",
            "type": "int"
        }
        entry2 = {
            "value": "LSL",
            "section": "acquisition",
            "readableName": "Acquisition Device",
            "helpTip": "",
            "recommended_values": ["LSL", "DSI"],
            "type": "str"
        }

        parameters = Parameters(source=None)
        parameters.load({"acq_port": entry1})

        new_params = Parameters(source=None)
        new_params.load({"acq_port": entry1, "acq_device": entry2})

        self.assertFalse('acq_device' in parameters.keys())
        self.assertTrue(parameters.add_missing_items(new_params))
        self.assertTrue('acq_device' in parameters.keys())

        self.assertFalse(parameters.add_missing_items(new_params),
                         "Only new parameters should be added.")

    def test_changed_parameters(self):
        """Test diff calculations"""
        entry1 = {
            "value": "8000",
            "section": "acquisition",
            "readableName": "Acquisition Port",
            "helpTip": "",
            "recommended_values": "",
            "type": "int"
        }
        entry2 = {
            "value": "75E+6",
            "section": "artifact_rejection",
            "readableName": "High Voltage Threshold Value",
            "helpTip": "Specifies the high voltage threshold (in microvolts)",
            "recommended_values": "",
            "type": "float"
        }
        entry2_same = {
            "value": "75000000.0",
            "section": "artifact_rejection",
            "readableName": "High Voltage Threshold Value",
            "helpTip": "Specifies the high voltage threshold (in microvolts)",
            "recommended_values": "",
            "type": "float"
        }
        entry3 = {
            "value": "DSI-24",
            "section": "acquisition",
            "readableName": "Acquisition Device",
            "helpTip": "",
            "recommended_values": ["DSI-24", "DSI-VR300"],
            "type": "str"
        }
        entry3_modified = {
            "value": "DSI-VR300",
            "section": "acquisition",
            "readableName": "Acquisition Device",
            "helpTip": "",
            "recommended_values": ["DSI-24", "DSI-VR300"],
            "type": "str"
        }
        parameters = Parameters(source=None)
        parameters.load({
            "entry_1": entry1,
            "entry_2": entry2,
            "entry_3": entry3
        })

        new_params = Parameters(source=None)
        new_params.load({
            "entry_1": entry1,
            "entry_2": entry2_same,
            "entry_3": entry3_modified
        })
        changes = new_params.changes_from(parameters)

        self.assertEqual(len(changes.keys()), 1)
        self.assertTrue("entry_3" in changes.keys())
        self.assertEqual(changes["entry_3"].original_value, entry3['value'])
        self.assertEqual(changes["entry_3"].parameter['value'],
                         entry3_modified['value'])


if __name__ == '__main__':
    unittest.main()
=======
"""Tests for Parameter related functionality"""
import shutil
import tempfile
import unittest
from collections import abc
from pathlib import Path

from bcipy.config import DEFAULT_PARAMETERS_PATH
from bcipy.helpers.parameters import Parameters


class TestParameters(unittest.TestCase):
    """Tests for loading and saving Parameters."""

    def setUp(self):
        """Override; set up the needed path for load functions."""

        self.parameters_location = DEFAULT_PARAMETERS_PATH
        self.temp_dir = tempfile.mkdtemp()

    def tearDown(self):
        """Override"""
        shutil.rmtree(self.temp_dir)

    def test_load_json_parameters_returns_dict(self):
        """Test load parameters returns a Python dict."""

        parameters = Parameters(source=self.parameters_location)
        self.assertTrue(isinstance(parameters, abc.MutableMapping))

    def test_load_json_parameters_throws_error_on_wrong_path(self):
        """Test load parameters returns error on entering wrong path."""

        with self.assertRaises(Exception):
            Parameters(source='/garbage/dir/wont/work')

    def test_load_initializes_parameters(self):
        """Test load parameters initializes data."""
        parameters = Parameters(source=self.parameters_location)
        self.assertTrue(len(parameters) > 0)

    def test_initialization_without_source(self):
        """Test parameter initialization without a JSON source file."""

        parameters = Parameters(source=None)
        self.assertTrue(isinstance(parameters, abc.MutableMapping))
        self.assertEqual(len(parameters), 0)

    def test_load_data(self):
        """Test load data."""
        sample_config = {
            "fake_data": {
                "value": "true",
                "section": "bci_config",
                "readableName": "Fake EEG Data On/Off",
                "helpTip":
                "If ‘true’, fake EEG data will be used instead of real EEG data.",
                "recommended_values": "",
                "type": "bool"
            },
            "acq_device": {
                "value": "LSL",
                "section": "acq_config",
                "readableName": "Acquisition Device Connection Method",
                "helpTip":
                "Specifies the method used to connect to the data acquisition device (LSL or DSI).",
                "recommended_values": ["DSI", "LSL"],
                "type": "str"
            }
        }
        parameters = Parameters(source=None)
        parameters.load(sample_config)
        self.assertEqual(len(parameters), 2)

    def test_load_data_with_missing_field(self):
        """Test that an exception is raised if data has a missing field."""
        data_with_missing_help_tip = {
            "fake_data": {
                "value": "true",
                "section": "bci_config",
                "readableName": "Fake EEG Data On/Off",
                "recommended_values": "",
                "type": "bool"
            }
        }
        parameters = Parameters(source=None)
        with self.assertRaises(Exception):
            parameters.load(data_with_missing_help_tip)

    def test_load_data_with_unsupported_type(self):
        """Test that an exception is raised if data has an unsupported data type."""
        data_with_unsupported_type = {
            "fake_data": {
                "value": "true",
                "section": "bci_config",
                "readableName": "Fake EEG Data On/Off",
                "helpTip": "",
                "recommended_values": "",
                "type": "custom_type"
            }
        }
        parameters = Parameters(source=None)
        with self.assertRaises(Exception):
            parameters.load(data_with_unsupported_type)

    def test_cast_values(self):
        """Test cast_values."""

        sample_config = {
            "myint": {
                "value": "1",
                "section": "",
                "readableName": "",
                "helpTip": "",
                "recommended_values": "",
                "type": "int"
            },
            "mybool": {
                "value": "true",
                "section": "",
                "readableName": "",
                "helpTip": "",
                "recommended_values": "",
                "type": "bool"
            },
            "mypath": {
                "value": "bcipy/parameters/parameters.json",
                "section": "",
                "readableName": "",
                "helpTip": "",
                "recommended_values": "",
                "type": "directorypath"
            },
            "mystr": {
                "value": "hello",
                "section": "",
                "readableName": "",
                "helpTip": "",
                "recommended_values": "",
                "type": "str"
            },
        }
        parameters = Parameters(source=None, cast_values=True)
        parameters.load(sample_config)

        self.assertEqual(parameters['myint'], 1)
        self.assertEqual(parameters.get('myint', 0), 1,
                         'Should support `get` method with a default value')
        self.assertEqual(
            parameters.get('myint'), 1,
            'Should support `get` method without a default value')

        self.assertEqual(parameters['mybool'], True)
        self.assertEqual(parameters.get('mybool', False), True)
        self.assertEqual(parameters['mypath'],
                         'bcipy/parameters/parameters.json')
        self.assertEqual(parameters['mystr'], 'hello')
        self.assertEqual(parameters.get('mystr'), 'hello')
        self.assertFalse(parameters.get('missing_param', False))

        parameters.cast_values = False
        self.assertEqual(parameters['myint']['value'], '1')
        self.assertEqual(parameters['mybool']['value'], 'true')

    def test_setting_valid_values(self):
        """Test that new parameters can be added"""
        parameters = Parameters(source=None, cast_values=False)
        self.assertEqual(len(parameters), 0)
        parameters['mystr'] = {
            "value": "hello",
            "section": "",
            "readableName": "",
            "helpTip": "",
            "recommended_values": "",
            "type": "str"
        }
        self.assertEqual(len(parameters), 1)

    def test_setting_invalid_values(self):
        """Test that directly setting invalid values raises an exception."""
        missing_help_tip = {
            "value": "true",
            "section": "",
            "readableName": "",
            "recommended_values": "",
            "type": "bool"
        }
        unsupported_type = {
            "value": "true",
            "section": "bci_config",
            "readableName": "Fake EEG Data On/Off",
            "helpTip": "",
            "recommended_values": "",
            "type": "custom_type"
        }

        parameters = Parameters(source=None, cast_values=False)
        self.assertEqual(len(parameters), 0)

        with self.assertRaises(Exception):
            parameters['test1'] = missing_help_tip

        with self.assertRaises(Exception):
            parameters['test2'] = unsupported_type

    def test_updating_uncast_values(self):
        """Test that new parameters can be added"""
        parameters = Parameters(source=None, cast_values=False)
        parameters['mystr'] = {
            "value": "hello",
            "section": "",
            "readableName": "",
            "helpTip": "",
            "recommended_values": "",
            "type": "str"
        }
        parameters['mystr']['value'] = 'hello world'
        self.assertEqual(parameters['mystr']['value'], 'hello world')

    def test_setting_existing_cast_values(self):
        """Test setting data when Parameters are cast"""
        sample_config = {
            "acq_port": {
                "value": "8000",
                "section": "acquisition",
                "readableName": "Acquisition Port",
                "helpTip": "",
                "recommended_values": "",
                "type": "int"
            },
            "acq_device": {
                "value": "LSL",
                "section": "acquisition",
                "readableName": "Acquisition Device",
                "helpTip": "",
                "recommended_values": ["LSL", "DSI"],
                "type": "str"
            },
            "is_txt_stim": {
                "value": "false",
                "section": "",
                "readableName": "",
                "helpTip": "",
                "recommended_values": "",
                "type": "bool"
            }
        }
        parameters = Parameters(source=None, cast_values=True)
        parameters.load(sample_config)
        self.assertEqual(parameters['is_txt_stim'], False)

        parameters['acq_port'] = 9000
        parameters['acq_device'] = 'DSI'
        parameters['is_txt_stim'] = True
        print(parameters)
        self.assertEqual(parameters['acq_port'], 9000)
        self.assertEqual(parameters['acq_device'], 'DSI')
        self.assertEqual(parameters['is_txt_stim'], True)

        parameters.cast_values = False
        self.assertEqual(parameters['acq_port']['value'], '9000')
        self.assertEqual(parameters['acq_device']['value'], 'DSI')
        self.assertEqual(parameters['is_txt_stim']['value'], 'true')

    def test_update(self):
        """Test update method"""
        sample_config = {
            "acq_port": {
                "value": "8000",
                "section": "acquisition",
                "readableName": "Acquisition Port",
                "helpTip": "",
                "recommended_values": "",
                "type": "int"
            },
            "acq_device": {
                "value": "LSL",
                "section": "acquisition",
                "readableName": "Acquisition Device",
                "helpTip": "",
                "recommended_values": ["LSL", "DSI"],
                "type": "str"
            }
        }
        parameters = Parameters(source=None, cast_values=True)
        parameters.load(sample_config)
        parameters.update(acq_port=9000, acq_device='DSI')

        self.assertEqual(parameters['acq_port'], 9000)
        self.assertEqual(parameters['acq_device'], 'DSI')

    def test_setting_missing_cast_values(self):
        """Test setting cast data for values that have not already been loaded."""
        parameters = Parameters(source=None, cast_values=True)
        with self.assertRaises(Exception):
            parameters['acq_port'] = 9000

    def test_values(self):
        """Test values method"""
        sample_config = {
            "acq_port": {
                "value": "8000",
                "section": "acquisition",
                "readableName": "Acquisition Port",
                "helpTip": "",
                "recommended_values": "",
                "type": "int"
            },
            "acq_device": {
                "value": "LSL",
                "section": "acquisition",
                "readableName": "Acquisition Device",
                "helpTip": "",
                "recommended_values": ["LSL", "DSI"],
                "type": "str"
            }
        }
        parameters = Parameters(source=None, cast_values=True)
        parameters.load(sample_config)
        self.assertEqual(list(parameters.keys()), ['acq_port', 'acq_device'])
        self.assertEqual(list(parameters.values()), [8000, 'LSL'])

        parameters.cast_values = False
        for value in parameters.values():
            self.assertEqual(type(value), dict)

    def test_save_as(self):
        """Test saving data to a new json file"""

        parameters = Parameters(source=self.parameters_location)
        name = 'parameters_copy.json'
        parameters.save(directory=self.temp_dir, name=name)

        source = str(Path(self.temp_dir, name))
        params2 = Parameters(source=source, cast_values=False)

        self.assertEqual(parameters, params2)

    def test_save(self):
        """Test saving to overwrite source file."""

        # Save a copy to the temp directory
        parameters = Parameters(source=self.parameters_location,
                                cast_values=True)
        name = 'parameters_copy.json'
        parameters.save(directory=self.temp_dir, name=name)

        source = str(Path(self.temp_dir, name))
        params2 = Parameters(source=source, cast_values=True)
        self.assertEqual(parameters, params2)

        # Change a parameter and overwrite
        self.assertTrue(parameters['parameter_location'] != source)
        params2['parameter_location'] = source
        params2.save()

        # Load from the save file and confirm that saved values persisted
        params3 = Parameters(source=source, cast_values=True)
        self.assertEqual(params3['parameter_location'], source)
        self.assertEqual(params3, params2)
        self.assertNotEqual(params3, parameters)

    def test_save_new(self):
        """Test saving a new params file."""
        parameters = Parameters(source=None, cast_values=False)
        parameters['mystr'] = {
            "value": "hello",
            "section": "",
            "readableName": "",
            "helpTip": "",
            "recommended_values": "",
            "type": "str"
        }
        with self.assertRaises(Exception):
            # Missing directory and file name
            parameters.save()

        with self.assertRaises(Exception):
            parameters.save(directory=self.temp_dir)
        with self.assertRaises(Exception):
            parameters.save(name='my_params.json')

        parameters.save(directory=self.temp_dir, name='my_params.json')

    def test_items(self):
        """Test items"""
        parameters = Parameters(source=None, cast_values=False)
        parameters['mystr'] = {
            "value": "hello",
            "section": "",
            "readableName": "",
            "helpTip": "",
            "recommended_values": "",
            "type": "str"
        }
        self.assertEqual(len(parameters.items()), 1)
        for key, val in parameters.items():
            self.assertEqual(key, 'mystr')
            self.assertEqual(type(val), dict)

        parameters.cast_values = True
        self.assertEqual(len(parameters.items()), 1)
        for key, val in parameters.items():
            self.assertEqual(key, 'mystr')
            self.assertEqual(val, 'hello')

    def test_copy(self):
        """Test copy"""
        parameters = Parameters(source=self.parameters_location,
                                cast_values=True)
        params_copy = parameters.copy()

        self.assertEqual(params_copy.source, None)
        self.assertEqual(params_copy.cast_values, parameters.cast_values)
        self.assertEqual(params_copy.values(), parameters.values())

    def test_check_entry(self):
        parameters = Parameters(source=None, cast_values=False)
        parameters.check_valid_entry(
            "fake_data", {
                "value": "true",
                "section": "bci_config",
                "readableName": "Fake Data Sessions",
                "helpTip": "If true, fake data server used",
                "recommended_values": "",
                "type": "bool"
            })
        with self.assertRaises(Exception):
            parameters.check_valid_entry("fake_data", True)

    def test_check_entry_bool_type(self):
        """Test that invalid bool types are rejected"""
        parameters = Parameters(source=None, cast_values=False)
        with self.assertRaises(Exception):
            parameters.check_valid_entry(
                "fake_data", {
                    "value": True,
                    "section": "bci_config",
                    "readableName": "Fake Data Sessions",
                    "helpTip": "If true, fake data server used",
                    "recommended_values": "",
                    "type": "bool"
                })

    def test_alternate_constructor(self):
        """Test alternate constructor from cast values"""
        parameters = Parameters.from_cast_values(myint=1,
                                                 mybool=True,
                                                 mystr="Testing")
        self.assertTrue(parameters.cast_values)
        self.assertEqual(parameters['myint'], 1)
        self.assertEqual(parameters['mybool'], True)
        self.assertEqual(parameters['mystr'], 'Testing')

        parameters.cast_values = False
        self.assertEqual(parameters['myint']['value'], '1')
        self.assertEqual(parameters['mybool']['value'], 'true')
        self.assertEqual(parameters['mystr']['value'], 'Testing')

    def test_add_missing(self):
        """Test add_missing_items"""
        entry1 = {
            "value": "8000",
            "section": "acquisition",
            "readableName": "Acquisition Port",
            "helpTip": "",
            "recommended_values": "",
            "type": "int"
        }
        entry2 = {
            "value": "LSL",
            "section": "acquisition",
            "readableName": "Acquisition Device",
            "helpTip": "",
            "recommended_values": ["LSL", "DSI"],
            "type": "str"
        }
        {"acq_port": entry1, "acq_device": entry2}
        parameters = Parameters(source=None)
        parameters.load({"acq_port": entry1})

        new_params = Parameters(source=None)
        new_params.load({"acq_port": entry1, "acq_device": entry2})

        self.assertFalse('acq_device' in parameters.keys())
        self.assertTrue(parameters.add_missing_items(new_params))
        self.assertTrue('acq_device' in parameters.keys())

        self.assertFalse(parameters.add_missing_items(new_params),
                         "Only new parameters should be added.")


if __name__ == '__main__':
    unittest.main()
>>>>>>> d584202d
<|MERGE_RESOLUTION|>--- conflicted
+++ resolved
@@ -1,4 +1,3 @@
-<<<<<<< HEAD
 """Tests for Parameter related functionality"""
 import shutil
 import tempfile
@@ -6,6 +5,7 @@
 from collections import abc
 from pathlib import Path
 
+from bcipy.config import DEFAULT_PARAMETERS_PATH
 from bcipy.helpers.parameters import Parameters
 
 
@@ -15,7 +15,7 @@
     def setUp(self):
         """Override; set up the needed path for load functions."""
 
-        self.parameters_location = 'bcipy/parameters/parameters.json'
+        self.parameters_location = DEFAULT_PARAMETERS_PATH
         self.temp_dir = tempfile.mkdtemp()
 
     def tearDown(self):
@@ -555,499 +555,3 @@
 
 if __name__ == '__main__':
     unittest.main()
-=======
-"""Tests for Parameter related functionality"""
-import shutil
-import tempfile
-import unittest
-from collections import abc
-from pathlib import Path
-
-from bcipy.config import DEFAULT_PARAMETERS_PATH
-from bcipy.helpers.parameters import Parameters
-
-
-class TestParameters(unittest.TestCase):
-    """Tests for loading and saving Parameters."""
-
-    def setUp(self):
-        """Override; set up the needed path for load functions."""
-
-        self.parameters_location = DEFAULT_PARAMETERS_PATH
-        self.temp_dir = tempfile.mkdtemp()
-
-    def tearDown(self):
-        """Override"""
-        shutil.rmtree(self.temp_dir)
-
-    def test_load_json_parameters_returns_dict(self):
-        """Test load parameters returns a Python dict."""
-
-        parameters = Parameters(source=self.parameters_location)
-        self.assertTrue(isinstance(parameters, abc.MutableMapping))
-
-    def test_load_json_parameters_throws_error_on_wrong_path(self):
-        """Test load parameters returns error on entering wrong path."""
-
-        with self.assertRaises(Exception):
-            Parameters(source='/garbage/dir/wont/work')
-
-    def test_load_initializes_parameters(self):
-        """Test load parameters initializes data."""
-        parameters = Parameters(source=self.parameters_location)
-        self.assertTrue(len(parameters) > 0)
-
-    def test_initialization_without_source(self):
-        """Test parameter initialization without a JSON source file."""
-
-        parameters = Parameters(source=None)
-        self.assertTrue(isinstance(parameters, abc.MutableMapping))
-        self.assertEqual(len(parameters), 0)
-
-    def test_load_data(self):
-        """Test load data."""
-        sample_config = {
-            "fake_data": {
-                "value": "true",
-                "section": "bci_config",
-                "readableName": "Fake EEG Data On/Off",
-                "helpTip":
-                "If ‘true’, fake EEG data will be used instead of real EEG data.",
-                "recommended_values": "",
-                "type": "bool"
-            },
-            "acq_device": {
-                "value": "LSL",
-                "section": "acq_config",
-                "readableName": "Acquisition Device Connection Method",
-                "helpTip":
-                "Specifies the method used to connect to the data acquisition device (LSL or DSI).",
-                "recommended_values": ["DSI", "LSL"],
-                "type": "str"
-            }
-        }
-        parameters = Parameters(source=None)
-        parameters.load(sample_config)
-        self.assertEqual(len(parameters), 2)
-
-    def test_load_data_with_missing_field(self):
-        """Test that an exception is raised if data has a missing field."""
-        data_with_missing_help_tip = {
-            "fake_data": {
-                "value": "true",
-                "section": "bci_config",
-                "readableName": "Fake EEG Data On/Off",
-                "recommended_values": "",
-                "type": "bool"
-            }
-        }
-        parameters = Parameters(source=None)
-        with self.assertRaises(Exception):
-            parameters.load(data_with_missing_help_tip)
-
-    def test_load_data_with_unsupported_type(self):
-        """Test that an exception is raised if data has an unsupported data type."""
-        data_with_unsupported_type = {
-            "fake_data": {
-                "value": "true",
-                "section": "bci_config",
-                "readableName": "Fake EEG Data On/Off",
-                "helpTip": "",
-                "recommended_values": "",
-                "type": "custom_type"
-            }
-        }
-        parameters = Parameters(source=None)
-        with self.assertRaises(Exception):
-            parameters.load(data_with_unsupported_type)
-
-    def test_cast_values(self):
-        """Test cast_values."""
-
-        sample_config = {
-            "myint": {
-                "value": "1",
-                "section": "",
-                "readableName": "",
-                "helpTip": "",
-                "recommended_values": "",
-                "type": "int"
-            },
-            "mybool": {
-                "value": "true",
-                "section": "",
-                "readableName": "",
-                "helpTip": "",
-                "recommended_values": "",
-                "type": "bool"
-            },
-            "mypath": {
-                "value": "bcipy/parameters/parameters.json",
-                "section": "",
-                "readableName": "",
-                "helpTip": "",
-                "recommended_values": "",
-                "type": "directorypath"
-            },
-            "mystr": {
-                "value": "hello",
-                "section": "",
-                "readableName": "",
-                "helpTip": "",
-                "recommended_values": "",
-                "type": "str"
-            },
-        }
-        parameters = Parameters(source=None, cast_values=True)
-        parameters.load(sample_config)
-
-        self.assertEqual(parameters['myint'], 1)
-        self.assertEqual(parameters.get('myint', 0), 1,
-                         'Should support `get` method with a default value')
-        self.assertEqual(
-            parameters.get('myint'), 1,
-            'Should support `get` method without a default value')
-
-        self.assertEqual(parameters['mybool'], True)
-        self.assertEqual(parameters.get('mybool', False), True)
-        self.assertEqual(parameters['mypath'],
-                         'bcipy/parameters/parameters.json')
-        self.assertEqual(parameters['mystr'], 'hello')
-        self.assertEqual(parameters.get('mystr'), 'hello')
-        self.assertFalse(parameters.get('missing_param', False))
-
-        parameters.cast_values = False
-        self.assertEqual(parameters['myint']['value'], '1')
-        self.assertEqual(parameters['mybool']['value'], 'true')
-
-    def test_setting_valid_values(self):
-        """Test that new parameters can be added"""
-        parameters = Parameters(source=None, cast_values=False)
-        self.assertEqual(len(parameters), 0)
-        parameters['mystr'] = {
-            "value": "hello",
-            "section": "",
-            "readableName": "",
-            "helpTip": "",
-            "recommended_values": "",
-            "type": "str"
-        }
-        self.assertEqual(len(parameters), 1)
-
-    def test_setting_invalid_values(self):
-        """Test that directly setting invalid values raises an exception."""
-        missing_help_tip = {
-            "value": "true",
-            "section": "",
-            "readableName": "",
-            "recommended_values": "",
-            "type": "bool"
-        }
-        unsupported_type = {
-            "value": "true",
-            "section": "bci_config",
-            "readableName": "Fake EEG Data On/Off",
-            "helpTip": "",
-            "recommended_values": "",
-            "type": "custom_type"
-        }
-
-        parameters = Parameters(source=None, cast_values=False)
-        self.assertEqual(len(parameters), 0)
-
-        with self.assertRaises(Exception):
-            parameters['test1'] = missing_help_tip
-
-        with self.assertRaises(Exception):
-            parameters['test2'] = unsupported_type
-
-    def test_updating_uncast_values(self):
-        """Test that new parameters can be added"""
-        parameters = Parameters(source=None, cast_values=False)
-        parameters['mystr'] = {
-            "value": "hello",
-            "section": "",
-            "readableName": "",
-            "helpTip": "",
-            "recommended_values": "",
-            "type": "str"
-        }
-        parameters['mystr']['value'] = 'hello world'
-        self.assertEqual(parameters['mystr']['value'], 'hello world')
-
-    def test_setting_existing_cast_values(self):
-        """Test setting data when Parameters are cast"""
-        sample_config = {
-            "acq_port": {
-                "value": "8000",
-                "section": "acquisition",
-                "readableName": "Acquisition Port",
-                "helpTip": "",
-                "recommended_values": "",
-                "type": "int"
-            },
-            "acq_device": {
-                "value": "LSL",
-                "section": "acquisition",
-                "readableName": "Acquisition Device",
-                "helpTip": "",
-                "recommended_values": ["LSL", "DSI"],
-                "type": "str"
-            },
-            "is_txt_stim": {
-                "value": "false",
-                "section": "",
-                "readableName": "",
-                "helpTip": "",
-                "recommended_values": "",
-                "type": "bool"
-            }
-        }
-        parameters = Parameters(source=None, cast_values=True)
-        parameters.load(sample_config)
-        self.assertEqual(parameters['is_txt_stim'], False)
-
-        parameters['acq_port'] = 9000
-        parameters['acq_device'] = 'DSI'
-        parameters['is_txt_stim'] = True
-        print(parameters)
-        self.assertEqual(parameters['acq_port'], 9000)
-        self.assertEqual(parameters['acq_device'], 'DSI')
-        self.assertEqual(parameters['is_txt_stim'], True)
-
-        parameters.cast_values = False
-        self.assertEqual(parameters['acq_port']['value'], '9000')
-        self.assertEqual(parameters['acq_device']['value'], 'DSI')
-        self.assertEqual(parameters['is_txt_stim']['value'], 'true')
-
-    def test_update(self):
-        """Test update method"""
-        sample_config = {
-            "acq_port": {
-                "value": "8000",
-                "section": "acquisition",
-                "readableName": "Acquisition Port",
-                "helpTip": "",
-                "recommended_values": "",
-                "type": "int"
-            },
-            "acq_device": {
-                "value": "LSL",
-                "section": "acquisition",
-                "readableName": "Acquisition Device",
-                "helpTip": "",
-                "recommended_values": ["LSL", "DSI"],
-                "type": "str"
-            }
-        }
-        parameters = Parameters(source=None, cast_values=True)
-        parameters.load(sample_config)
-        parameters.update(acq_port=9000, acq_device='DSI')
-
-        self.assertEqual(parameters['acq_port'], 9000)
-        self.assertEqual(parameters['acq_device'], 'DSI')
-
-    def test_setting_missing_cast_values(self):
-        """Test setting cast data for values that have not already been loaded."""
-        parameters = Parameters(source=None, cast_values=True)
-        with self.assertRaises(Exception):
-            parameters['acq_port'] = 9000
-
-    def test_values(self):
-        """Test values method"""
-        sample_config = {
-            "acq_port": {
-                "value": "8000",
-                "section": "acquisition",
-                "readableName": "Acquisition Port",
-                "helpTip": "",
-                "recommended_values": "",
-                "type": "int"
-            },
-            "acq_device": {
-                "value": "LSL",
-                "section": "acquisition",
-                "readableName": "Acquisition Device",
-                "helpTip": "",
-                "recommended_values": ["LSL", "DSI"],
-                "type": "str"
-            }
-        }
-        parameters = Parameters(source=None, cast_values=True)
-        parameters.load(sample_config)
-        self.assertEqual(list(parameters.keys()), ['acq_port', 'acq_device'])
-        self.assertEqual(list(parameters.values()), [8000, 'LSL'])
-
-        parameters.cast_values = False
-        for value in parameters.values():
-            self.assertEqual(type(value), dict)
-
-    def test_save_as(self):
-        """Test saving data to a new json file"""
-
-        parameters = Parameters(source=self.parameters_location)
-        name = 'parameters_copy.json'
-        parameters.save(directory=self.temp_dir, name=name)
-
-        source = str(Path(self.temp_dir, name))
-        params2 = Parameters(source=source, cast_values=False)
-
-        self.assertEqual(parameters, params2)
-
-    def test_save(self):
-        """Test saving to overwrite source file."""
-
-        # Save a copy to the temp directory
-        parameters = Parameters(source=self.parameters_location,
-                                cast_values=True)
-        name = 'parameters_copy.json'
-        parameters.save(directory=self.temp_dir, name=name)
-
-        source = str(Path(self.temp_dir, name))
-        params2 = Parameters(source=source, cast_values=True)
-        self.assertEqual(parameters, params2)
-
-        # Change a parameter and overwrite
-        self.assertTrue(parameters['parameter_location'] != source)
-        params2['parameter_location'] = source
-        params2.save()
-
-        # Load from the save file and confirm that saved values persisted
-        params3 = Parameters(source=source, cast_values=True)
-        self.assertEqual(params3['parameter_location'], source)
-        self.assertEqual(params3, params2)
-        self.assertNotEqual(params3, parameters)
-
-    def test_save_new(self):
-        """Test saving a new params file."""
-        parameters = Parameters(source=None, cast_values=False)
-        parameters['mystr'] = {
-            "value": "hello",
-            "section": "",
-            "readableName": "",
-            "helpTip": "",
-            "recommended_values": "",
-            "type": "str"
-        }
-        with self.assertRaises(Exception):
-            # Missing directory and file name
-            parameters.save()
-
-        with self.assertRaises(Exception):
-            parameters.save(directory=self.temp_dir)
-        with self.assertRaises(Exception):
-            parameters.save(name='my_params.json')
-
-        parameters.save(directory=self.temp_dir, name='my_params.json')
-
-    def test_items(self):
-        """Test items"""
-        parameters = Parameters(source=None, cast_values=False)
-        parameters['mystr'] = {
-            "value": "hello",
-            "section": "",
-            "readableName": "",
-            "helpTip": "",
-            "recommended_values": "",
-            "type": "str"
-        }
-        self.assertEqual(len(parameters.items()), 1)
-        for key, val in parameters.items():
-            self.assertEqual(key, 'mystr')
-            self.assertEqual(type(val), dict)
-
-        parameters.cast_values = True
-        self.assertEqual(len(parameters.items()), 1)
-        for key, val in parameters.items():
-            self.assertEqual(key, 'mystr')
-            self.assertEqual(val, 'hello')
-
-    def test_copy(self):
-        """Test copy"""
-        parameters = Parameters(source=self.parameters_location,
-                                cast_values=True)
-        params_copy = parameters.copy()
-
-        self.assertEqual(params_copy.source, None)
-        self.assertEqual(params_copy.cast_values, parameters.cast_values)
-        self.assertEqual(params_copy.values(), parameters.values())
-
-    def test_check_entry(self):
-        parameters = Parameters(source=None, cast_values=False)
-        parameters.check_valid_entry(
-            "fake_data", {
-                "value": "true",
-                "section": "bci_config",
-                "readableName": "Fake Data Sessions",
-                "helpTip": "If true, fake data server used",
-                "recommended_values": "",
-                "type": "bool"
-            })
-        with self.assertRaises(Exception):
-            parameters.check_valid_entry("fake_data", True)
-
-    def test_check_entry_bool_type(self):
-        """Test that invalid bool types are rejected"""
-        parameters = Parameters(source=None, cast_values=False)
-        with self.assertRaises(Exception):
-            parameters.check_valid_entry(
-                "fake_data", {
-                    "value": True,
-                    "section": "bci_config",
-                    "readableName": "Fake Data Sessions",
-                    "helpTip": "If true, fake data server used",
-                    "recommended_values": "",
-                    "type": "bool"
-                })
-
-    def test_alternate_constructor(self):
-        """Test alternate constructor from cast values"""
-        parameters = Parameters.from_cast_values(myint=1,
-                                                 mybool=True,
-                                                 mystr="Testing")
-        self.assertTrue(parameters.cast_values)
-        self.assertEqual(parameters['myint'], 1)
-        self.assertEqual(parameters['mybool'], True)
-        self.assertEqual(parameters['mystr'], 'Testing')
-
-        parameters.cast_values = False
-        self.assertEqual(parameters['myint']['value'], '1')
-        self.assertEqual(parameters['mybool']['value'], 'true')
-        self.assertEqual(parameters['mystr']['value'], 'Testing')
-
-    def test_add_missing(self):
-        """Test add_missing_items"""
-        entry1 = {
-            "value": "8000",
-            "section": "acquisition",
-            "readableName": "Acquisition Port",
-            "helpTip": "",
-            "recommended_values": "",
-            "type": "int"
-        }
-        entry2 = {
-            "value": "LSL",
-            "section": "acquisition",
-            "readableName": "Acquisition Device",
-            "helpTip": "",
-            "recommended_values": ["LSL", "DSI"],
-            "type": "str"
-        }
-        {"acq_port": entry1, "acq_device": entry2}
-        parameters = Parameters(source=None)
-        parameters.load({"acq_port": entry1})
-
-        new_params = Parameters(source=None)
-        new_params.load({"acq_port": entry1, "acq_device": entry2})
-
-        self.assertFalse('acq_device' in parameters.keys())
-        self.assertTrue(parameters.add_missing_items(new_params))
-        self.assertTrue('acq_device' in parameters.keys())
-
-        self.assertFalse(parameters.add_missing_items(new_params),
-                         "Only new parameters should be added.")
-
-
-if __name__ == '__main__':
-    unittest.main()
->>>>>>> d584202d
