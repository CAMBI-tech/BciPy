--- conflicted
+++ resolved
@@ -427,10 +427,11 @@
         with self.assertRaises(Exception):
             parameters.check_valid_entry("fake_data", True)
 
-<<<<<<< HEAD
     def test_alternate_constructor(self):
         """Test alternate constructor from cast values"""
-        parameters = Parameters.from_cast_values(myint=1, mybool=True, mystr="Testing")
+        parameters = Parameters.from_cast_values(myint=1,
+                                                 mybool=True,
+                                                 mystr="Testing")
         self.assertTrue(parameters.cast_values)
         self.assertEqual(parameters['myint'], 1)
         self.assertEqual(parameters['mybool'], True)
@@ -440,7 +441,7 @@
         self.assertEqual(parameters['myint']['value'], '1')
         self.assertEqual(parameters['mybool']['value'], 'true')
         self.assertEqual(parameters['mystr']['value'], 'Testing')
-=======
+
     def test_add_missing(self):
         """Test add_missing_items"""
         entry1 = {
@@ -473,7 +474,6 @@
         self.assertFalse(parameters.add_missing_items(new_params),
                          "Only new parameters should be added.")
 
->>>>>>> 76942f66
 
 if __name__ == '__main__':
     unittest.main()