--- conflicted
+++ resolved
@@ -1,122 +1,118 @@
-import os
-import shutil
-import unittest
-import tempfile
-import json
-
-from bcipy.config import (
-    DEFAULT_PARAMETERS_PATH,
-<<<<<<< HEAD
-    DEFAULT_PARAMETER_FILENAME,
-=======
-    DEFAULT_PARAMETERS_FILENAME,
->>>>>>> ad649387
-    DEFAULT_EXPERIMENT_ID,
-    STIMULI_POSITIONS_FILENAME)
-from bcipy.helpers import save
-from bcipy.helpers.save import init_save_data_structure, save_stimuli_position_info
-from mockito import any, unstub, when
-
-
-class TestSave(unittest.TestCase):
-    """This is Test Case for Saving BCI data."""
-
-    def setUp(self):
-        # set up the needed paths and initial data save structure
-
-        self.data_save_path = tempfile.mkdtemp()
-        self.user_information = 'test_user_002'
-        self.parameters_used = DEFAULT_PARAMETERS_PATH
-        self.task = 'RSVP Calibration'
-        self.experiment = DEFAULT_EXPERIMENT_ID
-
-        self.save_folder_name = init_save_data_structure(
-            self.data_save_path,
-            self.user_information,
-            self.parameters_used,
-            self.task)
-
-        self.dt = '10'
-
-        # mock save modules use of strftime to return an empty string
-        when(save).strftime(any(), any()).thenReturn(self.dt)
-
-    def tearDown(self):
-        # clean up by removing the data folder we used for testing
-        shutil.rmtree(self.data_save_path)
-        unstub()
-
-    def test_init_save_data_structure_creates_correct_save_folder(self):
-
-        # assert the save folder was created
-        self.assertTrue(os.path.isdir(self.save_folder_name))
-
-    def test_parameter_file_copies(self):
-
-        # construct the path of the parameters
-        param_path = self.save_folder_name + f'/{DEFAULT_PARAMETERS_FILENAME}'
-
-        # assert that the params file was created in the correct location
-        self.assertTrue(os.path.isfile(param_path))
-
-    def test_save_structure_adds_default_experiment(self):
-        self.assertIn(DEFAULT_EXPERIMENT_ID, self.save_folder_name)
-
-    def test_save_structure_adds_experiment_id_when_provided_as_argument(self):
-        experiment_id = 'test'
-        response = init_save_data_structure(
-            self.data_save_path,
-            self.user_information,
-            self.parameters_used,
-            self.task,
-            experiment_id=experiment_id)
-        task = self.task.replace(' ', '_')
-        expected = (
-            f'{self.data_save_path}{experiment_id}'
-            f'/{self.user_information}/{self.user_information}_{task}_{self.dt}'
-        )
-
-        self.assertEqual(response, expected)
-
-    def test_throws_error_if_given_incorrect_params_path(self):
-
-        # try passing a parameters file that does not exist
-        with self.assertRaises(Exception):
-            init_save_data_structure(
-                self.data_save_path,
-                self.user_information,
-                'does_not_exist.json',
-                self.task,
-                self.experiment)
-
-
-class TestSaveStimuliPositions(unittest.TestCase):
-
-    def setUp(self):
-        self.save_directory = tempfile.mkdtemp()
-        self.stimuli_positions = {'symbol': (0, 0)}
-        self.filename = STIMULI_POSITIONS_FILENAME
-        self.screen_info = {'screen_size_pixels': [1920, 1080]}
-        self.expected_output = {
-            'symbol': [0, 0],
-            'screen_size_pixels': [1920, 1080]}
-
-    def tearDown(self):
-        shutil.rmtree(self.save_directory)
-
-    def test_save_stimuli_position_info_writes_json(self):
-        save_stimuli_position_info(self.stimuli_positions, self.save_directory, self.screen_info)
-        self.assertTrue(os.path.isfile(os.path.join(self.save_directory, self.filename)))
-
-    def test_save_stimuli_position_info_writes_correct_json(self):
-        save_stimuli_position_info(self.stimuli_positions, self.save_directory, self.screen_info)
-        # load the json file
-        with open(os.path.join(self.save_directory, self.filename)) as f:
-            data = json.load(f)
-
-        # assert the data is correct
-        self.assertEqual(data, self.expected_output)
-
-
-if __name__ == '__main__':
-    unittest.main()
+import os
+import shutil
+import unittest
+import tempfile
+import json
+
+from bcipy.config import (
+    DEFAULT_PARAMETERS_PATH,
+    DEFAULT_PARAMETERS_FILENAME,
+    DEFAULT_EXPERIMENT_ID,
+    STIMULI_POSITIONS_FILENAME)
+from bcipy.helpers import save
+from bcipy.helpers.save import init_save_data_structure, save_stimuli_position_info
+from mockito import any, unstub, when
+
+
+class TestSave(unittest.TestCase):
+    """This is Test Case for Saving BCI data."""
+
+    def setUp(self):
+        # set up the needed paths and initial data save structure
+
+        self.data_save_path = tempfile.mkdtemp()
+        self.user_information = 'test_user_002'
+        self.parameters_used = DEFAULT_PARAMETERS_PATH
+        self.task = 'RSVP Calibration'
+        self.experiment = DEFAULT_EXPERIMENT_ID
+
+        self.save_folder_name = init_save_data_structure(
+            self.data_save_path,
+            self.user_information,
+            self.parameters_used,
+            self.task)
+
+        self.dt = '10'
+
+        # mock save modules use of strftime to return an empty string
+        when(save).strftime(any(), any()).thenReturn(self.dt)
+
+    def tearDown(self):
+        # clean up by removing the data folder we used for testing
+        shutil.rmtree(self.data_save_path)
+        unstub()
+
+    def test_init_save_data_structure_creates_correct_save_folder(self):
+
+        # assert the save folder was created
+        self.assertTrue(os.path.isdir(self.save_folder_name))
+
+    def test_parameter_file_copies(self):
+
+        # construct the path of the parameters
+        param_path = self.save_folder_name + f'/{DEFAULT_PARAMETERS_FILENAME}'
+
+        # assert that the params file was created in the correct location
+        self.assertTrue(os.path.isfile(param_path))
+
+    def test_save_structure_adds_default_experiment(self):
+        self.assertIn(DEFAULT_EXPERIMENT_ID, self.save_folder_name)
+
+    def test_save_structure_adds_experiment_id_when_provided_as_argument(self):
+        experiment_id = 'test'
+        response = init_save_data_structure(
+            self.data_save_path,
+            self.user_information,
+            self.parameters_used,
+            self.task,
+            experiment_id=experiment_id)
+        task = self.task.replace(' ', '_')
+        expected = (
+            f'{self.data_save_path}{experiment_id}'
+            f'/{self.user_information}/{self.user_information}_{task}_{self.dt}'
+        )
+
+        self.assertEqual(response, expected)
+
+    def test_throws_error_if_given_incorrect_params_path(self):
+
+        # try passing a parameters file that does not exist
+        with self.assertRaises(Exception):
+            init_save_data_structure(
+                self.data_save_path,
+                self.user_information,
+                'does_not_exist.json',
+                self.task,
+                self.experiment)
+
+
+class TestSaveStimuliPositions(unittest.TestCase):
+
+    def setUp(self):
+        self.save_directory = tempfile.mkdtemp()
+        self.stimuli_positions = {'symbol': (0, 0)}
+        self.filename = STIMULI_POSITIONS_FILENAME
+        self.screen_info = {'screen_size_pixels': [1920, 1080]}
+        self.expected_output = {
+            'symbol': [0, 0],
+            'screen_size_pixels': [1920, 1080]}
+
+    def tearDown(self):
+        shutil.rmtree(self.save_directory)
+
+    def test_save_stimuli_position_info_writes_json(self):
+        save_stimuli_position_info(self.stimuli_positions, self.save_directory, self.screen_info)
+        self.assertTrue(os.path.isfile(os.path.join(self.save_directory, self.filename)))
+
+    def test_save_stimuli_position_info_writes_correct_json(self):
+        save_stimuli_position_info(self.stimuli_positions, self.save_directory, self.screen_info)
+        # load the json file
+        with open(os.path.join(self.save_directory, self.filename)) as f:
+            data = json.load(f)
+
+        # assert the data is correct
+        self.assertEqual(data, self.expected_output)
+
+
+if __name__ == '__main__':
+    unittest.main()