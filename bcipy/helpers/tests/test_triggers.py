import os
import unittest
from unittest.mock import mock_open, patch

import psychopy
from mockito import any, mock, unstub, verify, when

<<<<<<< HEAD
from bcipy.helpers.exceptions import BciPyCoreException
=======
from bcipy.exceptions import BciPyCoreException
>>>>>>> ad649387
from bcipy.helpers.triggers import (FlushFrequency, Trigger, TriggerHandler,
                                    TriggerType, _calibration_trigger,
                                    apply_offsets, exclude_types,
                                    find_starting_offset, offset_device,
                                    offset_label, read, read_data,
                                    starting_offsets_by_device,
                                    trigger_decoder)


class TestCalibrationTrigger(unittest.TestCase):
    """Test Calibration Triggers.

    Unittests to assert the calibration trigger method. This is used
        during our tasks to reconcile timing between acquisition and displays.
    """

    clock = mock()
    display = mock()
    display.size = [500, 500]
    trigger_name = 'calibration_trigger'
    trigger_time = 1

    def setUp(self) -> None:
        unstub()

    def test_image_calibration_trigger(self):
        trigger_type = 'image'
        image_mock = mock()
        when(psychopy.visual).ImageStim(win=self.display,
                                        image=any(),
                                        pos=any(),
                                        mask=any(),
                                        ori=any()).thenReturn(image_mock)
        when(self.display).callOnFlip(any(), any(), any())
        when(image_mock).draw()
        when(self.display).flip()
        when(psychopy.core).wait(self.trigger_time)

        _calibration_trigger(self.clock, trigger_type, self.trigger_name,
                             self.trigger_time, self.display)

        verify(self.display, times=1).callOnFlip(any(), any(), any())
        verify(image_mock, times=1).draw()
        verify(self.display, times=1).flip()
        verify(psychopy.core, times=1).wait(self.trigger_time)

    def test_image_calibration_trigger_with_on_trigger(self):
        trigger_type = 'image'
        image_mock = mock()
        on_trigger = mock()
        when(psychopy.visual).ImageStim(win=self.display,
                                        image=any(),
                                        pos=any(),
                                        mask=any(),
                                        ori=any()).thenReturn(image_mock)
        when(self.display).callOnFlip(any(), any(), any())
        when(self.display).callOnFlip(on_trigger, self.trigger_name)
        when(image_mock).draw()
        when(self.display).flip()
        when(psychopy.core).wait(self.trigger_time)

        _calibration_trigger(self.clock, trigger_type, self.trigger_name,
                             self.trigger_time, self.display, on_trigger)

        verify(self.display, times=1).callOnFlip(any(), any(), any())
        verify(self.display, times=1).callOnFlip(on_trigger, self.trigger_name)
        verify(image_mock, times=1).draw()
        verify(self.display, times=1).flip()
        verify(psychopy.core, times=1).wait(self.trigger_time)

    def test_text_calibration_trigger(self):
        trigger_type = 'text'
        text_mock = mock()
        when(psychopy.visual).TextStim(self.display,
                                       text='').thenReturn(text_mock)
        when(self.display).callOnFlip(any(), any(), any())
        when(text_mock).draw()
        when(self.display).flip()
        when(psychopy.core).wait(self.trigger_time)

        _calibration_trigger(self.clock, trigger_type, self.trigger_name,
                             self.trigger_time, self.display)

        verify(self.display, times=1).callOnFlip(any(), any(), any())
        verify(text_mock, times=1).draw()
        verify(self.display, times=1).flip()
        verify(psychopy.core, times=1).wait(self.trigger_time)

    def test_text_calibration_trigger_with_on_trigger(self):
        trigger_type = 'text'
        text_mock = mock()
        on_trigger = mock()
        when(psychopy.visual).TextStim(self.display,
                                       text='').thenReturn(text_mock)
        when(self.display).callOnFlip(any(), any(), any())
        when(self.display).callOnFlip(on_trigger, self.trigger_name)
        when(text_mock).draw()
        when(self.display).flip()
        when(psychopy.core).wait(self.trigger_time)

        _calibration_trigger(self.clock, trigger_type, self.trigger_name,
                             self.trigger_time, self.display, on_trigger)

        verify(self.display, times=1).callOnFlip(any(), any(), any())
        verify(self.display, times=1).callOnFlip(on_trigger, self.trigger_name)
        verify(text_mock, times=1).draw()
        verify(self.display, times=1).flip()
        verify(psychopy.core, times=1).wait(self.trigger_time)

    def test_exception_invalid_calibration_trigger_type(self):
        trigger_type = 'invalid_type'
        with self.assertRaises(BciPyCoreException):
            _calibration_trigger(self.clock, trigger_type, self.trigger_name,
                                 self.trigger_time, self.display)

    def test_exception_no_display_calibration_trigger_type(self):
        trigger_type = 'image'
        with self.assertRaises(BciPyCoreException):
            _calibration_trigger(
                self.clock,
                trigger_type,
                self.trigger_name,
                self.trigger_time,
                None,
            )


class TestTrigger(unittest.TestCase):
    def setUp(self):
        self.label = 'A'
        self.type = TriggerType.NONTARGET
        self.time = 1
        self.test_trigger = Trigger(self.label,
                                    self.type,
                                    self.time)

    def test_create_trigger(self):
        self.assertTrue(self.test_trigger.label == self.label and
                        self.test_trigger.type == self.type and
                        self.test_trigger.time == self.time)

    def test_print_trigger(self):
        expected = f'Trigger: label=[{self.label}] type=[{self.type}] time=[{self.time}]'
        result = self.test_trigger.__repr__()
        self.assertEqual(expected, result)

    def test_from_list(self):
        trg = Trigger('A', TriggerType.NONTARGET, 1)
        self.assertEqual(Trigger.from_list(['A', 'nontarget', '1']), trg)

    def test_with_offset(self):
        trg = Trigger('A', TriggerType.NONTARGET, 1)
        self.assertEqual(trg.with_offset(1).time, 2)


class TestTriggerHandler(unittest.TestCase):

    @patch("builtins.open", new_callable=mock_open, read_data="data")
    def setUp(self, mock_file):
        self.mock_file = mock_file
        self.path_name = '.'
        self.file_name = 'test'
        self.flush = FlushFrequency.END
        self.file = f'{self.path_name}/{self.file_name}.txt'
        # with patch('builtins.open', mock_open(read_data='data')) as _:
        self.handler = TriggerHandler(self.path_name, self.file_name, self.flush)
        self.mock_file.assert_called_once_with(self.file, 'w+', encoding=self.handler.encoding)

    def tearDown(self):
        unstub()

    def test_file_exist_exception(self):
        with open(self.file, 'w+', encoding=self.handler.encoding) as _:
            with self.assertRaises(Exception):
                TriggerHandler(self.path_name, self.file_name, FlushFrequency.END)
        os.remove(self.file)

    def test_add_triggers_returns_list_of_triggers(self):
        trigger = Trigger('A', TriggerType.NONTARGET, 1)
        inquiry_triggers = [trigger]

        response = self.handler.add_triggers(inquiry_triggers)
        self.assertEqual(response, inquiry_triggers)

    def test_write_triggers_flushes_triggers(self):
        inquiry_triggers = [Trigger('A', TriggerType.NONTARGET, 1)]
        self.handler.add_triggers(inquiry_triggers)
        self.assertNotEqual(self.handler.triggers, [])
        self.handler.write()
        self.assertEqual(self.handler.triggers, [])

    def test_add_triggers_calls_write_when_flush_every(self):
        self.handler.flush = FlushFrequency.EVERY
        when(self.handler).write().thenReturn()
        inquiry_triggers = [Trigger('A', TriggerType.NONTARGET, 1)]
        self.handler.add_triggers(inquiry_triggers)

        verify(self.handler, times=1).write()

    @patch('bcipy.helpers.triggers.os.path.exists')
    def test_load_returns_list_of_triggers(self, path_exists_mock):
        """Test static load method"""
        path_exists_mock.returnValue = True
        trg_data = '''A nontarget 1.0'''

        trg = Trigger('A', TriggerType.NONTARGET, 1.0)
        with patch('builtins.open', mock_open(read_data=trg_data),
                   create=True):
            response = self.handler.load('test_path_not_real.txt')
            self.assertEqual(response[0], trg)

    @patch('bcipy.helpers.triggers.os.path.exists')
    def test_load_applies_offset(self, path_exists_mock):
        """Test that static load method applies offsets"""
        path_exists_mock.returnValue = True
        trg_data = '''starting_offset offset 0.5
                    A nontarget 1.0'''
        with patch('builtins.open', mock_open(read_data=trg_data),
                   create=True):
            response = self.handler.load('test_path_not_real.txt', offset=1)
            self.assertEqual(response[0].time, 2.5)

    @patch('bcipy.helpers.triggers.os.path.exists')
    def test_load_exclusion(self, path_exists_mock):
        """Test that static load can exclude trigger types"""
        path_exists_mock.returnValue = True
        trg_data = '''A nontarget 1
                      + fixation 2'''
        fixation_trg = Trigger('+', TriggerType.FIXATION, 2)
        with patch('builtins.open', mock_open(read_data=trg_data),
                   create=True):
            response = self.handler.load('test_path_not_real.txt',
                                         exclusion=[TriggerType.NONTARGET])
            self.assertEqual(response[0], fixation_trg)

    @patch('bcipy.helpers.triggers.os.path.exists')
    def test_read_data(self, path_exists_mock):
        """Test that trigger data is correctly read."""
        trg_data = '''starting_offset offset 3.47
                    J prompt 6.15
                    + fixation 8.11
                    F nontarget 8.58
                    D nontarget 8.88
                    J target 9.18
                    T nontarget 9.49
                    K nontarget 9.79
                    _ nontarget 11.30'''
        path_exists_mock.returnValue = True
        with patch('builtins.open', mock_open(read_data=trg_data),
                   create=True):
            triggers, offset = TriggerHandler.read_text_file('triggers.txt')
            self.assertEqual(len(triggers), 9)
            self.assertEqual(triggers[1].label, 'J')
            self.assertEqual(triggers[1].type, TriggerType.PROMPT)
            self.assertEqual(triggers[1].time, 6.15)
            self.assertEqual(offset, 3.47)

    @patch('bcipy.helpers.triggers.os.path.exists')
    def test_read_data_bad_format(self, path_exists_mock):
        """Test that exception is thrown when trigger type doesn't exist."""
        trg_data = '''start_offset offset
                    + fixation 8.11
                    F hello_world 8.58
                    system_data system 6.23'''
        path_exists_mock.returnValue = True
        with patch('builtins.open', mock_open(read_data=trg_data),
                   create=True):
            with self.assertRaises(BciPyCoreException) as ctx:
                _trg, _ = TriggerHandler.read_text_file('triggers.txt')

            self.assertIn("line 1", ctx.exception.message)

    @patch('bcipy.helpers.triggers.os.path.exists')
    def test_read_data_bad_trigger_type(self, path_exists_mock):
        """Test that exception is thrown when trigger type doesn't exist."""
        trg_data = '''start_offset offset 3.47
                    + fixation 8.11
                    F hello_world 8.58
                    system_data system 6.23'''
        path_exists_mock.returnValue = True
        with patch('builtins.open', mock_open(read_data=trg_data),
                   create=True):
            with self.assertRaises(BciPyCoreException) as ctx:
                _trg, _ = TriggerHandler.read_text_file('triggers.txt')

            self.assertIn("line 3", ctx.exception.message)

    @patch('bcipy.helpers.triggers.os.path.exists')
    def test_read_data_bad_timestamp(self, path_exists_mock):
        """Test that exception is thrown when timestamp can't be converted."""
        trg_data = '''starting_offset offset 3.47
                    J prompt 6.15abc
                    + fixation 8.11
                    F hello_world 8.58
                    offset offset_correction 6.23'''
        path_exists_mock.returnValue = True
        with patch('builtins.open', mock_open(read_data=trg_data),
                   create=True):
            with self.assertRaises(BciPyCoreException) as ctx:
                _trg, _ = TriggerHandler.read_text_file('triggers.txt')

            self.assertIn("line 2", ctx.exception.message)

    @patch('bcipy.helpers.triggers.os.path.exists')
    def test_read_data_unicode(self, path_exists_mock):
        """Test that trigger data is correctly read."""
        trg_data = '''starting_offset offset 3.47
                    ■ prompt 6.15
                    + fixation 8.11
                    F nontarget 8.58
                    D nontarget 8.88
                    ■ target 9.18
                    T nontarget 9.49
                    K nontarget 9.79
                    _ nontarget 11.30'''
        path_exists_mock.returnValue = True
        with patch('builtins.open', mock_open(read_data=trg_data),
                   create=True):
            triggers, offset = TriggerHandler.read_text_file('triggers.txt')
            self.assertEqual(len(triggers), 9)
            self.assertEqual(triggers[1].label, '■')
            self.assertEqual(triggers[1].type, TriggerType.PROMPT)
            self.assertEqual(triggers[1].time, 6.15)
            self.assertEqual(offset, 3.47)


class TestTriggerFunctions(unittest.TestCase):
    """Test module functions"""

    def test_starting_offset_label(self):
        """Test functions for generating offset labels"""
        self.assertEqual(offset_label(), 'starting_offset')
        self.assertEqual(offset_label('EEG'), 'starting_offset')
        self.assertEqual(offset_label('EYETRACKER'),
                         'starting_offset_EYETRACKER')

        self.assertEqual(offset_label(prefix='daq_offset'), 'daq_offset')
        self.assertEqual(offset_label(device_type='EEG', prefix='daq_offset'),
                         'daq_offset')
        self.assertEqual(
            offset_label(device_type='EYETRACKER', prefix='daq_offset'),
            'daq_offset_EYETRACKER')

    def test_offset_device_type(self):
        """Test functions for generating offset labels"""
        self.assertEqual(offset_device('starting_offset'), 'EEG')
        self.assertEqual(offset_device('starting_offset_EEG'), 'EEG')
        self.assertEqual(offset_device('starting_offset_EYETRACKER'),
                         'EYETRACKER')
        self.assertEqual(offset_device('starting_offset_EYE_TRACKER'),
                         'EYE_TRACKER')

        self.assertEqual(
            offset_device('daq_offset_EYE_TRACKER', prefix='daq_offset'),
            'EYE_TRACKER')

        with self.assertRaises(AssertionError):
            offset_device('offset', prefix='starting_offset')

    def test_read_data(self):
        """Test reading data from a given source"""
        trg_data = '''starting_offset offset 3.47
                    J prompt 6.15
                    + fixation 8.11
                    F nontarget 8.58
                    D nontarget 8.88
                    J target 9.18
                    T nontarget 9.49
                    K nontarget 9.79
                    _ nontarget 11.30'''
        triggers = read_data(trg_data.split('\n'))
        self.assertEqual(len(triggers), 9)
        self.assertEqual(triggers[1].label, 'J')
        self.assertEqual(triggers[1].type, TriggerType.PROMPT)
        self.assertEqual(triggers[1].time, 6.15)

    def test_read_data_exception(self):
        """Invalid triggers should throw an exception"""
        trg_data = '''starting_offset offset 3.47
                    J prompt 6.15
                    + fixation 8.11
                    foobarbaz'''
        with self.assertRaises(BciPyCoreException):
            read_data(trg_data.split('\n'))

    @patch('bcipy.helpers.triggers.os.path.exists')
    def test_read_from_file(self, path_exists_mock):
        """Test reading triggers from a file"""
        trg_data = '''starting_offset offset 3.47
            J prompt 6.15
            + fixation 8.11
            F nontarget 8.58
            D nontarget 8.88
            J target 9.18
            T nontarget 9.49
            K nontarget 9.79
            _ nontarget 11.30'''
        path_exists_mock.returnValue = True
        with patch('builtins.open', mock_open(read_data=trg_data), create=True):
            triggers = read('triggers.txt')
            self.assertEqual(len(triggers), 9)
            self.assertEqual(triggers[1].label, 'J')
            self.assertEqual(triggers[1].type, TriggerType.PROMPT)
            self.assertEqual(triggers[1].time, 6.15)

    def test_find_starting_offset_default(self):
        """Test default behavior for find_starting_offset"""
        triggers = read_data('''J prompt 6.15
            + fixation 8.11
            F nontarget 8.58
            D nontarget 8.88
            J target 9.18
            T nontarget 9.49
            K nontarget 9.79
            _ nontarget 11.30'''.split('\n'))
        offset = find_starting_offset(triggers)
        self.assertEqual(offset.time, 0.0)

    def test_find_starting_offset_default_device(self):
        """Test behavior for find_starting_offset when not given a device"""
        triggers = read_data('''starting_offset offset 3.47
            starting_offset_EYETRACKER offset 4.47
            J prompt 6.15
            + fixation 8.11
            F nontarget 8.58
            D nontarget 8.88
            J target 9.18
            T nontarget 9.49
            K nontarget 9.79
            _ nontarget 11.30'''.split('\n'))
        offset = find_starting_offset(triggers)
        self.assertEqual(offset.label, 'starting_offset')
        self.assertEqual(offset.time, 3.47)

    def test_find_starting_offset_for_device(self):
        """Test behavior for find_starting_offset given a device"""
        triggers = read_data('''starting_offset offset 3.47
            starting_offset_EYETRACKER offset 4.47
            J prompt 6.15
            + fixation 8.11
            F nontarget 8.58
            D nontarget 8.88
            J target 9.18
            T nontarget 9.49
            K nontarget 9.79
            _ nontarget 11.30'''.split('\n'))
        offset = find_starting_offset(triggers, device_type='EYETRACKER')
        self.assertEqual(offset.label, 'starting_offset_EYETRACKER')
        self.assertEqual(offset.time, 4.47)

    def test_starting_offsets_by_device(self):
        """Test default behavior for starting_offsets_by_device"""
        triggers = read_data('''starting_offset offset 3.47
            starting_offset_EYETRACKER offset 4.47
            J prompt 6.15
            + fixation 8.11'''.split('\n'))
        offsets = starting_offsets_by_device(triggers)
        self.assertEqual(len(offsets), 2)
        self.assertEqual(offsets['EEG'].time, 3.47)
        self.assertEqual(offsets['EYETRACKER'].time, 4.47)

    def test_starting_offsets_by_device_no_offset(self):
        """Test default behavior for starting_offsets_by_device with no offsets
        """
        triggers = read_data('''J prompt 6.15
            + fixation 8.11'''.split('\n'))
        offsets = starting_offsets_by_device(triggers)
        self.assertFalse(offsets)

    def test_starting_offsets_by_device_defaults(self):
        """Test default values"""
        triggers = read_data('''J prompt 6.15
            + fixation 8.11'''.split('\n'))
        offsets = starting_offsets_by_device(triggers, device_types=['EEG', 'EYETRACKER'])
        self.assertEqual(len(offsets), 2)
        self.assertEqual(offsets['EEG'].time, 0.0)
        self.assertEqual(offsets['EYETRACKER'].time, 0.0)

    def test_apply_offsets_without_static(self):
        """Test application of offsets without a static offset"""
        triggers = read_data('''starting_offset offset -3.47
            starting_offset_EYETRACKER offset -4.45
            J prompt 6.15
            + fixation 8.11
            F nontarget 8.58
            D nontarget 8.88
            J target 9.18'''.split('\n'))
        offset = Trigger('starting_offset_EYETRACKER', TriggerType.OFFSET,
                         -4.45)
        corrected = apply_offsets(triggers, offset)
        self.assertEqual(len(corrected), 5,
                         "offset triggers should be excluded from the result")
        self.assertEqual(corrected[0].label, 'J')
        self.assertAlmostEqual(corrected[0].time, 1.7)
        self.assertEqual(corrected[-1].label, 'J')
        self.assertAlmostEqual(corrected[-1].time, 4.73)

    def test_apply_offsets_with_static(self):
        """Test application of offsets with a static offset"""
        triggers = read_data('''starting_offset offset -3.47
            starting_offset_EYETRACKER offset -4.45
            J prompt 6.15
            + fixation 8.11
            F nontarget 8.58
            D nontarget 8.88
            J target 9.18'''.split('\n'))
        offset = Trigger('starting_offset_EYETRACKER', TriggerType.OFFSET,
                         -4.45)
        corrected = apply_offsets(triggers, offset, static_offset=0.1)
        self.assertEqual(len(corrected), 5,
                         "offset triggers should be excluded from the result")
        self.assertEqual(corrected[0].label, 'J')
        self.assertAlmostEqual(corrected[0].time, 1.8)
        self.assertEqual(corrected[-1].label, 'J')
        self.assertAlmostEqual(corrected[-1].time, 4.83)

    def test_exclude_types(self):
        """Test exclude types"""
        triggers = read_data('''starting_offset offset -3.47
            starting_offset_EYETRACKER offset -4.45
            J prompt 6.15
            + fixation 8.11
            F nontarget 8.58
            D nontarget 8.88
            J target 9.18'''.split('\n'))
        self.assertListEqual(triggers, exclude_types(triggers, []))

        filtered = exclude_types(
            triggers,
            [TriggerType.OFFSET, TriggerType.PROMPT, TriggerType.FIXATION])
        self.assertTrue(
            all(trg.type in [TriggerType.NONTARGET, TriggerType.TARGET]
                for trg in filtered))

    @patch('bcipy.helpers.triggers.os.path.exists')
    def test_trigger_decoder_defaults(self, path_exists_mock):
        """Test trigger decoder"""
        trg_data = '''starting_offset offset -3.47
            starting_offset_EYETRACKER offset -4.45
            J prompt 6.15
            + fixation 8.11
            F nontarget 8.58
            D nontarget 8.88
            J target 9.18
            T nontarget 9.49
            K nontarget 9.79
            _ nontarget 11.30'''
        path_exists_mock.returnValue = True
        with patch('builtins.open', mock_open(read_data=trg_data),
                   create=True):
            types, times, labels = trigger_decoder('triggers.txt')

            self.assertListEqual(types, [
                'nontarget', 'nontarget', 'target', 'nontarget', 'nontarget',
                'nontarget'
            ])
            self.assertListEqual(labels, ['F', 'D', 'J', 'T', 'K', '_'])
            self.assertAlmostEqual(times[0], 5.11)
            self.assertAlmostEqual(times[-1], 7.83)

    @patch('bcipy.helpers.triggers.os.path.exists')
    def test_trigger_decoder_with_device(self, path_exists_mock):
        """Test trigger decoder"""
        trg_data = '''starting_offset offset -3.47
            starting_offset_EYETRACKER offset -4.45
            J prompt 6.15
            + fixation 8.11
            F nontarget 8.58
            D nontarget 8.88
            J target 9.18
            T nontarget 9.49
            K nontarget 9.79
            _ nontarget 11.30'''
        path_exists_mock.returnValue = True
        with patch('builtins.open', mock_open(read_data=trg_data),
                   create=True):
            types, times, labels = trigger_decoder('triggers.txt',
                                                   device_type='EYETRACKER')

            self.assertListEqual(types, [
                'nontarget', 'nontarget', 'target', 'nontarget', 'nontarget',
                'nontarget'
            ])
            self.assertListEqual(labels, ['F', 'D', 'J', 'T', 'K', '_'])
            self.assertAlmostEqual(times[0], 4.13)
            self.assertAlmostEqual(times[-1], 6.85)

    @patch('bcipy.helpers.triggers.os.path.exists')
    def test_trigger_decoder_without_starting_offset(self, path_exists_mock):
        """Test trigger decoder"""
        trg_data = '''starting_offset offset -3.47
            starting_offset_EYETRACKER offset -4.45
            J prompt 6.15
            + fixation 8.11
            F nontarget 8.58
            D nontarget 8.88
            J target 9.18
            T nontarget 9.49
            K nontarget 9.79
            _ nontarget 11.30'''
        path_exists_mock.returnValue = True
        with patch('builtins.open', mock_open(read_data=trg_data),
                   create=True):
            types, times, labels = trigger_decoder('triggers.txt',
                                                   device_type='EYETRACKER',
                                                   apply_starting_offset=False)

            self.assertListEqual(types, [
                'nontarget', 'nontarget', 'target', 'nontarget', 'nontarget',
                'nontarget'
            ])
            self.assertListEqual(labels, ['F', 'D', 'J', 'T', 'K', '_'])
            self.assertAlmostEqual(times[0], 8.58)
            self.assertAlmostEqual(times[-1], 11.30)


if __name__ == '__main__':
    unittest.main()<|MERGE_RESOLUTION|>--- conflicted
+++ resolved
@@ -5,11 +5,7 @@
 import psychopy
 from mockito import any, mock, unstub, verify, when
 
-<<<<<<< HEAD
-from bcipy.helpers.exceptions import BciPyCoreException
-=======
 from bcipy.exceptions import BciPyCoreException
->>>>>>> ad649387
 from bcipy.helpers.triggers import (FlushFrequency, Trigger, TriggerHandler,
                                     TriggerType, _calibration_trigger,
                                     apply_offsets, exclude_types,
