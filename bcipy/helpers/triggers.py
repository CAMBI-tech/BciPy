import logging
import os
from enum import Enum
from typing import Callable, Dict, Iterable, List, NamedTuple, Optional, Tuple

from psychopy import core, visual

from bcipy.config import DEFAULT_ENCODING
from bcipy.helpers.clock import Clock
from bcipy.helpers.exceptions import BciPyCoreException
from bcipy.helpers.parameters import Parameters
from bcipy.helpers.stimuli import resize_image

log = logging.getLogger(__name__)

NONE_VALUES = ['0', '0.0']

CALIBRATION_IMAGE_PATH = 'bcipy/static/images/testing/white.png'
MOCK_TRIGGER_DATA = '''starting_offset offset -3635340.451487373
P prompt 3635343.155564679
+ fixation 3635344.159978495
O nontarget 3635344.663714144
Z nontarget 3635344.917679911
B nontarget 3635345.172036632
N nontarget 3635345.425718764
K nontarget 3635345.679572615
U nontarget 3635345.932683132
J nontarget 3635346.186251469
P target 3635346.439412578
_ nontarget 3635346.692164597
T nontarget 3635346.946281828
daq_sample_offset system 293.6437802789733
'''


class CalibrationType(Enum):
    """Calibration Type.

    Enum to define the supported calibration trigger types.
    """
    TEXT = 'text'
    IMAGE = 'image'

    @classmethod
    def list(cls):
        """Returns all enum values as a list"""
        return list(map(lambda c: c.value, cls))


class TriggerCallback:
    timing = None
    first_time = True

    def callback(self, clock: Clock, stimuli: str) -> None:
        if self.first_time:
            self.timing = [stimuli, clock.getTime()]
            self.first_time = False

    def reset(self):
        self.timing = None
        self.first_time = True


def _calibration_trigger(experiment_clock: Clock,
                         trigger_type: str = CalibrationType.TEXT.value,
                         trigger_name: str = 'calibration',
                         trigger_time: float = 1,
                         display=None,
                         on_trigger=None) -> List[tuple]:
    """Calibration Trigger.

    Outputs triggers for the purpose of calibrating data and stimuli.
    This is an ongoing difficulty between OS, DAQ devices and stimuli type. This
    code aims to operationalize the approach to finding the correct DAQ samples in
    relation to our trigger code.

    PARAMETERS
    ---------
    experiment_clock(clock): clock with getTime() method, which is used in the code
        to report timing of stimuli
    trigger_type(string): type of trigger that is desired (text, image, etc)
    trigger_name(string): name of the trigger used for callbacks / labeling
    trigger_time(float): time to display the trigger. Can also be used as a buffer.
    display(DisplayWindow): a window that can display stimuli. Currently, a Psychopy window.
    on_trigger(function): optional callback; if present gets called
                when the calibration trigger is fired; accepts a single
                parameter for the timing information.
    Return:
        timing(array): timing values for the calibration triggers to be written to trigger file or
                used to calculate offsets.
    """
    trigger_callback = TriggerCallback()

    # catch invalid trigger types
    if trigger_type not in CalibrationType.list():
        msg = f'Trigger type=[{trigger_type}] not implemented'
        log.exception(msg)
        raise BciPyCoreException(msg)

    if not display:
        msg = f'Calibration type=[{trigger_type}] requires a display'
        log.exception(msg)
        raise BciPyCoreException(msg)

    if trigger_type == CalibrationType.IMAGE.value:
        calibration_box = visual.ImageStim(
            win=display,
            image=CALIBRATION_IMAGE_PATH,
            pos=(-.5, -.5),
            mask=None,
            ori=0.0)
        calibration_box.size = resize_image(CALIBRATION_IMAGE_PATH, display.size, 0.75)

        display.callOnFlip(trigger_callback.callback, experiment_clock, trigger_name)
        if on_trigger is not None:
            display.callOnFlip(on_trigger, trigger_name)

        calibration_box.draw()
        display.flip()

    elif trigger_type == CalibrationType.TEXT.value:
        calibration_text = visual.TextStim(display, text='')

        display.callOnFlip(trigger_callback.callback, experiment_clock,
                           trigger_name)
        if on_trigger is not None:
            display.callOnFlip(on_trigger, trigger_name)

        calibration_text.draw()
        display.flip()

    core.wait(trigger_time)
    return trigger_callback.timing


def trigger_durations(params: Parameters) -> Dict[str, float]:
    """Duration for each type of trigger given in seconds."""
    return {
        'offset': 0.0,
        'preview': params['preview_inquiry_length'],
        'fixation': params['time_fixation'],
        'prompt': params['time_prompt'],
        'nontarget': params['time_flash'],
        'target': params['time_flash']
    }


class TriggerType(Enum):
    """
    Enum for the primary types of Triggers.
    """

    NONTARGET = "nontarget"
    TARGET = "target"
    FIXATION = "fixation"
    PROMPT = "prompt"
    SYSTEM = "system"
    OFFSET = "offset"
    EVENT = "event"
    PREVIEW = "preview"

    @classmethod
    def list(cls) -> List[str]:
        """Returns all enum values as a list"""
        return list(map(lambda c: c.value, cls))

    @classmethod
    def pre_fixation(cls) -> List['TriggerType']:
        """Returns the subset of TriggerTypes that occur before and including
        the FIXATION trigger."""
        return [
            TriggerType.FIXATION, TriggerType.PROMPT, TriggerType.SYSTEM,
            TriggerType.OFFSET
        ]

    def __str__(self) -> str:
        return f'{self.value}'


class Trigger(NamedTuple):
    """
    Object that encompasses data for a single trigger instance.
    """

    label: str
    type: TriggerType
    time: float

    def __repr__(self):
        return f'Trigger: label=[{self.label}] type=[{self.type}] time=[{self.time}]'

    def with_offset(self, offset: float):
        """Construct a copy of this Trigger with the offset adjusted."""
        return Trigger(self.label, self.type, self.time + offset)

    @classmethod
    def from_list(cls, lst: List[str]):
        """Constructs a Trigger from a serialized representation.

        Parameters
        ----------
            lst - serialized representation [label, type, stamp]
        """
        assert len(lst) == 3, "Input must have a label, type, and stamp"
        return cls(lst[0], TriggerType(lst[1]), float(lst[2]))


class FlushFrequency(Enum):
    """
    Enum that defines how often list of Triggers will be written and dumped.
    """

    EVERY = "flush after every trigger addition"
    END = "flush at end of session"


def read_data(lines: Iterable[str]) -> List[Trigger]:
    """Read raw trigger data from the given source.

    Parameters
    ----------
        data - iterable object where each item is a str with data for a single
            trigger.

    Returns
    -------
        list of all Triggers in the data.
    """
    triggers = []
    for i, line in enumerate(lines):
        try:
            trg = Trigger.from_list(line.split())
            triggers.append(trg)
        except (AssertionError, ValueError) as trg_error:
            raise BciPyCoreException(
                f'Error reading trigger from line {i+1}: {trg_error}'
            ) from trg_error
    return triggers


def offset_label(device_type: Optional[str] = None, prefix: str = 'starting_offset') -> str:
    """Compute the offset label for the given device.
    """
    if not device_type or device_type == 'EEG':
        return prefix
    return f"{prefix}_{device_type}"


def offset_device(label: str, prefix: str = 'starting_offset') -> str:
    """Given an label, determine the device type"""
    assert label.startswith(
        prefix), "Label must start with the given prefix"
    try:
        idx = label.index('_', len(prefix))
        return label[idx + 1:]
    except ValueError:
        return 'EEG'


def starting_offsets_by_device(
        triggers: List[Trigger],
        device_types: Optional[List[str]] = None) -> Dict[str, Trigger]:
    """Returns a dict of starting_offset triggers keyed by device type.

    If device_types are provided, an entry is created for each one, using a
    default offset of 0.0 if a match is not found.
    """
    offset_triggers = {}
    for trg in triggers:
        if trg.type == TriggerType.OFFSET:
            device_type = offset_device(trg.label)
            offset_triggers[device_type] = trg

    if device_types:
        data = {}
        for device_type in device_types:
            data[device_type] = offset_triggers.get(
                device_type,
                Trigger(offset_label(device_type), TriggerType.OFFSET, 0.0))
        return data
    return offset_triggers


def find_starting_offset(triggers: List[Trigger],
                         device_type: Optional[str] = None) -> Trigger:
    """Given a list of raw trigger data, determine the starting offset for the
    given device. The returned trigger has the timestamp of the first sample
    recorded for the device.

    If no device is provided the EEG offset will be used. If there are
    no offset triggers in the given data a Trigger with offset of 0.0 will be
    returned.

    Parameters
    ----------
        triggers - list of trigger data; should include Triggers of
          TriggerType.OFFSET
        device_type - each device will generally have a different offset. This
            parameter is used to determine which trigger to use. If not given
            the EEG offset will be used by default. Ex. 'EYETRACKER'
    Returns
    -------
        The Trigger for the first matching offset for the given device, or a
            Trigger with offset of 0.0 if a matching offset was not found.
    """
    label = offset_label(device_type)
    for trg in triggers:
        if trg.type == TriggerType.OFFSET and trg.label == label:
            return trg
    log.info(f"Offset not found (device_type: {device_type}); using 0.0")
    return Trigger(label, TriggerType.OFFSET, 0.0)


def read(path: str) -> List[Trigger]:
    """Read all Triggers from the given text file.

    Parameters
    ----------
        path - trigger (.txt) file to read
    Returns
    -------
        triggers
    """
    if not path.endswith('.txt') or not os.path.exists(path):
        raise FileNotFoundError(
            f'Valid triggers .txt file not found at [{path}].')
    with open(path, encoding=DEFAULT_ENCODING) as raw_txt:
        triggers = read_data(raw_txt)
    return triggers


def apply_offsets(triggers: List[Trigger],
                  starting_offset: Trigger,
                  static_offset: float = 0.0) -> List[Trigger]:
    """Returns a list of triggers with timestamps adjusted relative to the
    device start time. Offset triggers are filtered out if present.

    Parameters
    ----------
        triggers - list of triggers
        starting_offset - offset from the device start time.
        static_offset - the measured static system offset

    Returns
    -------
        a list of triggers with timestamps relative to the starting_offset
    """
    total_offset = starting_offset.time + static_offset
    return [
        trg.with_offset(total_offset) for trg in triggers
        if trg.type != TriggerType.OFFSET
    ]


def exclude_types(triggers: List[Trigger],
                  types: Optional[List[TriggerType]] = None) -> List[Trigger]:
    """Filter the list of triggers to exclude the provided types"""
    if not types:
        return triggers
    return [trg for trg in triggers if trg.type not in types]


class TriggerHandler:
    """
    Class that contains methods to work with Triggers, including adding and
    writing triggers and loading triggers from a txt file.
    """

    encoding = DEFAULT_ENCODING

    def __init__(self,
                 path: str,
                 file_name: str,
                 flush: FlushFrequency):
        self.path = path
        self.file_name = f'{file_name}.txt' if not file_name.endswith('.txt') else file_name
        self.flush = flush
        self.triggers = []
        self.file_path = f'{self.path}/{self.file_name}'
        self.flush = flush
        self.triggers = []

        if os.path.exists(self.file_name):
            raise Exception(f"[{self.file_name}] already exists, any writing "
                            "will overwrite data in the existing file.")

        self.file = open(self.file_path, 'w+', encoding=self.encoding)

    def close(self) -> None:
        """Close.

        Ensures all data is written and file is closed properly.
        """
        self.write()
        self.file.close()

    def write(self) -> None:
        """
        Writes current Triggers in self.triggers[] to .txt file in self.file_name.
        File writes in the format "label, targetness, time".
        """

        for trigger in self.triggers:
            self.file.write(f'{trigger.label} {trigger.type.value} {trigger.time}\n')

        self.triggers = []

    @staticmethod
    def read_text_file(path: str) -> Tuple[List[Trigger], float]:
        """Read Triggers from the given text file.
        Parameters
        ----------
            path - trigger (.txt) file to read
        Returns
        -------
            triggers, offset
        """
        triggers = read(path)
        offset = find_starting_offset(triggers)
        triggers = exclude_types(triggers, [TriggerType.SYSTEM])
        return triggers, offset.time

    @staticmethod
    def load(path: str,
             offset: Optional[float] = 0.0,
<<<<<<< HEAD
             apply_system_offset: bool = True,
             exclusion: Optional[List[TriggerType]] = None) -> List[Trigger]:
=======
             exclusion: Optional[List[TriggerType]] = None,
             device_type: Optional[str] = None) -> List[Trigger]:
>>>>>>> 2757971c
        """
        Loads a list of triggers from a .txt of triggers.

        Exclusion based on type only (ex. exclusion=[TriggerType.Fixation])

        1. Checks if .txt file exists at path
        2. Loads the triggers data as a list of lists
        3. If offset provided, adds it to the time as float
        4. If exclusion provided, filters those triggers
        5. Casts all loaded and modified triggers to Trigger
        6. Returns as a List[Triggers]

        Parameters
        ----------
        path (str): name or file path of .txt trigger file to be loaded.
            Input string must include file extension (.txt).
        offset (Optional float): if desired, time offset for all loaded triggers,
            positive number for adding time, negative number for subtracting time.
        exclusion (Optional List[TriggerType]): if desired, list of TriggerType's
            to be removed from the loaded trigger list.
        device_type : optional; if specified looks for the starting_offset for
            a given device; default is to use the EEG offset.

        Returns
        -------
            List of Triggers from loaded .txt file with desired modifications
        """
        excluded_types = exclusion or []
<<<<<<< HEAD

        if apply_system_offset:
            total_offset = offset + system_offset
        else:
            total_offset = offset

        return [
            trg.with_offset(total_offset) for trg in triggers
            if trg.type not in excluded_types
        ]
=======
        triggers = read(path)
        starting_offset = find_starting_offset(triggers, device_type)
        return apply_offsets(exclude_types(triggers, excluded_types),
                             starting_offset,
                             static_offset=offset)
>>>>>>> 2757971c

    def add_triggers(self, triggers: List[Trigger]) -> List[Trigger]:
        """
        Adds provided list of Triggers to self.triggers.

        Parameters
        ----------
        triggers (List[Triggers]): list of Trigger objects to be added to the
            handler's list of Triggers (self.triggers).

        Returns
        -------
            Returns list of Triggers currently part of Handler
        """
        self.triggers.extend(triggers)

        if self.flush is FlushFrequency.EVERY:
            self.write()

        return self.triggers


def convert_timing_triggers(timing: List[tuple], target_stimuli: str,
                            trigger_type: Callable) -> List[Trigger]:
    """Convert Stimuli Times to Triggers.

    Using the stimuli presentation times provided by the display, convert them into BciPy Triggers.
    """
    return [
        Trigger(symbol, trigger_type(symbol, target_stimuli, i), time)
        for i, (symbol, time) in enumerate(timing)
    ]


<<<<<<< HEAD
def trigger_decoder(trigger_path: str, remove_pre_fixation: bool = True, offset: float = 0.0,
                    exclusion: List[TriggerType] = [], apply_system_offset: bool = True) -> Tuple[list, list, list]:
=======
def trigger_decoder(
        trigger_path: str,
        remove_pre_fixation: bool = True,
        offset: float = 0.0,
        exclusion: Optional[List[TriggerType]] = None,
        device_type: Optional[str] = None) -> Tuple[list, list, list]:
>>>>>>> 2757971c
    """Trigger Decoder.

    Given a path to trigger data, this method loads valid Triggers and returns their type, timing and label.

    Parameters
    ----------
        trigger_path: path to triggers file
        remove_pre_fixation: boolean to determine whether any stimuli before a fixation + system should be removed
        offset: static offset value to apply to triggers.
        exclusion: any TriggerTypes to be filtered from data returned
        device_type: used to determine which starting_offset value to use; if
            a 'starting_offset' trigger is found it will be applied.

    Returns
    -------
        tuple: trigger_type, trigger_timing, trigger_label
    """
<<<<<<< HEAD
    if remove_pre_fixation:
        exclusion += [TriggerType.FIXATION, TriggerType.PROMPT, TriggerType.SYSTEM, TriggerType.OFFSET]
    else:
        exclusion += [TriggerType.SYSTEM]
    triggers = TriggerHandler.load(
        trigger_path,
        offset=offset,
        exclusion=exclusion,
        apply_system_offset=apply_system_offset)

    # from the stimuli array, pull out the symbol information
    trigger_type = [trigger.type.value for trigger in triggers]
    trigger_label = [trigger.label for trigger in triggers]
    trigger_timing = [trigger.time for trigger in triggers]

    return trigger_type, trigger_timing, trigger_label

=======
    excluded_types = exclusion or []
    excluded_types += TriggerType.pre_fixation() if remove_pre_fixation else [
        TriggerType.SYSTEM
    ]

    triggers = read(trigger_path)
    starting_offset = find_starting_offset(triggers, device_type)

    filtered = exclude_types(triggers, excluded_types)
    corrected = apply_offsets(filtered, starting_offset, static_offset=offset)

    labels, types, times = zip(*corrected)
    return list(map(str, types)), list(times), list(labels)

>>>>>>> 2757971c
<|MERGE_RESOLUTION|>--- conflicted
+++ resolved
@@ -1,574 +1,539 @@
-import logging
-import os
-from enum import Enum
-from typing import Callable, Dict, Iterable, List, NamedTuple, Optional, Tuple
-
-from psychopy import core, visual
-
-from bcipy.config import DEFAULT_ENCODING
-from bcipy.helpers.clock import Clock
-from bcipy.helpers.exceptions import BciPyCoreException
-from bcipy.helpers.parameters import Parameters
-from bcipy.helpers.stimuli import resize_image
-
-log = logging.getLogger(__name__)
-
-NONE_VALUES = ['0', '0.0']
-
-CALIBRATION_IMAGE_PATH = 'bcipy/static/images/testing/white.png'
-MOCK_TRIGGER_DATA = '''starting_offset offset -3635340.451487373
-P prompt 3635343.155564679
-+ fixation 3635344.159978495
-O nontarget 3635344.663714144
-Z nontarget 3635344.917679911
-B nontarget 3635345.172036632
-N nontarget 3635345.425718764
-K nontarget 3635345.679572615
-U nontarget 3635345.932683132
-J nontarget 3635346.186251469
-P target 3635346.439412578
-_ nontarget 3635346.692164597
-T nontarget 3635346.946281828
-daq_sample_offset system 293.6437802789733
-'''
-
-
-class CalibrationType(Enum):
-    """Calibration Type.
-
-    Enum to define the supported calibration trigger types.
-    """
-    TEXT = 'text'
-    IMAGE = 'image'
-
-    @classmethod
-    def list(cls):
-        """Returns all enum values as a list"""
-        return list(map(lambda c: c.value, cls))
-
-
-class TriggerCallback:
-    timing = None
-    first_time = True
-
-    def callback(self, clock: Clock, stimuli: str) -> None:
-        if self.first_time:
-            self.timing = [stimuli, clock.getTime()]
-            self.first_time = False
-
-    def reset(self):
-        self.timing = None
-        self.first_time = True
-
-
-def _calibration_trigger(experiment_clock: Clock,
-                         trigger_type: str = CalibrationType.TEXT.value,
-                         trigger_name: str = 'calibration',
-                         trigger_time: float = 1,
-                         display=None,
-                         on_trigger=None) -> List[tuple]:
-    """Calibration Trigger.
-
-    Outputs triggers for the purpose of calibrating data and stimuli.
-    This is an ongoing difficulty between OS, DAQ devices and stimuli type. This
-    code aims to operationalize the approach to finding the correct DAQ samples in
-    relation to our trigger code.
-
-    PARAMETERS
-    ---------
-    experiment_clock(clock): clock with getTime() method, which is used in the code
-        to report timing of stimuli
-    trigger_type(string): type of trigger that is desired (text, image, etc)
-    trigger_name(string): name of the trigger used for callbacks / labeling
-    trigger_time(float): time to display the trigger. Can also be used as a buffer.
-    display(DisplayWindow): a window that can display stimuli. Currently, a Psychopy window.
-    on_trigger(function): optional callback; if present gets called
-                when the calibration trigger is fired; accepts a single
-                parameter for the timing information.
-    Return:
-        timing(array): timing values for the calibration triggers to be written to trigger file or
-                used to calculate offsets.
-    """
-    trigger_callback = TriggerCallback()
-
-    # catch invalid trigger types
-    if trigger_type not in CalibrationType.list():
-        msg = f'Trigger type=[{trigger_type}] not implemented'
-        log.exception(msg)
-        raise BciPyCoreException(msg)
-
-    if not display:
-        msg = f'Calibration type=[{trigger_type}] requires a display'
-        log.exception(msg)
-        raise BciPyCoreException(msg)
-
-    if trigger_type == CalibrationType.IMAGE.value:
-        calibration_box = visual.ImageStim(
-            win=display,
-            image=CALIBRATION_IMAGE_PATH,
-            pos=(-.5, -.5),
-            mask=None,
-            ori=0.0)
-        calibration_box.size = resize_image(CALIBRATION_IMAGE_PATH, display.size, 0.75)
-
-        display.callOnFlip(trigger_callback.callback, experiment_clock, trigger_name)
-        if on_trigger is not None:
-            display.callOnFlip(on_trigger, trigger_name)
-
-        calibration_box.draw()
-        display.flip()
-
-    elif trigger_type == CalibrationType.TEXT.value:
-        calibration_text = visual.TextStim(display, text='')
-
-        display.callOnFlip(trigger_callback.callback, experiment_clock,
-                           trigger_name)
-        if on_trigger is not None:
-            display.callOnFlip(on_trigger, trigger_name)
-
-        calibration_text.draw()
-        display.flip()
-
-    core.wait(trigger_time)
-    return trigger_callback.timing
-
-
-def trigger_durations(params: Parameters) -> Dict[str, float]:
-    """Duration for each type of trigger given in seconds."""
-    return {
-        'offset': 0.0,
-        'preview': params['preview_inquiry_length'],
-        'fixation': params['time_fixation'],
-        'prompt': params['time_prompt'],
-        'nontarget': params['time_flash'],
-        'target': params['time_flash']
-    }
-
-
-class TriggerType(Enum):
-    """
-    Enum for the primary types of Triggers.
-    """
-
-    NONTARGET = "nontarget"
-    TARGET = "target"
-    FIXATION = "fixation"
-    PROMPT = "prompt"
-    SYSTEM = "system"
-    OFFSET = "offset"
-    EVENT = "event"
-    PREVIEW = "preview"
-
-    @classmethod
-    def list(cls) -> List[str]:
-        """Returns all enum values as a list"""
-        return list(map(lambda c: c.value, cls))
-
-    @classmethod
-    def pre_fixation(cls) -> List['TriggerType']:
-        """Returns the subset of TriggerTypes that occur before and including
-        the FIXATION trigger."""
-        return [
-            TriggerType.FIXATION, TriggerType.PROMPT, TriggerType.SYSTEM,
-            TriggerType.OFFSET
-        ]
-
-    def __str__(self) -> str:
-        return f'{self.value}'
-
-
-class Trigger(NamedTuple):
-    """
-    Object that encompasses data for a single trigger instance.
-    """
-
-    label: str
-    type: TriggerType
-    time: float
-
-    def __repr__(self):
-        return f'Trigger: label=[{self.label}] type=[{self.type}] time=[{self.time}]'
-
-    def with_offset(self, offset: float):
-        """Construct a copy of this Trigger with the offset adjusted."""
-        return Trigger(self.label, self.type, self.time + offset)
-
-    @classmethod
-    def from_list(cls, lst: List[str]):
-        """Constructs a Trigger from a serialized representation.
-
-        Parameters
-        ----------
-            lst - serialized representation [label, type, stamp]
-        """
-        assert len(lst) == 3, "Input must have a label, type, and stamp"
-        return cls(lst[0], TriggerType(lst[1]), float(lst[2]))
-
-
-class FlushFrequency(Enum):
-    """
-    Enum that defines how often list of Triggers will be written and dumped.
-    """
-
-    EVERY = "flush after every trigger addition"
-    END = "flush at end of session"
-
-
-def read_data(lines: Iterable[str]) -> List[Trigger]:
-    """Read raw trigger data from the given source.
-
-    Parameters
-    ----------
-        data - iterable object where each item is a str with data for a single
-            trigger.
-
-    Returns
-    -------
-        list of all Triggers in the data.
-    """
-    triggers = []
-    for i, line in enumerate(lines):
-        try:
-            trg = Trigger.from_list(line.split())
-            triggers.append(trg)
-        except (AssertionError, ValueError) as trg_error:
-            raise BciPyCoreException(
-                f'Error reading trigger from line {i+1}: {trg_error}'
-            ) from trg_error
-    return triggers
-
-
-def offset_label(device_type: Optional[str] = None, prefix: str = 'starting_offset') -> str:
-    """Compute the offset label for the given device.
-    """
-    if not device_type or device_type == 'EEG':
-        return prefix
-    return f"{prefix}_{device_type}"
-
-
-def offset_device(label: str, prefix: str = 'starting_offset') -> str:
-    """Given an label, determine the device type"""
-    assert label.startswith(
-        prefix), "Label must start with the given prefix"
-    try:
-        idx = label.index('_', len(prefix))
-        return label[idx + 1:]
-    except ValueError:
-        return 'EEG'
-
-
-def starting_offsets_by_device(
-        triggers: List[Trigger],
-        device_types: Optional[List[str]] = None) -> Dict[str, Trigger]:
-    """Returns a dict of starting_offset triggers keyed by device type.
-
-    If device_types are provided, an entry is created for each one, using a
-    default offset of 0.0 if a match is not found.
-    """
-    offset_triggers = {}
-    for trg in triggers:
-        if trg.type == TriggerType.OFFSET:
-            device_type = offset_device(trg.label)
-            offset_triggers[device_type] = trg
-
-    if device_types:
-        data = {}
-        for device_type in device_types:
-            data[device_type] = offset_triggers.get(
-                device_type,
-                Trigger(offset_label(device_type), TriggerType.OFFSET, 0.0))
-        return data
-    return offset_triggers
-
-
-def find_starting_offset(triggers: List[Trigger],
-                         device_type: Optional[str] = None) -> Trigger:
-    """Given a list of raw trigger data, determine the starting offset for the
-    given device. The returned trigger has the timestamp of the first sample
-    recorded for the device.
-
-    If no device is provided the EEG offset will be used. If there are
-    no offset triggers in the given data a Trigger with offset of 0.0 will be
-    returned.
-
-    Parameters
-    ----------
-        triggers - list of trigger data; should include Triggers of
-          TriggerType.OFFSET
-        device_type - each device will generally have a different offset. This
-            parameter is used to determine which trigger to use. If not given
-            the EEG offset will be used by default. Ex. 'EYETRACKER'
-    Returns
-    -------
-        The Trigger for the first matching offset for the given device, or a
-            Trigger with offset of 0.0 if a matching offset was not found.
-    """
-    label = offset_label(device_type)
-    for trg in triggers:
-        if trg.type == TriggerType.OFFSET and trg.label == label:
-            return trg
-    log.info(f"Offset not found (device_type: {device_type}); using 0.0")
-    return Trigger(label, TriggerType.OFFSET, 0.0)
-
-
-def read(path: str) -> List[Trigger]:
-    """Read all Triggers from the given text file.
-
-    Parameters
-    ----------
-        path - trigger (.txt) file to read
-    Returns
-    -------
-        triggers
-    """
-    if not path.endswith('.txt') or not os.path.exists(path):
-        raise FileNotFoundError(
-            f'Valid triggers .txt file not found at [{path}].')
-    with open(path, encoding=DEFAULT_ENCODING) as raw_txt:
-        triggers = read_data(raw_txt)
-    return triggers
-
-
-def apply_offsets(triggers: List[Trigger],
-                  starting_offset: Trigger,
-                  static_offset: float = 0.0) -> List[Trigger]:
-    """Returns a list of triggers with timestamps adjusted relative to the
-    device start time. Offset triggers are filtered out if present.
-
-    Parameters
-    ----------
-        triggers - list of triggers
-        starting_offset - offset from the device start time.
-        static_offset - the measured static system offset
-
-    Returns
-    -------
-        a list of triggers with timestamps relative to the starting_offset
-    """
-    total_offset = starting_offset.time + static_offset
-    return [
-        trg.with_offset(total_offset) for trg in triggers
-        if trg.type != TriggerType.OFFSET
-    ]
-
-
-def exclude_types(triggers: List[Trigger],
-                  types: Optional[List[TriggerType]] = None) -> List[Trigger]:
-    """Filter the list of triggers to exclude the provided types"""
-    if not types:
-        return triggers
-    return [trg for trg in triggers if trg.type not in types]
-
-
-class TriggerHandler:
-    """
-    Class that contains methods to work with Triggers, including adding and
-    writing triggers and loading triggers from a txt file.
-    """
-
-    encoding = DEFAULT_ENCODING
-
-    def __init__(self,
-                 path: str,
-                 file_name: str,
-                 flush: FlushFrequency):
-        self.path = path
-        self.file_name = f'{file_name}.txt' if not file_name.endswith('.txt') else file_name
-        self.flush = flush
-        self.triggers = []
-        self.file_path = f'{self.path}/{self.file_name}'
-        self.flush = flush
-        self.triggers = []
-
-        if os.path.exists(self.file_name):
-            raise Exception(f"[{self.file_name}] already exists, any writing "
-                            "will overwrite data in the existing file.")
-
-        self.file = open(self.file_path, 'w+', encoding=self.encoding)
-
-    def close(self) -> None:
-        """Close.
-
-        Ensures all data is written and file is closed properly.
-        """
-        self.write()
-        self.file.close()
-
-    def write(self) -> None:
-        """
-        Writes current Triggers in self.triggers[] to .txt file in self.file_name.
-        File writes in the format "label, targetness, time".
-        """
-
-        for trigger in self.triggers:
-            self.file.write(f'{trigger.label} {trigger.type.value} {trigger.time}\n')
-
-        self.triggers = []
-
-    @staticmethod
-    def read_text_file(path: str) -> Tuple[List[Trigger], float]:
-        """Read Triggers from the given text file.
-        Parameters
-        ----------
-            path - trigger (.txt) file to read
-        Returns
-        -------
-            triggers, offset
-        """
-        triggers = read(path)
-        offset = find_starting_offset(triggers)
-        triggers = exclude_types(triggers, [TriggerType.SYSTEM])
-        return triggers, offset.time
-
-    @staticmethod
-    def load(path: str,
-             offset: Optional[float] = 0.0,
-<<<<<<< HEAD
-             apply_system_offset: bool = True,
-             exclusion: Optional[List[TriggerType]] = None) -> List[Trigger]:
-=======
-             exclusion: Optional[List[TriggerType]] = None,
-             device_type: Optional[str] = None) -> List[Trigger]:
->>>>>>> 2757971c
-        """
-        Loads a list of triggers from a .txt of triggers.
-
-        Exclusion based on type only (ex. exclusion=[TriggerType.Fixation])
-
-        1. Checks if .txt file exists at path
-        2. Loads the triggers data as a list of lists
-        3. If offset provided, adds it to the time as float
-        4. If exclusion provided, filters those triggers
-        5. Casts all loaded and modified triggers to Trigger
-        6. Returns as a List[Triggers]
-
-        Parameters
-        ----------
-        path (str): name or file path of .txt trigger file to be loaded.
-            Input string must include file extension (.txt).
-        offset (Optional float): if desired, time offset for all loaded triggers,
-            positive number for adding time, negative number for subtracting time.
-        exclusion (Optional List[TriggerType]): if desired, list of TriggerType's
-            to be removed from the loaded trigger list.
-        device_type : optional; if specified looks for the starting_offset for
-            a given device; default is to use the EEG offset.
-
-        Returns
-        -------
-            List of Triggers from loaded .txt file with desired modifications
-        """
-        excluded_types = exclusion or []
-<<<<<<< HEAD
-
-        if apply_system_offset:
-            total_offset = offset + system_offset
-        else:
-            total_offset = offset
-
-        return [
-            trg.with_offset(total_offset) for trg in triggers
-            if trg.type not in excluded_types
-        ]
-=======
-        triggers = read(path)
-        starting_offset = find_starting_offset(triggers, device_type)
-        return apply_offsets(exclude_types(triggers, excluded_types),
-                             starting_offset,
-                             static_offset=offset)
->>>>>>> 2757971c
-
-    def add_triggers(self, triggers: List[Trigger]) -> List[Trigger]:
-        """
-        Adds provided list of Triggers to self.triggers.
-
-        Parameters
-        ----------
-        triggers (List[Triggers]): list of Trigger objects to be added to the
-            handler's list of Triggers (self.triggers).
-
-        Returns
-        -------
-            Returns list of Triggers currently part of Handler
-        """
-        self.triggers.extend(triggers)
-
-        if self.flush is FlushFrequency.EVERY:
-            self.write()
-
-        return self.triggers
-
-
-def convert_timing_triggers(timing: List[tuple], target_stimuli: str,
-                            trigger_type: Callable) -> List[Trigger]:
-    """Convert Stimuli Times to Triggers.
-
-    Using the stimuli presentation times provided by the display, convert them into BciPy Triggers.
-    """
-    return [
-        Trigger(symbol, trigger_type(symbol, target_stimuli, i), time)
-        for i, (symbol, time) in enumerate(timing)
-    ]
-
-
-<<<<<<< HEAD
-def trigger_decoder(trigger_path: str, remove_pre_fixation: bool = True, offset: float = 0.0,
-                    exclusion: List[TriggerType] = [], apply_system_offset: bool = True) -> Tuple[list, list, list]:
-=======
-def trigger_decoder(
-        trigger_path: str,
-        remove_pre_fixation: bool = True,
-        offset: float = 0.0,
-        exclusion: Optional[List[TriggerType]] = None,
-        device_type: Optional[str] = None) -> Tuple[list, list, list]:
->>>>>>> 2757971c
-    """Trigger Decoder.
-
-    Given a path to trigger data, this method loads valid Triggers and returns their type, timing and label.
-
-    Parameters
-    ----------
-        trigger_path: path to triggers file
-        remove_pre_fixation: boolean to determine whether any stimuli before a fixation + system should be removed
-        offset: static offset value to apply to triggers.
-        exclusion: any TriggerTypes to be filtered from data returned
-        device_type: used to determine which starting_offset value to use; if
-            a 'starting_offset' trigger is found it will be applied.
-
-    Returns
-    -------
-        tuple: trigger_type, trigger_timing, trigger_label
-    """
-<<<<<<< HEAD
-    if remove_pre_fixation:
-        exclusion += [TriggerType.FIXATION, TriggerType.PROMPT, TriggerType.SYSTEM, TriggerType.OFFSET]
-    else:
-        exclusion += [TriggerType.SYSTEM]
-    triggers = TriggerHandler.load(
-        trigger_path,
-        offset=offset,
-        exclusion=exclusion,
-        apply_system_offset=apply_system_offset)
-
-    # from the stimuli array, pull out the symbol information
-    trigger_type = [trigger.type.value for trigger in triggers]
-    trigger_label = [trigger.label for trigger in triggers]
-    trigger_timing = [trigger.time for trigger in triggers]
-
-    return trigger_type, trigger_timing, trigger_label
-
-=======
-    excluded_types = exclusion or []
-    excluded_types += TriggerType.pre_fixation() if remove_pre_fixation else [
-        TriggerType.SYSTEM
-    ]
-
-    triggers = read(trigger_path)
-    starting_offset = find_starting_offset(triggers, device_type)
-
-    filtered = exclude_types(triggers, excluded_types)
-    corrected = apply_offsets(filtered, starting_offset, static_offset=offset)
-
-    labels, types, times = zip(*corrected)
-    return list(map(str, types)), list(times), list(labels)
-
->>>>>>> 2757971c
+import logging
+import os
+from enum import Enum
+from typing import Callable, Dict, Iterable, List, NamedTuple, Optional, Tuple
+
+from psychopy import core, visual
+
+from bcipy.config import DEFAULT_ENCODING
+from bcipy.helpers.clock import Clock
+from bcipy.helpers.exceptions import BciPyCoreException
+from bcipy.helpers.parameters import Parameters
+from bcipy.helpers.stimuli import resize_image
+
+log = logging.getLogger(__name__)
+
+NONE_VALUES = ['0', '0.0']
+
+CALIBRATION_IMAGE_PATH = 'bcipy/static/images/testing/white.png'
+MOCK_TRIGGER_DATA = '''starting_offset offset -3635340.451487373
+P prompt 3635343.155564679
++ fixation 3635344.159978495
+O nontarget 3635344.663714144
+Z nontarget 3635344.917679911
+B nontarget 3635345.172036632
+N nontarget 3635345.425718764
+K nontarget 3635345.679572615
+U nontarget 3635345.932683132
+J nontarget 3635346.186251469
+P target 3635346.439412578
+_ nontarget 3635346.692164597
+T nontarget 3635346.946281828
+daq_sample_offset system 293.6437802789733
+'''
+
+
+class CalibrationType(Enum):
+    """Calibration Type.
+
+    Enum to define the supported calibration trigger types.
+    """
+    TEXT = 'text'
+    IMAGE = 'image'
+
+    @classmethod
+    def list(cls):
+        """Returns all enum values as a list"""
+        return list(map(lambda c: c.value, cls))
+
+
+class TriggerCallback:
+    timing = None
+    first_time = True
+
+    def callback(self, clock: Clock, stimuli: str) -> None:
+        if self.first_time:
+            self.timing = [stimuli, clock.getTime()]
+            self.first_time = False
+
+    def reset(self):
+        self.timing = None
+        self.first_time = True
+
+
+def _calibration_trigger(experiment_clock: Clock,
+                         trigger_type: str = CalibrationType.TEXT.value,
+                         trigger_name: str = 'calibration',
+                         trigger_time: float = 1,
+                         display=None,
+                         on_trigger=None) -> List[tuple]:
+    """Calibration Trigger.
+
+    Outputs triggers for the purpose of calibrating data and stimuli.
+    This is an ongoing difficulty between OS, DAQ devices and stimuli type. This
+    code aims to operationalize the approach to finding the correct DAQ samples in
+    relation to our trigger code.
+
+    PARAMETERS
+    ---------
+    experiment_clock(clock): clock with getTime() method, which is used in the code
+        to report timing of stimuli
+    trigger_type(string): type of trigger that is desired (text, image, etc)
+    trigger_name(string): name of the trigger used for callbacks / labeling
+    trigger_time(float): time to display the trigger. Can also be used as a buffer.
+    display(DisplayWindow): a window that can display stimuli. Currently, a Psychopy window.
+    on_trigger(function): optional callback; if present gets called
+                when the calibration trigger is fired; accepts a single
+                parameter for the timing information.
+    Return:
+        timing(array): timing values for the calibration triggers to be written to trigger file or
+                used to calculate offsets.
+    """
+    trigger_callback = TriggerCallback()
+
+    # catch invalid trigger types
+    if trigger_type not in CalibrationType.list():
+        msg = f'Trigger type=[{trigger_type}] not implemented'
+        log.exception(msg)
+        raise BciPyCoreException(msg)
+
+    if not display:
+        msg = f'Calibration type=[{trigger_type}] requires a display'
+        log.exception(msg)
+        raise BciPyCoreException(msg)
+
+    if trigger_type == CalibrationType.IMAGE.value:
+        calibration_box = visual.ImageStim(
+            win=display,
+            image=CALIBRATION_IMAGE_PATH,
+            pos=(-.5, -.5),
+            mask=None,
+            ori=0.0)
+        calibration_box.size = resize_image(CALIBRATION_IMAGE_PATH, display.size, 0.75)
+
+        display.callOnFlip(trigger_callback.callback, experiment_clock, trigger_name)
+        if on_trigger is not None:
+            display.callOnFlip(on_trigger, trigger_name)
+
+        calibration_box.draw()
+        display.flip()
+
+    elif trigger_type == CalibrationType.TEXT.value:
+        calibration_text = visual.TextStim(display, text='')
+
+        display.callOnFlip(trigger_callback.callback, experiment_clock,
+                           trigger_name)
+        if on_trigger is not None:
+            display.callOnFlip(on_trigger, trigger_name)
+
+        calibration_text.draw()
+        display.flip()
+
+    core.wait(trigger_time)
+    return trigger_callback.timing
+
+
+def trigger_durations(params: Parameters) -> Dict[str, float]:
+    """Duration for each type of trigger given in seconds."""
+    return {
+        'offset': 0.0,
+        'preview': params['preview_inquiry_length'],
+        'fixation': params['time_fixation'],
+        'prompt': params['time_prompt'],
+        'nontarget': params['time_flash'],
+        'target': params['time_flash']
+    }
+
+
+class TriggerType(Enum):
+    """
+    Enum for the primary types of Triggers.
+    """
+
+    NONTARGET = "nontarget"
+    TARGET = "target"
+    FIXATION = "fixation"
+    PROMPT = "prompt"
+    SYSTEM = "system"
+    OFFSET = "offset"
+    EVENT = "event"
+    PREVIEW = "preview"
+
+    @classmethod
+    def list(cls) -> List[str]:
+        """Returns all enum values as a list"""
+        return list(map(lambda c: c.value, cls))
+
+    @classmethod
+    def pre_fixation(cls) -> List['TriggerType']:
+        """Returns the subset of TriggerTypes that occur before and including
+        the FIXATION trigger."""
+        return [
+            TriggerType.FIXATION, TriggerType.PROMPT, TriggerType.SYSTEM,
+            TriggerType.OFFSET
+        ]
+
+    def __str__(self) -> str:
+        return f'{self.value}'
+
+
+class Trigger(NamedTuple):
+    """
+    Object that encompasses data for a single trigger instance.
+    """
+
+    label: str
+    type: TriggerType
+    time: float
+
+    def __repr__(self):
+        return f'Trigger: label=[{self.label}] type=[{self.type}] time=[{self.time}]'
+
+    def with_offset(self, offset: float):
+        """Construct a copy of this Trigger with the offset adjusted."""
+        return Trigger(self.label, self.type, self.time + offset)
+
+    @classmethod
+    def from_list(cls, lst: List[str]):
+        """Constructs a Trigger from a serialized representation.
+
+        Parameters
+        ----------
+            lst - serialized representation [label, type, stamp]
+        """
+        assert len(lst) == 3, "Input must have a label, type, and stamp"
+        return cls(lst[0], TriggerType(lst[1]), float(lst[2]))
+
+
+class FlushFrequency(Enum):
+    """
+    Enum that defines how often list of Triggers will be written and dumped.
+    """
+
+    EVERY = "flush after every trigger addition"
+    END = "flush at end of session"
+
+
+def read_data(lines: Iterable[str]) -> List[Trigger]:
+    """Read raw trigger data from the given source.
+
+    Parameters
+    ----------
+        data - iterable object where each item is a str with data for a single
+            trigger.
+
+    Returns
+    -------
+        list of all Triggers in the data.
+    """
+    triggers = []
+    for i, line in enumerate(lines):
+        try:
+            trg = Trigger.from_list(line.split())
+            triggers.append(trg)
+        except (AssertionError, ValueError) as trg_error:
+            raise BciPyCoreException(
+                f'Error reading trigger from line {i+1}: {trg_error}'
+            ) from trg_error
+    return triggers
+
+
+def offset_label(device_type: Optional[str] = None, prefix: str = 'starting_offset') -> str:
+    """Compute the offset label for the given device.
+    """
+    if not device_type or device_type == 'EEG':
+        return prefix
+    return f"{prefix}_{device_type}"
+
+
+def offset_device(label: str, prefix: str = 'starting_offset') -> str:
+    """Given an label, determine the device type"""
+    assert label.startswith(
+        prefix), "Label must start with the given prefix"
+    try:
+        idx = label.index('_', len(prefix))
+        return label[idx + 1:]
+    except ValueError:
+        return 'EEG'
+
+
+def starting_offsets_by_device(
+        triggers: List[Trigger],
+        device_types: Optional[List[str]] = None) -> Dict[str, Trigger]:
+    """Returns a dict of starting_offset triggers keyed by device type.
+
+    If device_types are provided, an entry is created for each one, using a
+    default offset of 0.0 if a match is not found.
+    """
+    offset_triggers = {}
+    for trg in triggers:
+        if trg.type == TriggerType.OFFSET:
+            device_type = offset_device(trg.label)
+            offset_triggers[device_type] = trg
+
+    if device_types:
+        data = {}
+        for device_type in device_types:
+            data[device_type] = offset_triggers.get(
+                device_type,
+                Trigger(offset_label(device_type), TriggerType.OFFSET, 0.0))
+        return data
+    return offset_triggers
+
+
+def find_starting_offset(triggers: List[Trigger],
+                         device_type: Optional[str] = None) -> Trigger:
+    """Given a list of raw trigger data, determine the starting offset for the
+    given device. The returned trigger has the timestamp of the first sample
+    recorded for the device.
+
+    If no device is provided the EEG offset will be used. If there are
+    no offset triggers in the given data a Trigger with offset of 0.0 will be
+    returned.
+
+    Parameters
+    ----------
+        triggers - list of trigger data; should include Triggers of
+          TriggerType.OFFSET
+        device_type - each device will generally have a different offset. This
+            parameter is used to determine which trigger to use. If not given
+            the EEG offset will be used by default. Ex. 'EYETRACKER'
+    Returns
+    -------
+        The Trigger for the first matching offset for the given device, or a
+            Trigger with offset of 0.0 if a matching offset was not found.
+    """
+    label = offset_label(device_type)
+    for trg in triggers:
+        if trg.type == TriggerType.OFFSET and trg.label == label:
+            return trg
+    log.info(f"Offset not found (device_type: {device_type}); using 0.0")
+    return Trigger(label, TriggerType.OFFSET, 0.0)
+
+
+def read(path: str) -> List[Trigger]:
+    """Read all Triggers from the given text file.
+
+    Parameters
+    ----------
+        path - trigger (.txt) file to read
+    Returns
+    -------
+        triggers
+    """
+    if not path.endswith('.txt') or not os.path.exists(path):
+        raise FileNotFoundError(
+            f'Valid triggers .txt file not found at [{path}].')
+    with open(path, encoding=DEFAULT_ENCODING) as raw_txt:
+        triggers = read_data(raw_txt)
+    return triggers
+
+
+def apply_offsets(triggers: List[Trigger],
+                  starting_offset: Trigger,
+                  static_offset: float = 0.0) -> List[Trigger]:
+    """Returns a list of triggers with timestamps adjusted relative to the
+    device start time. Offset triggers are filtered out if present.
+
+    Parameters
+    ----------
+        triggers - list of triggers
+        starting_offset - offset from the device start time.
+        static_offset - the measured static system offset
+
+    Returns
+    -------
+        a list of triggers with timestamps relative to the starting_offset
+    """
+    total_offset = starting_offset.time + static_offset
+    return [
+        trg.with_offset(total_offset) for trg in triggers
+        if trg.type != TriggerType.OFFSET
+    ]
+
+
+def exclude_types(triggers: List[Trigger],
+                  types: Optional[List[TriggerType]] = None) -> List[Trigger]:
+    """Filter the list of triggers to exclude the provided types"""
+    if not types:
+        return triggers
+    return [trg for trg in triggers if trg.type not in types]
+
+
+class TriggerHandler:
+    """
+    Class that contains methods to work with Triggers, including adding and
+    writing triggers and loading triggers from a txt file.
+    """
+
+    encoding = DEFAULT_ENCODING
+
+    def __init__(self,
+                 path: str,
+                 file_name: str,
+                 flush: FlushFrequency):
+        self.path = path
+        self.file_name = f'{file_name}.txt' if not file_name.endswith('.txt') else file_name
+        self.flush = flush
+        self.triggers = []
+        self.file_path = f'{self.path}/{self.file_name}'
+        self.flush = flush
+        self.triggers = []
+
+        if os.path.exists(self.file_name):
+            raise Exception(f"[{self.file_name}] already exists, any writing "
+                            "will overwrite data in the existing file.")
+
+        self.file = open(self.file_path, 'w+', encoding=self.encoding)
+
+    def close(self) -> None:
+        """Close.
+
+        Ensures all data is written and file is closed properly.
+        """
+        self.write()
+        self.file.close()
+
+    def write(self) -> None:
+        """
+        Writes current Triggers in self.triggers[] to .txt file in self.file_name.
+        File writes in the format "label, targetness, time".
+        """
+
+        for trigger in self.triggers:
+            self.file.write(f'{trigger.label} {trigger.type.value} {trigger.time}\n')
+
+        self.triggers = []
+
+    @staticmethod
+    def read_text_file(path: str) -> Tuple[List[Trigger], float]:
+        """Read Triggers from the given text file.
+        Parameters
+        ----------
+            path - trigger (.txt) file to read
+        Returns
+        -------
+            triggers, offset
+        """
+        triggers = read(path)
+        offset = find_starting_offset(triggers)
+        triggers = exclude_types(triggers, [TriggerType.SYSTEM])
+        return triggers, offset.time
+
+    @staticmethod
+    def load(path: str,
+             offset: Optional[float] = 0.0,
+             apply_system_offset: bool = True,
+             exclusion: Optional[List[TriggerType]] = None,
+             device_type: Optional[str] = None) -> List[Trigger]:
+        """
+        Loads a list of triggers from a .txt of triggers.
+
+        Exclusion based on type only (ex. exclusion=[TriggerType.Fixation])
+
+        1. Checks if .txt file exists at path
+        2. Loads the triggers data as a list of lists
+        3. If offset provided, adds it to the time as float
+        4. If exclusion provided, filters those triggers
+        5. Casts all loaded and modified triggers to Trigger
+        6. Returns as a List[Triggers]
+
+        Parameters
+        ----------
+        path (str): name or file path of .txt trigger file to be loaded.
+            Input string must include file extension (.txt).
+        offset (Optional float): if desired, time offset for all loaded triggers,
+            positive number for adding time, negative number for subtracting time.
+        apply_system_offset (Optional bool): if desired, applies the system offset loaded from the triggers file.
+        exclusion (Optional List[TriggerType]): if desired, list of TriggerType's
+            to be removed from the loaded trigger list.
+        device_type : optional; if specified looks for the starting_offset for
+            a given device; default is to use the EEG offset.
+
+        Returns
+        -------
+            List of Triggers from loaded .txt file with desired modifications
+        """
+        excluded_types = exclusion or []
+
+        starting_offset = 0.0
+        if apply_system_offset:
+            triggers = read(path)
+            starting_offset = find_starting_offset(triggers, device_type)
+
+        return apply_offsets(exclude_types(triggers, excluded_types),
+                             starting_offset.time,
+                             static_offset=offset)
+
+    def add_triggers(self, triggers: List[Trigger]) -> List[Trigger]:
+        """
+        Adds provided list of Triggers to self.triggers.
+
+        Parameters
+        ----------
+        triggers (List[Triggers]): list of Trigger objects to be added to the
+            handler's list of Triggers (self.triggers).
+
+        Returns
+        -------
+            Returns list of Triggers currently part of Handler
+        """
+        self.triggers.extend(triggers)
+
+        if self.flush is FlushFrequency.EVERY:
+            self.write()
+
+        return self.triggers
+
+
+def convert_timing_triggers(timing: List[tuple], target_stimuli: str,
+                            trigger_type: Callable) -> List[Trigger]:
+    """Convert Stimuli Times to Triggers.
+
+    Using the stimuli presentation times provided by the display, convert them into BciPy Triggers.
+    """
+    return [
+        Trigger(symbol, trigger_type(symbol, target_stimuli, i), time)
+        for i, (symbol, time) in enumerate(timing)
+    ]
+
+
+def trigger_decoder(
+        trigger_path: str,
+        remove_pre_fixation: bool = True,
+        offset: float = 0.0,
+        exclusion: Optional[List[TriggerType]] = None,
+        device_type: Optional[str] = None, apply_system_offset: bool = True) -> Tuple[list, list, list]:
+    """Trigger Decoder.
+
+    Given a path to trigger data, this method loads valid Triggers and returns their type, timing and label.
+
+    Parameters
+    ----------
+        trigger_path: path to triggers file
+        remove_pre_fixation: boolean to determine whether any stimuli before a fixation + system should be removed
+        offset: static offset value to apply to triggers.
+        exclusion: any TriggerTypes to be filtered from data returned
+        device_type: used to determine which starting_offset value to use; if
+            a 'starting_offset' trigger is found it will be applied.
+
+    Returns
+    -------
+        tuple: trigger_type, trigger_timing, trigger_label
+    """
+    excluded_types = exclusion or []
+    excluded_types += TriggerType.pre_fixation() if remove_pre_fixation else [
+        TriggerType.SYSTEM
+    ]
+
+    triggers = read(trigger_path)
+
+    starting_offset = 0.0
+    if apply_system_offset:
+        starting_offset = find_starting_offset(triggers, device_type)
+
+    filtered = exclude_types(triggers, excluded_types)
+    corrected = apply_offsets(filtered, starting_offset, static_offset=offset)
+
+    labels, types, times = zip(*corrected)
+    return list(map(str, types)), list(times), list(labels)