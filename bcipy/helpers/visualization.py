--- conflicted
+++ resolved
@@ -157,13 +157,8 @@
         title += 'Raw Gaze '
 
     if img_path is None:
-<<<<<<< HEAD
-        # img_path = f'{STATIC_IMAGES_PATH}/main/matrix.png'
-        img_path = '/Users/basak/Downloads/matrix.png'
-=======
         img_path = f'{DEFAULT_GAZE_IMAGE_PATH}'
 
->>>>>>> 6ddd5d66
     img = plt.imread(img_path)
     channels = data.channels
     left_eye_channel_map = [1 if channel in left_keys else 0 for channel in channels]
@@ -273,12 +268,7 @@
     title = 'Raw Gaze Inquiries '
 
     if img_path is None:
-<<<<<<< HEAD
-        # img_path = f'{STATIC_IMAGES_PATH}/main/matrix.png'
-        img_path = '/Users/basak/Downloads/matrix.png'
-=======
         img_path = f'{DEFAULT_GAZE_IMAGE_PATH}'
->>>>>>> 6ddd5d66
     img = plt.imread(img_path)
 
     # transform the eye data to fit the display. remove > 1 values < 0 values and flip the y axis
@@ -474,12 +464,7 @@
     title = 'Centralized Data for All Symbols '
 
     if img_path is None:
-<<<<<<< HEAD
-        # img_path = f'{STATIC_IMAGES_PATH}/main/matrix.png'
-        img_path = '/Users/basak/Downloads/matrix.png'
-=======
         img_path = f'{DEFAULT_GAZE_IMAGE_PATH}'
->>>>>>> 6ddd5d66
     img = plt.imread(img_path)
 
     # scale the eye data to the image
@@ -552,12 +537,7 @@
     title = 'Map of Gaze Data and Contours '
 
     if img_path is None:
-<<<<<<< HEAD
-        # img_path = f'{STATIC_IMAGES_PATH}/main/matrix.png'
-        img_path = '/Users/basak/Downloads/matrix.png'
-=======
         img_path = f'{DEFAULT_GAZE_IMAGE_PATH}'
->>>>>>> 6ddd5d66
     img = plt.imread(img_path)
 
     # scale the eye data to the image
