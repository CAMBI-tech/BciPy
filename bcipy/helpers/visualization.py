# mypy: disable-error-code="attr-defined,union-attr,arg-type"
# needed for the ERPTransformParams
import logging
<<<<<<< HEAD
from typing import List, Dict, Optional, Tuple, Union
from pathlib import Path
=======
from pathlib import Path
from typing import Dict, List, Optional, Tuple, Union
>>>>>>> ad649387

import matplotlib.pyplot as plt
import mne
import numpy as np
import pandas as pd
import seaborn as sns
<<<<<<< HEAD
=======

>>>>>>> ad649387
from matplotlib.figure import Figure
from matplotlib.patches import Ellipse
from mne import Epochs
from mne.io import read_raw_edf
from scipy import linalg

import bcipy.acquisition.devices as devices
<<<<<<< HEAD
from bcipy.config import (DEFAULT_DEVICE_SPEC_FILENAME, RAW_DATA_FILENAME,
                          DEFAULT_GAZE_IMAGE_PATH, TRIGGER_FILENAME)
from bcipy.helpers.acquisition import analysis_channels
from bcipy.helpers.parameters import Parameters
from bcipy.helpers.convert import convert_to_mne
from bcipy.helpers.load import choose_csv_file, load_raw_data
=======
from bcipy.config import (DEFAULT_DEVICE_SPEC_FILENAME,
                          DEFAULT_GAZE_IMAGE_PATH, RAW_DATA_FILENAME,
                          TRIGGER_FILENAME, SESSION_LOG_FILENAME,
                          DEFAULT_PARAMETERS_PATH)
from bcipy.helpers.acquisition import analysis_channels
from bcipy.helpers.convert import convert_to_mne
from bcipy.helpers.load import choose_csv_file, load_raw_data, load_json_parameters
from bcipy.helpers.parameters import Parameters
>>>>>>> ad649387
from bcipy.helpers.raw_data import RawData
from bcipy.helpers.stimuli import mne_epochs
from bcipy.helpers.triggers import TriggerType, trigger_decoder
from bcipy.signal.process import (Composition, ERPTransformParams,
                                  get_default_transform)
<<<<<<< HEAD
=======

logger = logging.getLogger(SESSION_LOG_FILENAME)
>>>>>>> ad649387


def clip_to_display(data, screen_limits):
    """Clip to Display. This function is used to clip the eye data to the display size. Removes
    > 1 values and < 0 values. Removes nan values.

    Input:
        data (np.ndarray): Eye data
        screen_limits (tuple): Screen limits

    Output:
        clipped_data (np.ndarray): Clipped eye data
    """
    clipped_data = np.clip(data, screen_limits[0], screen_limits[1])
    clipped_data = clipped_data[~np.isnan(clipped_data)]

    return clipped_data


def clip_to_display(data, screen_limits):
    """Clip to Display. This function is used to clip the eye data to the display size. Removes
    > 1 values and < 0 values. Removes nan values.

    Input:
        data (np.ndarray): Eye data
        screen_limits (tuple): Screen limits

    Output:
        clipped_data (np.ndarray): Clipped eye data
    """
    clipped_data = np.clip(data, screen_limits[0], screen_limits[1])
    clipped_data = clipped_data[~np.isnan(clipped_data)]

    return clipped_data


def visualize_erp(
        raw_data: RawData,
        channel_map: List[int],
        trigger_timing: List[float],
        trigger_labels: List[int],
        trial_window: Tuple[float, float],
        transform: Optional[Composition] = None,
        plot_average: Optional[bool] = True,
        plot_topomaps: Optional[bool] = True,
        show: Optional[bool] = False,
        save_path: Optional[str] = None) -> List[Figure]:
    """ Visualize ERP.

    Generates a comparative ERP figure following a task execution. Given a set of trailed data,
    and labels describing two classes (Nontarget=0 and Target=1), they are plotted and may be saved
    or shown in a window.

    Returns a list of the figure handles created.

    PARAMETERS
    ----------
    raw_data(RawData): BciPy RawData
    channel_map(List[int]): Map of channels to remove (0) or keep (1)
    trigger_timing: list of trigger timing
    trigger_labels: list of trigger labels
    trial_window: Tuple[float, float]: time window to plot
    transform(Composition): Optional BciPy composition to apply to data before visualization
    plot_average: Optional[boolean]: whether or not to average over all channels. Default: True
    plot_topomap: Optional[boolean]: whether or not to plot all channels across target/nontarget. Default: True
    show: Optional[boolean]: whether or not to show the figures generated. Default: False
    save_path: optional path to a save location of the figure generated
    """
    # check for trial length in seconds from stimuli start (0.0)
    trial_length = trial_window[1] - 0.0

    # check for a baseline interval or set to None
<<<<<<< HEAD
    if trial_window[0] < 0:
=======
    if trial_window[0] <= 0:
>>>>>>> ad649387
        baseline = (trial_window[0], 0.0)
    else:
        baseline = None

<<<<<<< HEAD
    mne_data, _ = convert_to_mne(raw_data, channel_map=channel_map, transform=transform)
    epochs = mne_epochs(mne_data, trigger_timing, trigger_labels, trial_length, baseline=baseline)
=======
    mne_data = convert_to_mne(raw_data, channel_map=channel_map, transform=transform)
    epochs = mne_epochs(mne_data, trial_length, trigger_timing, trigger_labels, baseline=baseline)
>>>>>>> ad649387
    # *Note* We assume, as described above, two trigger classes are defined for use in trigger_labels
    # (Nontarget=0 and Target=1). This will map into two corresponding MNE epochs whose indexing starts at 1.
    # Therefore, epochs['1'] == Nontarget and epochs['2'] == Target.
    epochs = (epochs['1'], epochs['2'])
    figs = []
    if plot_average:
        figs.extend(visualize_evokeds(epochs, save_path=save_path, show=show))
    if plot_topomaps:
        # make a list of equally spaced times to plot topomaps using the time window
        # defined in the task parameters
        times = [round(trial_window[0] + i * (trial_window[1] - trial_window[0]) / 5, 1) for i in range(7)]

        # clip any times that are out of bounds of the time window or zero
        times = [time for time in times if trial_window[0] <= time <= trial_window[1] and time != 0]

        figs.extend(visualize_joint_average(
            epochs, ['Non-Target', 'Target'],
            save_path=save_path,
            show=show,
            plot_joint_times=times))

    return figs


def visualize_gaze(
        data: RawData,
        left_keys: List[str] = ['left_x', 'left_y'],
        right_keys: List[str] = ['right_x', 'right_y'],
        save_path: Optional[str] = None,
        show: Optional[bool] = False,
        img_path: Optional[str] = None,
        screen_size: Tuple[int, int] = (1920, 1080),
        heatmap: Optional[bool] = False,
        raw_plot: Optional[bool] = False) -> Figure:
    """Visualize Eye Data.

    Assumes that the data is collected using BciPy and a Tobii-nano eye tracker. The default
    image used is for the matrix calibration task on a 1920x1080 screen.

    Generates a comparative matrix figure following the execution of tasks. Given a set of
    trailed data, the gaze distribution are plotted and may be saved or shown in a window.

    Returns a list of the figure handles created.

    Parameters
    ----------
    data: RawData: Gaze RawData
    left_keys: Optional[List[str]]: List of channels for the left eye data. Default: ['left_x', 'left_y']
    right_keys: Optional[List[str]]: List of channels for the right eye data. Default: ['right_x', 'right_y']
    save_path: Optional[str]: optional path to a save location of the figure generated
    show: Optional[bool]: whether or not to show the figures generated. Default: False
    img_path: Optional[str]: Image to be used as the background. Default: matrix.png
    screen_size: Optional[Tuple[int, int]]: Size of the screen used for Calibration/Copy
        Phrase tasks.
        Default: (1920, 1080)
    heatmap: Optional[bool]: Whether or not to plot the heatmap. Default: False
    raw_plot: Optional[bool]: Whether or not to plot the raw gaze data. Default: False
    """

    title = f'{data.daq_type} '
    if heatmap:
        title += 'Heatmap '
    if raw_plot:
        title += 'Raw Gaze '

    if img_path is None:
        img_path = f'{DEFAULT_GAZE_IMAGE_PATH}'

    img = plt.imread(img_path)
    channels = data.channels
    left_eye_channel_map = [1 if channel in left_keys else 0 for channel in channels]
    left_eye_data, _, _ = data.by_channel_map(left_eye_channel_map)
    left_eye_x = left_eye_data[0]
    left_eye_y = left_eye_data[1]

    right_eye_channel_map = [1 if channel in right_keys else 0 for channel in channels]
    right_eye_data, _, _ = data.by_channel_map(right_eye_channel_map)
    right_eye_x = right_eye_data[0]
    right_eye_y = right_eye_data[1]
    eye_data = (left_eye_x, left_eye_y, right_eye_x, right_eye_y)

    # Transform the eye data to fit the display. Remove values < 1 & > 0, remove nan values
    screen_limits = (0, 1)
    clipped_data = []
    for i in eye_data:
        clipped_data.append(clip_to_display(i, screen_limits))

    lx, ly, rx, ry = clipped_data

    # Flip y axis
    ly = 1 - ly
    ry = 1 - ry

    # scale the eye data to the image
    fig, ax = plt.subplots()
    ax.imshow(img, extent=[0, 1, 0, 1])

    if heatmap:
        # create a dataframe making a column for each x, y pair for both eyes and a column for the eye (left or right)
        df = pd.DataFrame({
            'x': np.concatenate((lx, rx)),
            'y': np.concatenate((ly, ry)),
            'eye': ['left'] * len(lx) + ['right'] * len(rx)
        })
        ax = sns.kdeplot(
            data=df,
            hue='eye',
            x='x',
            y='y',
            fill=False,
            thresh=0.05,
            levels=10,
            cmap="mako",
            colorbar=True)

    if raw_plot:
<<<<<<< HEAD
=======
        # ax.scatter(lx, range(len(lx)), c='r', s=1)
>>>>>>> ad649387
        ax.scatter(lx, ly, c='r', s=1)
        ax.scatter(rx, ry, c='b', s=1)

    ax.set_xticks([])
    ax.set_yticks([])
    ax.set_xticklabels([])
    ax.set_yticklabels([])

    plt.title(f'{title}Plot')

    if save_path is not None:
        plt.savefig(f"{save_path}/{title.lower().replace(' ', '_')}plot.png", dpi=fig.dpi)

    if show:
        plt.show()

    return fig


def visualize_gaze_inquiries(
        left_eye: np.ndarray,
        right_eye: np.ndarray,
        means: Optional[np.ndarray] = None,
        covs: Optional[np.ndarray] = None,
        save_path: Optional[str] = None,
        show: Optional[bool] = False,
        img_path: Optional[str] = None,
        screen_size: Tuple[int, int] = (1920, 1080),
        heatmap: Optional[bool] = False,
        raw_plot: Optional[bool] = False) -> Figure:
    """Visualize Gaze Inquiries.

    Assumes that the data is collected using BciPy and a Tobii-nano eye tracker. The default
    image used is for the matrix calibration task on a 1920x1080 screen.

    Generates a comparative matrix figure following the execution of offline analysis. Given a set of
    trailed data (left & right eye), the gaze distribution for each prompted symbol are plotted, along
    with the contour plots of mean and covariances calculated by the Gaussian Mixture Model.
    The figures may be saved or shown in a window.

    Returns a list of the figure handles created.

    Parameters
    ----------
    left_eye: (np.ndarray): Data array for the left eye data.
    right_eye: (np.ndarray): Data array for the right eye data.
    means: Optional[np.ndarray]: Means of the Gaussian Mixture Model
    covs: Optional[np.ndarray]: Covariances of the Gaussian Mixture Model
    save_path: Optional[str]: optional path to a save location of the figure generated
    show: Optional[bool]: whether or not to show the figures generated. Default: False
    img_path: Optional[str]: Image to be used as the background. Default: matrix.png
    screen_size: Optional[Tuple[int, int]]: Size of the screen used for Calibration/Copy
        Phrase tasks.
        Default: (1920, 1080)
    heatmap: Optional[bool]: Whether or not to plot the heatmap. Default: False
    raw_plot: Optional[bool]: Whether or not to plot the raw gaze data. Default: False
    """

    title = 'Raw Gaze Inquiries '

    if img_path is None:
        img_path = f'{DEFAULT_GAZE_IMAGE_PATH}'
    img = plt.imread(img_path)

    # transform the eye data to fit the display. remove > 1 values < 0 values and flip the y axis
    lx = np.clip(left_eye[:, 0], 0, 1)
    ly = np.clip(left_eye[:, 1], 0, 1)
    rx = np.clip(right_eye[:, 0], 0, 1)
    ry = np.clip(right_eye[:, 1], 0, 1)
    ly = 1 - ly
    ry = 1 - ry

<<<<<<< HEAD
    if means is not None:
        means[:, 0] = np.clip(means[:, 0], 0, 1)
        means[:, 1] = np.clip(means[:, 1], 0, 1)
        means[:, 1] = 1 - means[:, 1]
=======
    # Define mns as a copy of means to avoid modifying the original array
    mns = np.copy(means)

    if mns is not None:
        mns[:, 0] = np.clip(mns[:, 0], 0, 1)
        mns[:, 1] = np.clip(mns[:, 1], 0, 1)
        mns[:, 1] = 1 - mns[:, 1]
>>>>>>> ad649387

    # scale the eye data to the image
    fig, ax = plt.subplots()
    ax.imshow(img, extent=[0, 1, 0, 1])

    if heatmap:
        # create a dataframe making a column for each x, y pair for both eyes and a column for the eye (left or right)
        df = pd.DataFrame({
            'x': np.concatenate((lx, rx)),
            'y': np.concatenate((ly, ry)),
            'eye': ['left'] * len(lx) + ['right'] * len(rx)
        })
        ax = sns.kdeplot(
            data=df,
            hue='eye',
            x='x',
            y='y',
            fill=False,
            thresh=0.05,
            levels=10,
            cmap="mako",
            colorbar=True)

    if raw_plot:
<<<<<<< HEAD
        # ax.scatter(lx, ly, c='lightcoral', s=1)
        ax.scatter(rx, ry, c='bisque', s=1)

    if means is not None:
        for i, (mean, cov) in enumerate(zip(means, covs)):
=======
        ax.scatter(lx, ly, c='lightcoral', s=1)
        ax.scatter(rx, ry, c='bisque', s=1)

    if mns is not None:
        for i, (mean, cov) in enumerate(zip(mns, covs)):
            v, w = linalg.eigh(cov)
            v = 2.0 * np.sqrt(2.0) * np.sqrt(v)
            u = w[0] / linalg.norm(w[0])

            # Plot an ellipse to show the Gaussian component
            angle = np.arctan(u[1] / u[0])
            angle = 180.0 * angle / np.pi  # convert to degrees
            ell = Ellipse(mean, v[0], v[1], angle=180.0 + angle, color='navy')
            ell.set_clip_box(ax)
            ell.set_alpha(0.5)
            ax.add_artist(ell)

    ax.set_xticks([])
    ax.set_yticks([])
    ax.set_xticklabels([])
    ax.set_yticklabels([])

    plt.title(f'{title}Plot')

    if save_path is not None:
        plt.savefig(f"{save_path}/{title.lower().replace(' ', '_')}plot.png", dpi=fig.dpi)

    if show:
        plt.show()
    else:
        plt.close()

    return fig


def visualize_pupil_size(
        means: Optional[np.ndarray] = None,
        covs: Optional[np.ndarray] = None,
        save_path: Optional[str] = None,
        show: Optional[bool] = False,
        img_path: Optional[str] = None,
        screen_size: Tuple[int, int] = (1920, 1080),
        heatmap: Optional[bool] = False,
        raw_plot: Optional[bool] = False) -> Figure:
    """Visualize Gaze Inquiries.

    Assumes that the data is collected using BciPy and a Tobii-nano eye tracker. The default
    image used is for the matrix calibration task on a 1920x1080 screen.

    Generates a comparative matrix figure following the execution of offline analysis. Given a set of
    trailed data (left & right eye), the gaze distribution for each prompted symbol are plotted, along
    with the contour plots of mean and covariances calculated by the Gaussian Mixture Model.
    The figures may be saved or shown in a window.

    Returns a list of the figure handles created.

    Parameters
    ----------
    means: Optional[np.ndarray]: Means of the Gaussian Mixture Model
    covs: Optional[np.ndarray]: Covariances of the Gaussian Mixture Model
    save_path: Optional[str]: optional path to a save location of the figure generated
    show: Optional[bool]: whether or not to show the figures generated. Default: False
    img_path: Optional[str]: Image to be used as the background. Default: matrix.png
    screen_size: Optional[Tuple[int, int]]: Size of the screen used for Calibration/Copy
        Phrase tasks.
        Default: (1920, 1080)
    heatmap: Optional[bool]: Whether or not to plot the heatmap. Default: False
    raw_plot: Optional[bool]: Whether or not to plot the raw gaze data. Default: False
    """

    title = 'Pupil Size '
    img = plt.imread(img_path)

    # Define mns as a copy of means to avoid modifying the original array
    mns = np.copy(means)

    if mns is not None:
        # mns[:, 0] = np.clip(mns[:, 0], 0, 1)
        # mns[:, 1] = np.clip(mns[:, 1], 0, 1)
        mns[:, 1] = 1 - mns[:, 1]

    # scale the eye data to the image
    fig, ax = plt.subplots()
    ax.imshow(img, extent=[0, 1, 0, 1])

    if mns is not None:
        for i, (mean, cov) in enumerate(zip(mns, covs)):
>>>>>>> ad649387
            v, w = linalg.eigh(cov)
            v = 2.0 * np.sqrt(2.0) * np.sqrt(v)
            u = w[0] / linalg.norm(w[0])

            # Plot an ellipse to show the Gaussian component
            angle = np.arctan(u[1] / u[0])
            angle = 180.0 * angle / np.pi  # convert to degrees
            ell = Ellipse(mean, v[0], v[1], angle=180.0 + angle, color='navy')
            ell.set_clip_box(ax)
            ell.set_alpha(0.5)
            ax.add_artist(ell)

    ax.set_xticks([])
    ax.set_yticks([])
    ax.set_xticklabels([])
    ax.set_yticklabels([])

    plt.title(f'{title}Plot')

    if save_path is not None:
        plt.savefig(f"{save_path}/{title.lower().replace(' ', '_')}plot.png", dpi=fig.dpi)

    if show:
        plt.show()
    else:
        plt.close()

    return fig


def visualize_centralized_data(
<<<<<<< HEAD
        left_eye: np.ndarray,
        right_eye: np.ndarray,
=======
        gaze_data: np.ndarray,
>>>>>>> ad649387
        save_path: Optional[str] = None,
        show: Optional[bool] = False,
        img_path: Optional[str] = None,
        screen_size: Tuple[int, int] = (1920, 1080),
        heatmap: Optional[bool] = False,
        raw_plot: Optional[bool] = False) -> Figure:
    """Visualize centralized data for each symbol.

    Assumes that the data is collected using BciPy and a Tobii-nano eye tracker. The default
    image used is for the matrix calibration task on a 1920x1080 screen.

    Generates a comparative matrix figure following the execution of offline analysis. Given a set of
    trailed data (left & right eye), the gaze distribution for ALL prompted symbols are plotted after
    the data has been centralized (i.e., mid coordinates of each symbol is subtracted from corresponding
    symbol data to populate all data around (0,0) on the screen).
    The figures may be saved or shown in a window.

    Returns a list of the figure handles created.

    Parameters
    ----------
<<<<<<< HEAD
    left_eye: (np.ndarray): Data array for the centralized left eye data.
    right_eye: (np.ndarray): Data array for the centralized right eye data.
=======
    gaze_data: (np.ndarray): Data array for the centralized left eye data.
>>>>>>> ad649387
    save_path: Optional[str]: optional path to a save location of the figure generated
    show: Optional[bool]: whether or not to show the figures generated. Default: False
    img_path: Optional[str]: Image to be used as the background. Default: matrix.png
    screen_size: Optional[Tuple[int, int]]: Size of the screen used for Calibration/Copy Phrase tasks.
        Default: (1920, 1080)
    heatmap: Optional[bool]: Whether or not to plot the heatmap. Default: False
    raw_plot: Optional[bool]: Whether or not to plot the raw gaze data. Default: False
    """
    title = 'Centralized Data for All Symbols '

    if img_path is None:
        img_path = f'{DEFAULT_GAZE_IMAGE_PATH}'
    img = plt.imread(img_path)

    # scale the eye data to the image
    fig, ax = plt.subplots()

    # Transform the eye data to fit the display. Clip values > 1 and < -1
    # The idea here is to have the center at (0,0)
<<<<<<< HEAD
    lx = np.clip(left_eye[:, 0], -1, 1)
    ly = np.clip(left_eye[:, 1], -1, 1)
    rx = np.clip(right_eye[:, 0], -1, 1)
    ry = np.clip(right_eye[:, 1], -1, 1)
    ax.imshow(img, extent=[-1, 1, -1, 1])

    if heatmap:
        # create a dataframe making a column for each x, y pair for both eyes and a column for the eye (left or right)
        df = pd.DataFrame({
            'x': np.concatenate((lx, rx)),
            'y': np.concatenate((ly, ry)),
            'eye': ['left'] * len(lx) + ['right'] * len(rx)
        })
        ax = sns.kdeplot(
            data=df,
            hue='eye',
            x='x',
            y='y',
            fill=False,
            thresh=0.05,
            levels=10,
            cmap="mako",
            colorbar=True)

    if raw_plot:
        ax.scatter(lx, ly, c='r', s=1)
        ax.scatter(rx, ry, c='b', s=1)
=======
    dx = np.clip(gaze_data[:, 0], -1, 1)
    dy = np.clip(gaze_data[:, 1], -1, 1)
    ax.imshow(img, extent=[-1, 1, -1, 1])

    if raw_plot:
        ax.scatter(dx, dy, c='b', s=1)
>>>>>>> ad649387

    ax.set_xticks([])
    ax.set_yticks([])
    ax.set_xticklabels([])
    ax.set_yticklabels([])

    plt.title(f'{title}Plot')

    if save_path is not None:
        plt.savefig(f"{save_path}/{title.lower().replace(' ', '_')}plot.png", dpi=fig.dpi)

    if show:
        plt.show()

    return fig


def visualize_results_all_symbols(
        left_eye_all: List[np.ndarray],
        right_eye_all: List[np.ndarray],
        means_all: List[np.ndarray],
        covs_all: List[np.ndarray],
        save_path: Optional[str] = None,
        show: Optional[bool] = False,
        img_path: Optional[str] = None,
        screen_size: Tuple[int, int] = (1920, 1080),
        heatmap: Optional[bool] = False,
        raw_plot: Optional[bool] = False) -> Figure:
    """Visualize results for all symbols.

    Assumes that the data is collected using BciPy and a Tobii-nano eye tracker. The default
    image used is for the matrix calibration task on a 1920x1080 screen.

    Generates a comparative matrix figure following the execution of offline analysis. Given a set of
    trailed data (left & right eye), the gaze distribution for all prompted symbols are shown in a
    single image, along with mean-cov contours of gaze distribution with respect to each symbol.
    The figures may be saved or shown in a window.

    Returns a list of the figure handles created.

    Parameters
    ----------
<<<<<<< HEAD
    left_eye: (np.ndarray): Data array for the left eye data.
    right_eye: (np.ndarray): Data array for the right eye data.
    means: Optional[np.ndarray]: Means of the Gaussian Mixture Model
    covs: Optional[np.ndarray]: Covariances of the Gaussian Mixture Model
=======
    left_eye_all: (np.ndarray): Data array for the left eye data, for all symbols.
    right_eye_all: (np.ndarray): Data array for the right eye data, for all symbols.
    means_all: Optional[np.ndarray]: Means of the Gaussian Mixture Model, for all symbols
    covs_all: Optional[np.ndarray]: Covariances of the Gaussian Mixture Model, for all symbols
>>>>>>> ad649387
    save_path: Optional[str]: optional path to a save location of the figure generated
    show: Optional[bool]: whether or not to show the figures generated. Default: False
    img_path: Optional[str]: Image to be used as the background. Default: matrix.png
    screen_size: Optional[Tuple[int, int]]: Size of the screen used for Calibration/Copy
        Phrase tasks.
        Default: (1920, 1080)
    heatmap: Optional[bool]: Whether or not to plot the heatmap. Default: False
    raw_plot: Optional[bool]: Whether or not to plot the raw gaze data. Default: False
    """

    title = 'Map of Gaze Data and Contours '

    if img_path is None:
        img_path = f'{DEFAULT_GAZE_IMAGE_PATH}'
    img = plt.imread(img_path)

    # scale the eye data to the image
    fig, ax = plt.subplots()
    ax.imshow(img, extent=[0, 1, 0, 1])

    for _, (left_eye, right_eye, means, covs) in enumerate(zip(left_eye_all, right_eye_all, means_all, covs_all)):
        # transform the eye data to fit the display. remove > 1 values < 0 values and flip the y axis
        lx = np.clip(left_eye[:, 0], 0, 1)
        ly = np.clip(left_eye[:, 1], 0, 1)
        rx = np.clip(right_eye[:, 0], 0, 1)
        ry = np.clip(right_eye[:, 1], 0, 1)
        ly = 1 - ly
        ry = 1 - ry

<<<<<<< HEAD
        if means is not None:
            means[:, 0] = np.clip(means[:, 0], 0, 1)
            means[:, 1] = np.clip(means[:, 1], 0, 1)
            means[:, 1] = 1 - means[:, 1]
=======
        # Define mns as a copy of means to avoid modifying the original array
        mns = np.copy(means)

        if mns is not None:
            mns[:, 0] = np.clip(mns[:, 0], 0, 1)
            mns[:, 1] = np.clip(mns[:, 1], 0, 1)
            mns[:, 1] = 1 - mns[:, 1]
>>>>>>> ad649387

        if heatmap:
            # create a dataframe making a column for each x, y pair for both eyes and
            # a column for the eye (left or right)
            df = pd.DataFrame({
                'x': np.concatenate((lx, rx)),
                'y': np.concatenate((ly, ry)),
                'eye': ['left'] * len(lx) + ['right'] * len(rx)
            })
            ax = sns.kdeplot(
                data=df,
                hue='eye',
                x='x',
                y='y',
                fill=False,
                thresh=0.05,
                levels=10,
                cmap="mako",
                colorbar=True)

        if raw_plot:
<<<<<<< HEAD
            # ax.scatter(lx, ly, c='lightcoral', s=1)
            ax.scatter(rx, ry, c='bisque', s=1)

        if means is not None:
            for i, (mean, cov) in enumerate(zip(means, covs)):
=======
            ax.scatter(lx, ly, c='lightcoral', s=1)
            ax.scatter(rx, ry, c='bisque', s=1)

        if mns is not None:
            for i, (mean, cov) in enumerate(zip(mns, covs)):
>>>>>>> ad649387
                v, w = linalg.eigh(cov)
                v = 2.0 * np.sqrt(2.0) * np.sqrt(v)
                u = w[0] / linalg.norm(w[0])

                # Plot an ellipse to show the Gaussian component
                angle = np.arctan(u[1] / u[0])
                angle = 180.0 * angle / np.pi  # convert to degrees
                ell = Ellipse(mean, v[0], v[1], angle=180.0 + angle, color='navy')
                ell.set_clip_box(ax)
                ell.set_alpha(0.5)
                ax.add_artist(ell)

    ax.set_xticks([])
    ax.set_yticks([])
    ax.set_xticklabels([])
    ax.set_yticklabels([])

    plt.title(f'{title}Plot')

    if save_path is not None:
        plt.savefig(f"{save_path}/{title.lower().replace(' ', '_')}plot.png", dpi=fig.dpi)

    if show:
        plt.show()
    else:
        plt.close()

    return fig


def plot_edf(edf_path: str, auto_scale: Optional[bool] = False):
    """Plot data from the raw edf file. Note: this works from an iPython
    session but seems to throw errors when provided in a script.

    Parameters
    ----------
        edf_path - full path to the generated edf file
        auto_scale - optional; if True will scale the EEG data; this is
            useful for fake (random) data but makes real data hard to read.
    """
    edf = read_raw_edf(edf_path, preload=True)
    if auto_scale:
        edf.plot(scalings='auto')
    else:
        edf.plot()


def visualize_csv_eeg_triggers(trigger_col: Optional[int] = None):
    """Visualize CSV EEG Triggers.

    This function is used to load in CSV data and visualize device generated triggers.

    Input:
        trigger_col(int)(optional): Column location of triggers in csv file.
            It defaults to the last column.

    Output:
        Figure of Triggers
    """
    # Load in CSV
    data = load_raw_data(choose_csv_file())
    raw_data, _ = data.by_channel()

    # Pull out the triggers
    if not trigger_col:
        triggers = raw_data[-1]
    else:
        triggers = raw_data[trigger_col]

    # Plot the triggers
    plt.plot(triggers)

    # Add some titles and labels to the figure
    plt.title('Trigger Signal')
    plt.ylabel('Trigger Value')
    plt.xlabel('Samples')

<<<<<<< HEAD
    log.info('Press Ctrl + C to exit!')
=======
    logger.info('Press Ctrl + C to exit!')
>>>>>>> ad649387
    # Show us the figure! Depending on your OS / IDE this may not close when
    #  The window is closed, see the message above
    plt.show()


def visualize_joint_average(
        epochs: Tuple[Epochs],
        labels: List[str],
        plot_joint_times: Optional[List[float]] = [-0.1, 0, 0.2, 0.3, 0.35, 0.4, 0.5],
        save_path: Optional[str] = None,
        show: Optional[bool] = False) -> List[Figure]:
    """Visualize Joint Average.

    Plots channel average for each condition and provides corresponding topomaps for times defined in plot_joint_times.

    See: https://mne.tools/dev/generated/mne.Evoked.html#mne.Evoked.plot_joint

    Parameters:
        epochs(Tuple[Epochs]): MNE Epochs
        labels(List[str]): List of labels for each Epoch
        plot_joint_times(List[float]): List of times to plot topomaps
        save_path(Optional[str]): Path to save the figures
        show(Optional[bool]): Whether to show the figures

    Note: assumes the number of Epochs (passed as a tuple) is equal to the number of labels provided

    Returns:
        List of figures generated
    """
    assert len(epochs) == len(labels), "The number of epochs must match labels in Visualize Joint Average"

    figs = []
    for i, label in enumerate(labels):
        avg = epochs[i].average()
        fig = avg.plot_joint(times=plot_joint_times, title=label, show=show)
        if save_path:
            fig.savefig(
                f'{save_path}/{label.lower()}_topomap.png'
            )
        figs.append(fig)
    return figs


def visualize_evokeds(epochs: Tuple[Epochs, Epochs],
                      save_path: Optional[str] = None,
                      show: Optional[bool] = False) -> List[Figure]:
    """Visualize Evokeds.

    Using MNE Epochs, generate a compare evokeds plot using the mean and showing parametric confidence
    interval in shaded region.

    See: https://mne.tools/stable/generated/mne.viz.plot_compare_evokeds.html

    Parameters:

        epochs(Tuple[Epochs]): MNE Epochs Note: Assumes first epoch is nontarget and second is target.
        save_path(Optional[str]): Path to save the figures
        show(Optional[bool]): Whether to show the figures
    """
    evokeds = dict(nontarget=list(epochs[0].iter_evoked()),
                   target=list(epochs[1].iter_evoked()))
    fig = mne.viz.plot_compare_evokeds(evokeds, combine='mean', show=show)
    if save_path:
        fig[0].savefig(f'{save_path}/average_erp.png')

    return fig


<<<<<<< HEAD
def visualize_session_data(session_path: str, parameters: Union[dict, Parameters], show=True) -> Figure:
=======
def visualize_session_data(
        session_path: str,
        parameters: Union[dict, Parameters],
        show=True,
        save=True) -> Figure:
>>>>>>> ad649387
    """Visualize Session Data.

    This method is used to load and visualize EEG data after a session.

    Currently, it plots target / nontarget ERPs. It filters out TriggerTypes event,
    fixation, preview, and bcipy internal triggers. It uses the filter parameters
    used during the session to filter the data before plotting.

    Input:
        session_path(str): Path to the session directory
        parameters(dict): Dictionary of parameters
        show(bool): Whether to show the figure

    Output:
        Figure of Session Data
    """
    logger.info(f"Visualizing session data at {session_path}")
    # extract all relevant parameters
    trial_window = parameters.get("trial_window")
<<<<<<< HEAD
    static_offset = parameters.get("static_trigger_offset")
=======
>>>>>>> ad649387

    raw_data = load_raw_data(str(Path(session_path, f'{RAW_DATA_FILENAME}.csv')))
    channels = raw_data.channels
    sample_rate = raw_data.sample_rate
    daq_type = raw_data.daq_type

    transform_params: ERPTransformParams = parameters.instantiate(ERPTransformParams)

    devices.load(Path(session_path, DEFAULT_DEVICE_SPEC_FILENAME))
    device_spec = devices.preconfigured_device(daq_type)

    # setup filtering
    default_transform = get_default_transform(
        sample_rate_hz=sample_rate,
        notch_freq_hz=transform_params.notch_filter_frequency,
        bandpass_low=transform_params.filter_low,
        bandpass_high=transform_params.filter_high,
        bandpass_order=transform_params.filter_order,
        downsample_factor=transform_params.down_sampling_rate,
    )
    # Process triggers.txt files
    trigger_targetness, trigger_timing, _ = trigger_decoder(
        offset=device_spec.static_offset,
        trigger_path=f"{session_path}/{TRIGGER_FILENAME}",
        exclusion=[TriggerType.PREVIEW, TriggerType.EVENT, TriggerType.FIXATION],
        device_type='EEG',
    )
    assert "nontarget" in trigger_targetness, "No nontarget triggers found."
    assert "target" in trigger_targetness, "No target triggers found."
    assert len(trigger_targetness) == len(trigger_timing), "Trigger targetness and timing must be the same length."

    labels = [0 if label == 'nontarget' else 1 for label in trigger_targetness]
    channel_map = analysis_channels(channels, device_spec)

    return visualize_erp(
        raw_data,
        channel_map,
        trigger_timing,
        labels,
        trial_window,
        transform=default_transform,
        plot_average=True,
        plot_topomaps=True,
        save_path=session_path if save else None,
        show=show,
    )


def visualize_gaze_accuracies(accuracy_dict: Dict[str, np.ndarray],
                              accuracy: float,
                              save_path: Optional[str] = None,
                              show: Optional[bool] = False) -> Figure:
    """
    Visualize Gaze Accuracies.

    Plot the accuracies of each symbol using a bar plot.

    Returns a list of the figure handles created.
    """
<<<<<<< HEAD
=======
    title = 'Overall Accuracy: '
>>>>>>> ad649387

    fig, ax = plt.subplots()
    ax.bar(accuracy_dict.keys(), accuracy_dict.values())
    ax.set_xlabel('Symbol')
    ax.set_ylabel('Accuracy')
<<<<<<< HEAD
    ax.set_title('Overall Accuracy: ' + str(round(accuracy, 2)))

    return fig
=======
    ax.set_title(title + str(round(accuracy, 2)))

    if save_path is not None:
        plt.savefig(f"{save_path}/{title.lower().replace(' ', '_').replace(':', '')}plot.png", dpi=fig.dpi)

    if show:
        plt.show()
    else:
        plt.close()

    return fig


def erp():
    import argparse

    parser = argparse.ArgumentParser(description='Visualize ERP data')

    parser.add_argument(
        '-s', '--session_path',
        type=str,
        help='Path to the session directory',
        required=True)
    parser.add_argument(
        '-p', '--parameters',
        type=str,
        help='Path to the parameters file',
        default=DEFAULT_PARAMETERS_PATH)
    parser.add_argument(
        '--show',
        action='store_true',
        help='Whether to show the figure',
        default=False)
    parser.add_argument(
        '--save',
        action='store_true',
        help='Whether to save the figure', default=True)

    args = parser.parse_args()

    parameters = load_json_parameters(args.parameters, value_cast=True)
    visualize_session_data(args.session_path, parameters, args.show, args.save)
>>>>>>> ad649387
<|MERGE_RESOLUTION|>--- conflicted
+++ resolved
@@ -1,23 +1,15 @@
 # mypy: disable-error-code="attr-defined,union-attr,arg-type"
 # needed for the ERPTransformParams
 import logging
-<<<<<<< HEAD
-from typing import List, Dict, Optional, Tuple, Union
-from pathlib import Path
-=======
 from pathlib import Path
 from typing import Dict, List, Optional, Tuple, Union
->>>>>>> ad649387
 
 import matplotlib.pyplot as plt
 import mne
 import numpy as np
 import pandas as pd
 import seaborn as sns
-<<<<<<< HEAD
-=======
-
->>>>>>> ad649387
+
 from matplotlib.figure import Figure
 from matplotlib.patches import Ellipse
 from mne import Epochs
@@ -25,14 +17,6 @@
 from scipy import linalg
 
 import bcipy.acquisition.devices as devices
-<<<<<<< HEAD
-from bcipy.config import (DEFAULT_DEVICE_SPEC_FILENAME, RAW_DATA_FILENAME,
-                          DEFAULT_GAZE_IMAGE_PATH, TRIGGER_FILENAME)
-from bcipy.helpers.acquisition import analysis_channels
-from bcipy.helpers.parameters import Parameters
-from bcipy.helpers.convert import convert_to_mne
-from bcipy.helpers.load import choose_csv_file, load_raw_data
-=======
 from bcipy.config import (DEFAULT_DEVICE_SPEC_FILENAME,
                           DEFAULT_GAZE_IMAGE_PATH, RAW_DATA_FILENAME,
                           TRIGGER_FILENAME, SESSION_LOG_FILENAME,
@@ -41,34 +25,13 @@
 from bcipy.helpers.convert import convert_to_mne
 from bcipy.helpers.load import choose_csv_file, load_raw_data, load_json_parameters
 from bcipy.helpers.parameters import Parameters
->>>>>>> ad649387
 from bcipy.helpers.raw_data import RawData
 from bcipy.helpers.stimuli import mne_epochs
 from bcipy.helpers.triggers import TriggerType, trigger_decoder
 from bcipy.signal.process import (Composition, ERPTransformParams,
                                   get_default_transform)
-<<<<<<< HEAD
-=======
 
 logger = logging.getLogger(SESSION_LOG_FILENAME)
->>>>>>> ad649387
-
-
-def clip_to_display(data, screen_limits):
-    """Clip to Display. This function is used to clip the eye data to the display size. Removes
-    > 1 values and < 0 values. Removes nan values.
-
-    Input:
-        data (np.ndarray): Eye data
-        screen_limits (tuple): Screen limits
-
-    Output:
-        clipped_data (np.ndarray): Clipped eye data
-    """
-    clipped_data = np.clip(data, screen_limits[0], screen_limits[1])
-    clipped_data = clipped_data[~np.isnan(clipped_data)]
-
-    return clipped_data
 
 
 def clip_to_display(data, screen_limits):
@@ -124,22 +87,13 @@
     trial_length = trial_window[1] - 0.0
 
     # check for a baseline interval or set to None
-<<<<<<< HEAD
-    if trial_window[0] < 0:
-=======
     if trial_window[0] <= 0:
->>>>>>> ad649387
         baseline = (trial_window[0], 0.0)
     else:
         baseline = None
 
-<<<<<<< HEAD
-    mne_data, _ = convert_to_mne(raw_data, channel_map=channel_map, transform=transform)
-    epochs = mne_epochs(mne_data, trigger_timing, trigger_labels, trial_length, baseline=baseline)
-=======
     mne_data = convert_to_mne(raw_data, channel_map=channel_map, transform=transform)
     epochs = mne_epochs(mne_data, trial_length, trigger_timing, trigger_labels, baseline=baseline)
->>>>>>> ad649387
     # *Note* We assume, as described above, two trigger classes are defined for use in trigger_labels
     # (Nontarget=0 and Target=1). This will map into two corresponding MNE epochs whose indexing starts at 1.
     # Therefore, epochs['1'] == Nontarget and epochs['2'] == Target.
@@ -256,10 +210,7 @@
             colorbar=True)
 
     if raw_plot:
-<<<<<<< HEAD
-=======
         # ax.scatter(lx, range(len(lx)), c='r', s=1)
->>>>>>> ad649387
         ax.scatter(lx, ly, c='r', s=1)
         ax.scatter(rx, ry, c='b', s=1)
 
@@ -332,12 +283,6 @@
     ly = 1 - ly
     ry = 1 - ry
 
-<<<<<<< HEAD
-    if means is not None:
-        means[:, 0] = np.clip(means[:, 0], 0, 1)
-        means[:, 1] = np.clip(means[:, 1], 0, 1)
-        means[:, 1] = 1 - means[:, 1]
-=======
     # Define mns as a copy of means to avoid modifying the original array
     mns = np.copy(means)
 
@@ -345,7 +290,6 @@
         mns[:, 0] = np.clip(mns[:, 0], 0, 1)
         mns[:, 1] = np.clip(mns[:, 1], 0, 1)
         mns[:, 1] = 1 - mns[:, 1]
->>>>>>> ad649387
 
     # scale the eye data to the image
     fig, ax = plt.subplots()
@@ -370,13 +314,6 @@
             colorbar=True)
 
     if raw_plot:
-<<<<<<< HEAD
-        # ax.scatter(lx, ly, c='lightcoral', s=1)
-        ax.scatter(rx, ry, c='bisque', s=1)
-
-    if means is not None:
-        for i, (mean, cov) in enumerate(zip(means, covs)):
-=======
         ax.scatter(lx, ly, c='lightcoral', s=1)
         ax.scatter(rx, ry, c='bisque', s=1)
 
@@ -464,7 +401,6 @@
 
     if mns is not None:
         for i, (mean, cov) in enumerate(zip(mns, covs)):
->>>>>>> ad649387
             v, w = linalg.eigh(cov)
             v = 2.0 * np.sqrt(2.0) * np.sqrt(v)
             u = w[0] / linalg.norm(w[0])
@@ -496,12 +432,7 @@
 
 
 def visualize_centralized_data(
-<<<<<<< HEAD
-        left_eye: np.ndarray,
-        right_eye: np.ndarray,
-=======
         gaze_data: np.ndarray,
->>>>>>> ad649387
         save_path: Optional[str] = None,
         show: Optional[bool] = False,
         img_path: Optional[str] = None,
@@ -523,12 +454,7 @@
 
     Parameters
     ----------
-<<<<<<< HEAD
-    left_eye: (np.ndarray): Data array for the centralized left eye data.
-    right_eye: (np.ndarray): Data array for the centralized right eye data.
-=======
     gaze_data: (np.ndarray): Data array for the centralized left eye data.
->>>>>>> ad649387
     save_path: Optional[str]: optional path to a save location of the figure generated
     show: Optional[bool]: whether or not to show the figures generated. Default: False
     img_path: Optional[str]: Image to be used as the background. Default: matrix.png
@@ -548,42 +474,12 @@
 
     # Transform the eye data to fit the display. Clip values > 1 and < -1
     # The idea here is to have the center at (0,0)
-<<<<<<< HEAD
-    lx = np.clip(left_eye[:, 0], -1, 1)
-    ly = np.clip(left_eye[:, 1], -1, 1)
-    rx = np.clip(right_eye[:, 0], -1, 1)
-    ry = np.clip(right_eye[:, 1], -1, 1)
-    ax.imshow(img, extent=[-1, 1, -1, 1])
-
-    if heatmap:
-        # create a dataframe making a column for each x, y pair for both eyes and a column for the eye (left or right)
-        df = pd.DataFrame({
-            'x': np.concatenate((lx, rx)),
-            'y': np.concatenate((ly, ry)),
-            'eye': ['left'] * len(lx) + ['right'] * len(rx)
-        })
-        ax = sns.kdeplot(
-            data=df,
-            hue='eye',
-            x='x',
-            y='y',
-            fill=False,
-            thresh=0.05,
-            levels=10,
-            cmap="mako",
-            colorbar=True)
-
-    if raw_plot:
-        ax.scatter(lx, ly, c='r', s=1)
-        ax.scatter(rx, ry, c='b', s=1)
-=======
     dx = np.clip(gaze_data[:, 0], -1, 1)
     dy = np.clip(gaze_data[:, 1], -1, 1)
     ax.imshow(img, extent=[-1, 1, -1, 1])
 
     if raw_plot:
         ax.scatter(dx, dy, c='b', s=1)
->>>>>>> ad649387
 
     ax.set_xticks([])
     ax.set_yticks([])
@@ -626,17 +522,10 @@
 
     Parameters
     ----------
-<<<<<<< HEAD
-    left_eye: (np.ndarray): Data array for the left eye data.
-    right_eye: (np.ndarray): Data array for the right eye data.
-    means: Optional[np.ndarray]: Means of the Gaussian Mixture Model
-    covs: Optional[np.ndarray]: Covariances of the Gaussian Mixture Model
-=======
     left_eye_all: (np.ndarray): Data array for the left eye data, for all symbols.
     right_eye_all: (np.ndarray): Data array for the right eye data, for all symbols.
     means_all: Optional[np.ndarray]: Means of the Gaussian Mixture Model, for all symbols
     covs_all: Optional[np.ndarray]: Covariances of the Gaussian Mixture Model, for all symbols
->>>>>>> ad649387
     save_path: Optional[str]: optional path to a save location of the figure generated
     show: Optional[bool]: whether or not to show the figures generated. Default: False
     img_path: Optional[str]: Image to be used as the background. Default: matrix.png
@@ -666,12 +555,6 @@
         ly = 1 - ly
         ry = 1 - ry
 
-<<<<<<< HEAD
-        if means is not None:
-            means[:, 0] = np.clip(means[:, 0], 0, 1)
-            means[:, 1] = np.clip(means[:, 1], 0, 1)
-            means[:, 1] = 1 - means[:, 1]
-=======
         # Define mns as a copy of means to avoid modifying the original array
         mns = np.copy(means)
 
@@ -679,7 +562,6 @@
             mns[:, 0] = np.clip(mns[:, 0], 0, 1)
             mns[:, 1] = np.clip(mns[:, 1], 0, 1)
             mns[:, 1] = 1 - mns[:, 1]
->>>>>>> ad649387
 
         if heatmap:
             # create a dataframe making a column for each x, y pair for both eyes and
@@ -701,19 +583,11 @@
                 colorbar=True)
 
         if raw_plot:
-<<<<<<< HEAD
-            # ax.scatter(lx, ly, c='lightcoral', s=1)
-            ax.scatter(rx, ry, c='bisque', s=1)
-
-        if means is not None:
-            for i, (mean, cov) in enumerate(zip(means, covs)):
-=======
             ax.scatter(lx, ly, c='lightcoral', s=1)
             ax.scatter(rx, ry, c='bisque', s=1)
 
         if mns is not None:
             for i, (mean, cov) in enumerate(zip(mns, covs)):
->>>>>>> ad649387
                 v, w = linalg.eigh(cov)
                 v = 2.0 * np.sqrt(2.0) * np.sqrt(v)
                 u = w[0] / linalg.norm(w[0])
@@ -791,11 +665,7 @@
     plt.ylabel('Trigger Value')
     plt.xlabel('Samples')
 
-<<<<<<< HEAD
-    log.info('Press Ctrl + C to exit!')
-=======
     logger.info('Press Ctrl + C to exit!')
->>>>>>> ad649387
     # Show us the figure! Depending on your OS / IDE this may not close when
     #  The window is closed, see the message above
     plt.show()
@@ -864,15 +734,11 @@
     return fig
 
 
-<<<<<<< HEAD
-def visualize_session_data(session_path: str, parameters: Union[dict, Parameters], show=True) -> Figure:
-=======
 def visualize_session_data(
         session_path: str,
         parameters: Union[dict, Parameters],
         show=True,
         save=True) -> Figure:
->>>>>>> ad649387
     """Visualize Session Data.
 
     This method is used to load and visualize EEG data after a session.
@@ -892,10 +758,6 @@
     logger.info(f"Visualizing session data at {session_path}")
     # extract all relevant parameters
     trial_window = parameters.get("trial_window")
-<<<<<<< HEAD
-    static_offset = parameters.get("static_trigger_offset")
-=======
->>>>>>> ad649387
 
     raw_data = load_raw_data(str(Path(session_path, f'{RAW_DATA_FILENAME}.csv')))
     channels = raw_data.channels
@@ -955,20 +817,12 @@
 
     Returns a list of the figure handles created.
     """
-<<<<<<< HEAD
-=======
     title = 'Overall Accuracy: '
->>>>>>> ad649387
 
     fig, ax = plt.subplots()
     ax.bar(accuracy_dict.keys(), accuracy_dict.values())
     ax.set_xlabel('Symbol')
     ax.set_ylabel('Accuracy')
-<<<<<<< HEAD
-    ax.set_title('Overall Accuracy: ' + str(round(accuracy, 2)))
-
-    return fig
-=======
     ax.set_title(title + str(round(accuracy, 2)))
 
     if save_path is not None:
@@ -1010,5 +864,4 @@
     args = parser.parse_args()
 
     parameters = load_json_parameters(args.parameters, value_cast=True)
-    visualize_session_data(args.session_path, parameters, args.show, args.save)
->>>>>>> ad649387
+    visualize_session_data(args.session_path, parameters, args.show, args.save)