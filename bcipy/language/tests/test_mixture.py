"""Tests for MIXTURE Language Model"""

import pytest
import unittest
import os
from operator import itemgetter

from bcipy.exceptions import UnsupportedResponseType
from aactextpredict.exceptions import InvalidLanguageModelException
from bcipy.core.symbols import DEFAULT_SYMBOL_SET, BACKSPACE_CHAR, SPACE_CHAR
from bcipy.language.model.mixture import MixtureLanguageModelAdapter
from bcipy.language.main import ResponseType


@pytest.mark.slow
class TestMixtureLanguageModelAdapter(unittest.TestCase):
    """Tests for language model"""
    @classmethod
    def setUpClass(cls):
        dirname = os.path.dirname(__file__) or '.'
        cls.kenlm_path = f"lm_dec19_char_tiny_12gram.kenlm"
        print(cls.kenlm_path)
        cls.lm_params = [{"lm_path": cls.kenlm_path}, {"lang_model_name": "gpt2"}]
        cls.lmodel = MixtureLanguageModelAdapter(response_type=ResponseType.SYMBOL,
                                          lm_types=["NGRAM", "CAUSAL"], lm_weights=[0.5, 0.5],
                                          lm_params=cls.lm_params)

    @pytest.mark.slow
    def test_default_load(self):
        """Test loading model with parameters from json
        This test requires a valid lm_params.json file and all referenced models"""
        lm = MixtureLanguageModelAdapter(response_type=ResponseType.SYMBOL)

    def test_init(self):
        """Test default parameters"""
        self.assertEqual(self.lmodel.response_type, ResponseType.SYMBOL)
        self.assertEqual(self.lmodel.symbol_set, DEFAULT_SYMBOL_SET)
        self.assertTrue(
            ResponseType.SYMBOL in self.lmodel.supported_response_types())

    def test_name(self):
        """Test model name."""
        self.assertEqual("MIXTURE", MixtureLanguageModelAdapter.name())

    def test_unsupported_response_type(self):
        """Unsupported responses should raise an exception"""
        with self.assertRaises(UnsupportedResponseType):
            MixtureLanguageModelAdapter(response_type=ResponseType.WORD)

    def test_invalid_model_type(self):
        """Test that the proper exception is thrown if given an invalid lm_type"""
        with self.assertRaises(InvalidLanguageModelException):
            MixtureLanguageModelAdapter(response_type=ResponseType.SYMBOL,
                                 lm_types=["PHONY", "CAUSAL"], lm_weights=[0.5, 0.5],
                                 lm_params=[{}, {"lang_model_name": "gpt2"}])
        with self.assertRaises(InvalidLanguageModelException):
            MixtureLanguageModelAdapter(response_type=ResponseType.SYMBOL,
                                 lm_types=["CAUSAL", "PHONY"], lm_weights=[0.5, 0.5],
                                 lm_params=[{"lang_model_name": "gpt2"}, {}])

    def test_invalid_model_weights(self):
        """Test that the proper exception is thrown if given an improper number of lm_weights"""
        with self.assertRaises(InvalidLanguageModelException, msg="Exception not thrown when too few weights given"):
<<<<<<< HEAD
            MixtureLanguageModel(response_type=ResponseType.SYMBOL, symbol_set=alphabet(),
                                 lm_types=["KENLM", "CAUSAL"], lm_weights=[0.5],
                                 lm_params=self.lm_params)
        with self.assertRaises(InvalidLanguageModelException, msg="Exception not thrown when no weights given"):
            MixtureLanguageModel(response_type=ResponseType.SYMBOL, symbol_set=alphabet(),
                                 lm_types=["KENLM", "CAUSAL"], lm_weights=None,
                                 lm_params=self.lm_params)
        with self.assertRaises(InvalidLanguageModelException, msg="Exception not thrown when too many weights given"):
            MixtureLanguageModel(response_type=ResponseType.SYMBOL, symbol_set=alphabet(),
                                 lm_types=["KENLM", "CAUSAL"], lm_weights=[0.2, 0.3, 0.5],
                                 lm_params=self.lm_params)
        with self.assertRaises(InvalidLanguageModelException, msg="Exception not thrown when weights given do not \
                                 sum to 1"):
            MixtureLanguageModel(response_type=ResponseType.SYMBOL, symbol_set=alphabet(),
                                 lm_types=["KENLM", "CAUSAL"], lm_weights=[0.5, 0.8],
                                 lm_params=self.lm_params)
=======
            MixtureLanguageModelAdapter(response_type=ResponseType.SYMBOL,
                                 lm_types=["NGRAM", "CAUSAL"], lm_weights=[0.5],
                                 lm_params=[{"lm_path": self.kenlm_path}, {"lang_model_name": "gpt2"}])
        with self.assertRaises(InvalidLanguageModelException, msg="Exception not thrown when no weights given"):
            MixtureLanguageModelAdapter(response_type=ResponseType.SYMBOL,
                                 lm_types=["NGRAM", "CAUSAL"], lm_weights=None,
                                 lm_params=[{"lm_path": self.kenlm_path}, {"lang_model_name": "gpt2"}])
        with self.assertRaises(InvalidLanguageModelException, msg="Exception not thrown when too many weights given"):
            MixtureLanguageModelAdapter(response_type=ResponseType.SYMBOL,
                                 lm_types=["NGRAM", "CAUSAL"], lm_weights=[0.2, 0.3, 0.5],
                                 lm_params=[{"lm_path": self.kenlm_path}, {"lang_model_name": "gpt2"}])
        with self.assertRaises(InvalidLanguageModelException, msg="Exception not thrown when weights given do not \
                                 sum to 1"):
            MixtureLanguageModelAdapter(response_type=ResponseType.SYMBOL,
                                 lm_types=["NGRAM", "CAUSAL"], lm_weights=[0.5, 0.8],
                                 lm_params=[{"lm_path": self.kenlm_path}, {"lang_model_name": "gpt2"}])
>>>>>>> 0a421f53

    def test_non_mutable_evidence(self):
        """Test that the model does not change the evidence variable passed in."""
        evidence = list("Test_test")
        evidence2 = list("Test_test")
        self.lmodel.predict(evidence)
        self.assertEqual(evidence, evidence2)

    def test_identical(self):
        """Ensure predictions are the same for subsequent queries with the same evidence."""
        query1 = self.lmodel.predict(list("evidenc"))
        query2 = self.lmodel.predict(list("evidenc"))
        for ((sym1, prob1), (sym2, prob2)) in zip(query1, query2):
            self.assertAlmostEqual(prob1, prob2, places=5)
            self.assertEqual(sym1, sym2)

    def test_upper_lower_case(self):
        """Ensure predictions are the same for upper or lower case evidence."""
        lc = self.lmodel.predict(list("EVIDENC"))
        uc = self.lmodel.predict(list("evidenc"))
        for ((l_sym, l_prob), (u_sym, u_prob)) in zip(lc, uc):
            self.assertAlmostEqual(l_prob, u_prob, places=5)
            self.assertEqual(l_sym, u_sym)

    def test_predict_start_of_word(self):
        """Test the predict method with no prior evidence."""
        symbol_probs = self.lmodel.predict(evidence=[])
        probs = [prob for sym, prob in symbol_probs]

        self.assertTrue(
            len(set(probs)) > 1,
            "All values should not be the same probability")
        # Consider whether the following assertion should be True
        # backspace_prob = next(prob for sym, prob in probs if sym == BACKSPACE_CHAR)
        # self.assertEqual(0, backspace_prob)
        for prob in probs:
            self.assertTrue(0 <= prob < 1)
        self.assertAlmostEqual(sum(probs), 1, places=5)

    def test_predict_middle_of_word(self):
        """Test the predict method in the middle of a word."""
        symbol_probs = self.lmodel.predict(evidence=list("TH"))
        probs = [prob for sym, prob in symbol_probs]

        self.assertTrue(
            len(set(probs)) > 1,
            "All values should not be the same probability")
        for prob in probs:
            self.assertTrue(0 <= prob < 1)
        self.assertAlmostEqual(sum(probs), 1, places=5)

        most_likely_sym, _prob = sorted(symbol_probs,
                                        key=itemgetter(1),
                                        reverse=True)[0]
        self.assertEqual('E', most_likely_sym,
                         "Should predict 'E' as the next most likely symbol")

    def test_phrase(self):
        """Test that a phrase can be used for input"""
        symbol_probs = self.lmodel.predict(list("does_it_make_sen"))
        most_likely_sym, _prob = sorted(symbol_probs,
                                        key=itemgetter(1),
                                        reverse=True)[0]
        self.assertEqual('S', most_likely_sym)

    def test_multiple_spaces(self):
        """Test that the probability of space after a space is smaller than before the space"""
        symbol_probs_before = self.lmodel.predict(list("the"))
        symbol_probs_after = self.lmodel.predict(list("the_n"))
        space_prob_before = (dict(symbol_probs_before))[SPACE_CHAR]
        space_prob_after = (dict(symbol_probs_after))[SPACE_CHAR]
        self.assertTrue(space_prob_before > space_prob_after)

    def test_nonzero_prob(self):
        """Test that all letters in the alphabet have nonzero probability except for backspace"""
        symbol_probs = self.lmodel.predict(list("does_it_make_sens"))
        prob_values = [item[1] for item in symbol_probs if item[0] != BACKSPACE_CHAR]
        for value in prob_values:
            self.assertTrue(value > 0)<|MERGE_RESOLUTION|>--- conflicted
+++ resolved
@@ -61,24 +61,6 @@
     def test_invalid_model_weights(self):
         """Test that the proper exception is thrown if given an improper number of lm_weights"""
         with self.assertRaises(InvalidLanguageModelException, msg="Exception not thrown when too few weights given"):
-<<<<<<< HEAD
-            MixtureLanguageModel(response_type=ResponseType.SYMBOL, symbol_set=alphabet(),
-                                 lm_types=["KENLM", "CAUSAL"], lm_weights=[0.5],
-                                 lm_params=self.lm_params)
-        with self.assertRaises(InvalidLanguageModelException, msg="Exception not thrown when no weights given"):
-            MixtureLanguageModel(response_type=ResponseType.SYMBOL, symbol_set=alphabet(),
-                                 lm_types=["KENLM", "CAUSAL"], lm_weights=None,
-                                 lm_params=self.lm_params)
-        with self.assertRaises(InvalidLanguageModelException, msg="Exception not thrown when too many weights given"):
-            MixtureLanguageModel(response_type=ResponseType.SYMBOL, symbol_set=alphabet(),
-                                 lm_types=["KENLM", "CAUSAL"], lm_weights=[0.2, 0.3, 0.5],
-                                 lm_params=self.lm_params)
-        with self.assertRaises(InvalidLanguageModelException, msg="Exception not thrown when weights given do not \
-                                 sum to 1"):
-            MixtureLanguageModel(response_type=ResponseType.SYMBOL, symbol_set=alphabet(),
-                                 lm_types=["KENLM", "CAUSAL"], lm_weights=[0.5, 0.8],
-                                 lm_params=self.lm_params)
-=======
             MixtureLanguageModelAdapter(response_type=ResponseType.SYMBOL,
                                  lm_types=["NGRAM", "CAUSAL"], lm_weights=[0.5],
                                  lm_params=[{"lm_path": self.kenlm_path}, {"lang_model_name": "gpt2"}])
@@ -95,7 +77,6 @@
             MixtureLanguageModelAdapter(response_type=ResponseType.SYMBOL,
                                  lm_types=["NGRAM", "CAUSAL"], lm_weights=[0.5, 0.8],
                                  lm_params=[{"lm_path": self.kenlm_path}, {"lang_model_name": "gpt2"}])
->>>>>>> 0a421f53
 
     def test_non_mutable_evidence(self):
         """Test that the model does not change the evidence variable passed in."""
