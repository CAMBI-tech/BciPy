import argparse
import logging
import multiprocessing
<<<<<<< HEAD
from typing import List, Optional

from psychopy import visual

from bcipy.acquisition import ClientManager, LslDataServer
from bcipy.config import (DEFAULT_EXPERIMENT_ID, DEFAULT_PARAMETERS_PATH,
                          STATIC_AUDIO_PATH)
from bcipy.display import init_display_window
from bcipy.helpers.acquisition import init_eeg_acquisition
from bcipy.helpers.language_model import init_language_model
from bcipy.helpers.load import (load_experiments, load_json_parameters,
                                load_signal_models)
from bcipy.helpers.save import init_save_data_structure
from bcipy.helpers.session import collect_experiment_field_data
from bcipy.helpers.stimuli import play_sound
from bcipy.helpers.system_utils import configure_logger, get_system_info
from bcipy.helpers.task import print_message
from bcipy.helpers.validate import validate_bcipy_session, validate_experiment
from bcipy.helpers.visualization import visualize_session_data
from bcipy.task import TaskType
from bcipy.task.start_task import start_task

log = logging.getLogger(__name__)
=======
from typing import Optional, Type

from bcipy.config import CUSTOM_TASK_EXPERIMENT_ID, DEFAULT_PARAMETERS_PATH
from bcipy.exceptions import BciPyCoreException
from bcipy.helpers.load import load_experiments, load_json_parameters
from bcipy.helpers.validate import validate_bcipy_session, validate_experiment
from bcipy.task import Task, TaskRegistry
from bcipy.task.orchestrator import SessionOrchestrator
from bcipy.task.orchestrator.protocol import parse_protocol

logger = logging.getLogger(__name__)
>>>>>>> ad649387


def bci_main(
        parameter_location: str,
        user: str,
        experiment_id: Optional[str] = None,
        alert: bool = False,
        visualize: bool = True,
        fake: bool = False,
        task: Optional[Type[Task]] = None) -> bool:
    """BCI Main.

    The BCI main function will initialize a save folder, construct needed information
    and execute the task. This is the main connection between any UI and
    running the app.

    A Task or Experiment ID must be provided to run the task. If a task is provided, the experiment
    ID will be ignored.

    It may also be invoked via tha command line.
        Ex. `bcipy` this will default parameters, mode, user, and type.

        You can pass it those attributes with flags, if desired.
            Ex. `bcipy --user "bci_user" --task "RSVP Calibration"


    Input:
        parameter_location (str): location of parameters file to use
        user (str): name of the user
        experiment_id (str): Name of the experiment. If task is provided, this will be ignored.
        alert (bool): whether to alert the user when the task is complete
        visualize (bool): whether to visualize data at the end of a task
        fake (bool): whether to use fake acquisition data during the session. If None, the
            fake data will be determined by the parameters file.
        task (Task): registered bcipy Task to execute. If None, the task will be determined by the
            experiment protocol.
    """
    logger.info('Starting BciPy...')
    logger.info(
        f'User: {user} | Experiment: {experiment_id} | Task: {task} | '
        f'Parameters: {parameter_location} | '
        f'Alert: {alert} | Visualize: {visualize} | Fake: {fake}')
    # If no task is provided, extract the tasks from the experiment protocol. Otherwise, we will assume
    # the task is a custom task execution with no experiment attached.
    if not task and experiment_id:
        experiment = validate_experiment(experiment_id)
        # extract protocol from experiment
        tasks = parse_protocol(experiment['protocol'])
    elif task:
        tasks = [task]
        experiment_id = CUSTOM_TASK_EXPERIMENT_ID
    else:
        msg = 'No experiment or task provided to BciPy.'
        logger.exception(msg)
        raise BciPyCoreException(msg)

    # Load parameters
    parameters = load_json_parameters(parameter_location, value_cast=True)

    # cli overrides parameters file for fake data if provided
    fake = fake if fake is True else parameters['fake_data']
    parameters['fake_data'] = fake

    if not validate_bcipy_session(parameters, fake):
        return False

    # Update property to reflect the parameter source:
    parameters['parameter_location'] = parameter_location
    if parameter_location != DEFAULT_PARAMETERS_PATH:
        parameters.save()
<<<<<<< HEAD
        default_params = load_json_parameters(DEFAULT_PARAMETERS_PATH, value_cast=True)
        if parameters.add_missing_items(default_params):
            msg = 'Parameters file out of date.'
            log.exception(msg)
            raise Exception(msg)

    # update our parameters file with system related information
    sys_info = get_system_info()

    # Initialize Save Folder
    save_folder = init_save_data_structure(
        parameters['data_save_loc'],
        user,
        parameter_location,
        task=task.label,
        experiment_id=experiment)

    # configure bcipy session logging
    configure_logger(save_folder,
                     version=sys_info['bcipy_version'])

    log.info(sys_info)

    # Collect experiment field data
    collect_experiment_field_data(experiment, save_folder)

    if execute_task(task, parameters, save_folder, alert, fake):
        if visualize:

            # Visualize session data and fail silently if it errors
            try:
                visualize_session_data(save_folder, parameters)
            except Exception as e:
                log.info(f'Error visualizing session data: {e}')
        return True

    return False


def execute_task(
        task: TaskType,
        parameters: dict,
        save_folder: str,
        alert: bool,
        fake: bool) -> bool:
    """Execute Task.

    Executes the desired task by setting up the display window and
        data acquisition, then passing on to the start_task function
        which will initialize experiment.

    Input:
        task(TaskType): Task that should be registered in TaskType
        parameters (dict): parameter dictionary
        save_folder (str): path to save folder
        alert (bool): whether to alert the user when the task is complete
        fake (bool): whether to use fake acquisition data during the session

    Returns:
        (bool): True if the task was successfully executed, False otherwise
    """
    signal_models = []
    language_model = None

    # Init EEG Model, if needed. Calibration Tasks Don't require probabilistic
    # modules to be loaded.
    if task not in TaskType.calibration_tasks():
        # Try loading in our signal_model and starting a langmodel(if enabled)
        if not fake:
            try:
                model_dir = parameters['signal_model_path']
                signal_models = load_signal_models(directory=model_dir)
                assert signal_models, f"No signal models found in {model_dir}"
            except Exception as error:
                log.exception(f'Cannot load signal model. Exiting. {error}')
                raise error

        language_model = init_language_model(parameters)

    # Initialize DAQ and export the device configuration
    daq, servers = init_eeg_acquisition(
        parameters, save_folder, server=fake)

    # Initialize Display Window
    # We have to wait until after the prompt to load the signal model before
    # displaying the window, otherwise in fullscreen mode this throws an error
    display = init_display_window(parameters)
    print_message(display, f'Initializing {task}...')

    # Start Task
    try:
        start_task(display,
                   daq,
                   task,
                   parameters,
                   save_folder,
                   language_model=language_model,
                   signal_models=signal_models,
                   fake=fake)

    # If exception, close all display and acquisition objects
    except Exception as e:
        log.exception(str(e))

    if alert:
        play_sound(f"{STATIC_AUDIO_PATH}/{parameters['alert_sound_file']}")
=======
>>>>>>> ad649387

    # Initialize an orchestrator
    orchestrator = SessionOrchestrator(
        experiment_id=experiment_id,
        user=user,
        parameters_path=parameter_location,
        parameters=parameters,
        fake=fake,
        alert=alert,
        visualize=visualize,
    )
    orchestrator.add_tasks(tasks)

<<<<<<< HEAD

def _clean_up_session(
        display: visual.Window,
        daq: ClientManager,
        servers: Optional[List[LslDataServer]] = None) -> bool:
    """Clean up session.

    Closes the display window and data acquisition objects. Returns True if the session was closed successfully.

    Input:
        display (visual.Window): display window
        daq (LslAcquisitionClient): data acquisition client
        server (LslDataServer): data server
    """
    try:
        # Stop Acquisition
        daq.stop_acquisition()
        daq.cleanup()

        # Stop Servers
        if servers:
            for server in servers:
                server.stop()

        # Close the display window
        # NOTE: There is currently a bug in psychopy when attempting to shutdown
        # windows when using a USB-C monitor. Putting the display close last in
        # the inquiry allows acquisition to properly shutdown.
        display.close()
        return True
=======
    try:
        orchestrator.execute()
>>>>>>> ad649387
    except Exception as e:
        logger.exception(f'Error executing task: {e}')
        return False

    return True


def bcipy_main() -> None:  # pragma: no cover
    """BciPy Main.

    Command line interface used for running a registered experiment task in BciPy. To see what
        is available use the --help flag.
    """
    # Needed for windows machines
    multiprocessing.freeze_support()
    tr = TaskRegistry()
    experiment_options = list(load_experiments().keys())
    task_options = tr.list()
    parser = argparse.ArgumentParser()

    # Command line utility for adding arguments/ paths via command line
    parser.add_argument('-p', '--parameters', default=DEFAULT_PARAMETERS_PATH,
                        help='Parameter location. Pass as *.json')
    parser.add_argument('-u', '--user', default='test_user')
    parser.add_argument('-t', '--task', required=False,
                        help=f'Task type to execute. Registered options: {task_options}',
                        choices=task_options)
    parser.add_argument(
        '-e',
        '--experiment',
        required=False,
        help=f'Select a valid experiment to run the task for this user. Available options: {experiment_options}')
    parser.add_argument(
        '-a',
        '--alert',
        default=False,
        action='store_true',
        help='Alert the user when the session is complete.')
    parser.add_argument(
        '-nv',
        '--noviz',
        default=True,
        action='store_false',
        help='Suppress visuals of the data after the session is complete.')
    parser.add_argument(
        '-f',
        '--fake',
        default=False,
        action='store_true',
        help='Use fake acquisition data for testing.')
    args = parser.parse_args()

    if args.task:
        task = tr.get(args.task)
    else:
        task = None

    # Start BCI Main
    bci_main(
        args.parameters,
        str(args.user),
        str(args.experiment),
        args.alert,
        args.noviz,
        args.fake,
        task)


if __name__ == '__main__':
    bcipy_main()<|MERGE_RESOLUTION|>--- conflicted
+++ resolved
@@ -1,31 +1,6 @@
 import argparse
 import logging
 import multiprocessing
-<<<<<<< HEAD
-from typing import List, Optional
-
-from psychopy import visual
-
-from bcipy.acquisition import ClientManager, LslDataServer
-from bcipy.config import (DEFAULT_EXPERIMENT_ID, DEFAULT_PARAMETERS_PATH,
-                          STATIC_AUDIO_PATH)
-from bcipy.display import init_display_window
-from bcipy.helpers.acquisition import init_eeg_acquisition
-from bcipy.helpers.language_model import init_language_model
-from bcipy.helpers.load import (load_experiments, load_json_parameters,
-                                load_signal_models)
-from bcipy.helpers.save import init_save_data_structure
-from bcipy.helpers.session import collect_experiment_field_data
-from bcipy.helpers.stimuli import play_sound
-from bcipy.helpers.system_utils import configure_logger, get_system_info
-from bcipy.helpers.task import print_message
-from bcipy.helpers.validate import validate_bcipy_session, validate_experiment
-from bcipy.helpers.visualization import visualize_session_data
-from bcipy.task import TaskType
-from bcipy.task.start_task import start_task
-
-log = logging.getLogger(__name__)
-=======
 from typing import Optional, Type
 
 from bcipy.config import CUSTOM_TASK_EXPERIMENT_ID, DEFAULT_PARAMETERS_PATH
@@ -37,7 +12,6 @@
 from bcipy.task.orchestrator.protocol import parse_protocol
 
 logger = logging.getLogger(__name__)
->>>>>>> ad649387
 
 
 def bci_main(
@@ -108,115 +82,6 @@
     parameters['parameter_location'] = parameter_location
     if parameter_location != DEFAULT_PARAMETERS_PATH:
         parameters.save()
-<<<<<<< HEAD
-        default_params = load_json_parameters(DEFAULT_PARAMETERS_PATH, value_cast=True)
-        if parameters.add_missing_items(default_params):
-            msg = 'Parameters file out of date.'
-            log.exception(msg)
-            raise Exception(msg)
-
-    # update our parameters file with system related information
-    sys_info = get_system_info()
-
-    # Initialize Save Folder
-    save_folder = init_save_data_structure(
-        parameters['data_save_loc'],
-        user,
-        parameter_location,
-        task=task.label,
-        experiment_id=experiment)
-
-    # configure bcipy session logging
-    configure_logger(save_folder,
-                     version=sys_info['bcipy_version'])
-
-    log.info(sys_info)
-
-    # Collect experiment field data
-    collect_experiment_field_data(experiment, save_folder)
-
-    if execute_task(task, parameters, save_folder, alert, fake):
-        if visualize:
-
-            # Visualize session data and fail silently if it errors
-            try:
-                visualize_session_data(save_folder, parameters)
-            except Exception as e:
-                log.info(f'Error visualizing session data: {e}')
-        return True
-
-    return False
-
-
-def execute_task(
-        task: TaskType,
-        parameters: dict,
-        save_folder: str,
-        alert: bool,
-        fake: bool) -> bool:
-    """Execute Task.
-
-    Executes the desired task by setting up the display window and
-        data acquisition, then passing on to the start_task function
-        which will initialize experiment.
-
-    Input:
-        task(TaskType): Task that should be registered in TaskType
-        parameters (dict): parameter dictionary
-        save_folder (str): path to save folder
-        alert (bool): whether to alert the user when the task is complete
-        fake (bool): whether to use fake acquisition data during the session
-
-    Returns:
-        (bool): True if the task was successfully executed, False otherwise
-    """
-    signal_models = []
-    language_model = None
-
-    # Init EEG Model, if needed. Calibration Tasks Don't require probabilistic
-    # modules to be loaded.
-    if task not in TaskType.calibration_tasks():
-        # Try loading in our signal_model and starting a langmodel(if enabled)
-        if not fake:
-            try:
-                model_dir = parameters['signal_model_path']
-                signal_models = load_signal_models(directory=model_dir)
-                assert signal_models, f"No signal models found in {model_dir}"
-            except Exception as error:
-                log.exception(f'Cannot load signal model. Exiting. {error}')
-                raise error
-
-        language_model = init_language_model(parameters)
-
-    # Initialize DAQ and export the device configuration
-    daq, servers = init_eeg_acquisition(
-        parameters, save_folder, server=fake)
-
-    # Initialize Display Window
-    # We have to wait until after the prompt to load the signal model before
-    # displaying the window, otherwise in fullscreen mode this throws an error
-    display = init_display_window(parameters)
-    print_message(display, f'Initializing {task}...')
-
-    # Start Task
-    try:
-        start_task(display,
-                   daq,
-                   task,
-                   parameters,
-                   save_folder,
-                   language_model=language_model,
-                   signal_models=signal_models,
-                   fake=fake)
-
-    # If exception, close all display and acquisition objects
-    except Exception as e:
-        log.exception(str(e))
-
-    if alert:
-        play_sound(f"{STATIC_AUDIO_PATH}/{parameters['alert_sound_file']}")
-=======
->>>>>>> ad649387
 
     # Initialize an orchestrator
     orchestrator = SessionOrchestrator(
@@ -230,41 +95,8 @@
     )
     orchestrator.add_tasks(tasks)
 
-<<<<<<< HEAD
-
-def _clean_up_session(
-        display: visual.Window,
-        daq: ClientManager,
-        servers: Optional[List[LslDataServer]] = None) -> bool:
-    """Clean up session.
-
-    Closes the display window and data acquisition objects. Returns True if the session was closed successfully.
-
-    Input:
-        display (visual.Window): display window
-        daq (LslAcquisitionClient): data acquisition client
-        server (LslDataServer): data server
-    """
-    try:
-        # Stop Acquisition
-        daq.stop_acquisition()
-        daq.cleanup()
-
-        # Stop Servers
-        if servers:
-            for server in servers:
-                server.stop()
-
-        # Close the display window
-        # NOTE: There is currently a bug in psychopy when attempting to shutdown
-        # windows when using a USB-C monitor. Putting the display close last in
-        # the inquiry allows acquisition to properly shutdown.
-        display.close()
-        return True
-=======
     try:
         orchestrator.execute()
->>>>>>> ad649387
     except Exception as e:
         logger.exception(f'Error executing task: {e}')
         return False
