--- conflicted
+++ resolved
@@ -1,32 +1,13 @@
 import argparse
 import logging
 import multiprocessing
-from typing import Type, Optional
+from typing import Optional, Type
 
-<<<<<<< HEAD
-from psychopy import visual
-
-from bcipy.acquisition import ClientManager, LslDataServer
-from bcipy.config import (DEFAULT_EXPERIMENT_ID, DEFAULT_PARAMETERS_PATH,
-                          STATIC_AUDIO_PATH)
-from bcipy.display import init_display_window
-from bcipy.helpers.acquisition import (active_content_types,
-                                       init_eeg_acquisition)
-from bcipy.helpers.language_model import init_language_model
-from bcipy.helpers.load import (choose_signal_models, load_experiments,
-                                load_json_parameters)
-from bcipy.helpers.save import init_save_data_structure
-from bcipy.helpers.session import collect_experiment_field_data
-from bcipy.helpers.stimuli import play_sound
-from bcipy.helpers.system_utils import configure_logger, get_system_info
-from bcipy.helpers.task import print_message
-=======
-from bcipy.config import (DEFAULT_PARAMETERS_PATH, CUSTOM_TASK_EXPERIMENT_ID)
+from bcipy.config import CUSTOM_TASK_EXPERIMENT_ID, DEFAULT_PARAMETERS_PATH
 from bcipy.exceptions import BciPyCoreException
-from bcipy.helpers.load import (load_experiments, load_json_parameters)
->>>>>>> a635baaf
+from bcipy.helpers.load import load_experiments, load_json_parameters
 from bcipy.helpers.validate import validate_bcipy_session, validate_experiment
-from bcipy.task import TaskRegistry, Task
+from bcipy.task import Task, TaskRegistry
 from bcipy.task.orchestrator import SessionOrchestrator
 from bcipy.task.orchestrator.protocol import parse_protocol
 
@@ -102,20 +83,6 @@
     if parameter_location != DEFAULT_PARAMETERS_PATH:
         parameters.save()
 
-<<<<<<< HEAD
-    # Init EEG Model, if needed. Calibration Tasks Don't require probabilistic
-    # modules to be loaded.
-    if task not in TaskType.calibration_tasks():
-        # Try loading in our signal_model and starting a langmodel(if enabled)
-        if not fake:
-            try:
-                signal_models = choose_signal_models(
-                    active_content_types(parameters['acq_mode']))
-                assert signal_models, "No signal models selected"
-            except Exception as error:
-                log.exception(f'Cannot load signal model. Exiting. {error}')
-                raise error
-=======
     # Initialize an orchestrator
     orchestrator = SessionOrchestrator(
         experiment_id=experiment_id,
@@ -127,7 +94,6 @@
         visualize=visualize,
     )
     orchestrator.add_tasks(tasks)
->>>>>>> a635baaf
 
     try:
         orchestrator.execute()
