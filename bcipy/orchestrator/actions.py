from bcipy.task import Task
<<<<<<< HEAD
from typing import Optional, Callable
=======
from typing import Optional, Callable, Dict
>>>>>>> 2c1256d6
import subprocess
from bcipy.task.paradigm.matrix.calibration import MatrixCalibrationTask
from bcipy.task.paradigm.matrix.copy_phrase import MatrixCopyPhraseTask
from bcipy.task.paradigm.matrix.timing_verification import \
    MatrixTimingVerificationCalibration
from bcipy.task.paradigm.rsvp.calibration.calibration import \
    RSVPCalibrationTask
from bcipy.task.paradigm.rsvp.calibration.timing_verification import \
    RSVPTimingVerificationCalibration
from bcipy.task.paradigm.rsvp.copy_phrase import RSVPCopyPhraseTask
from bcipy.task.paradigm.vep.calibration import VEPCalibrationTask


class CallbackAction(Task):
    """
    Action for running a callback.
    """
    name = 'Callback Action'

    def __init__(self, callback: Callable, *args, **kwargs) -> None:
<<<<<<< HEAD
        super(CallbackAction, self).__init__()
=======
        super().__init__()
>>>>>>> 2c1256d6
        self.callback = callback
        self.args = args
        self.kwargs = kwargs

    def execute(self):
        self.logger.info(f'Executing callback action {self.callback} with args {self.args} and kwargs {self.kwargs}')
        self.callback(*self.args, **self.kwargs)
        self.logger.info(f'Callback action {self.callback} executed')
        return self.name



class CodeHookAction(Task):
    """
    Action for running generic code hooks.
    """
    name = 'Code Hook Action'

    def __init__(self, code_hook: str, subprocess=True) -> None:
        super().__init__()
        self.code_hook = code_hook
        self.subprocess = subprocess

    def execute(self):
        if self.subprocess:
            subprocess.Popen(self.code_hook, shell=True)

        else:
            subprocess.run(self.code_hook, shell=True)

        return self.code_hook

class OfflineAnalysisAction(Task):
    """
    Action for running offline analysis.
    """
    name = 'Offline Analysis Action'

    def __init__(self, data_directory: str, parameters_path: Optional[str] = None, alert=True) -> None:
        super().__init__()
        self.parameters_path = parameters_path
        self.alert = alert
        self.data_directory = data_directory
        self.command = self.construct_command()

    def execute(self):
<<<<<<< HEAD
        cmd = self.construct_command()
        subprocess.Popen(cmd, shell=True)
=======
        subprocess.Popen(self.command, shell=True)
>>>>>>> 2c1256d6
        return self.data_directory

    def construct_command(self):
        command = 'python -m bcipy.signal.model.offline_analysis'
        command += ' --data_folder ' + self.data_directory
        if self.parameters_path:
            command += ' --parameters_file ' + self.parameters_path
        if self.alert:
            command += ' --alert'
        return command


task_registry_dict: Dict[str, type] = {
    # Tasks
    'RSVP Calibration': RSVPCalibrationTask,
    'RSVP Copy Phrase': RSVPCopyPhraseTask,
    'RSVP Time Test Calibration': RSVPTimingVerificationCalibration,
    'Matrix Calibration': MatrixCalibrationTask,
    'Matrix Time Test Calibration': MatrixTimingVerificationCalibration,
    'Matrix Copy Phrase': MatrixCopyPhraseTask,
    'VEP Calibration': VEPCalibrationTask,

    # Actions
    'Offline Analysis Action': OfflineAnalysisAction,
    'Code Hook Action': CodeHookAction,
    'Callback Action': CallbackAction
}<|MERGE_RESOLUTION|>--- conflicted
+++ resolved
@@ -1,9 +1,5 @@
 from bcipy.task import Task
-<<<<<<< HEAD
-from typing import Optional, Callable
-=======
 from typing import Optional, Callable, Dict
->>>>>>> 2c1256d6
 import subprocess
 from bcipy.task.paradigm.matrix.calibration import MatrixCalibrationTask
 from bcipy.task.paradigm.matrix.copy_phrase import MatrixCopyPhraseTask
@@ -24,11 +20,7 @@
     name = 'Callback Action'
 
     def __init__(self, callback: Callable, *args, **kwargs) -> None:
-<<<<<<< HEAD
-        super(CallbackAction, self).__init__()
-=======
         super().__init__()
->>>>>>> 2c1256d6
         self.callback = callback
         self.args = args
         self.kwargs = kwargs
@@ -75,12 +67,8 @@
         self.command = self.construct_command()
 
     def execute(self):
-<<<<<<< HEAD
         cmd = self.construct_command()
         subprocess.Popen(cmd, shell=True)
-=======
-        subprocess.Popen(self.command, shell=True)
->>>>>>> 2c1256d6
         return self.data_directory
 
     def construct_command(self):
@@ -91,20 +79,3 @@
         if self.alert:
             command += ' --alert'
         return command
-
-
-task_registry_dict: Dict[str, type] = {
-    # Tasks
-    'RSVP Calibration': RSVPCalibrationTask,
-    'RSVP Copy Phrase': RSVPCopyPhraseTask,
-    'RSVP Time Test Calibration': RSVPTimingVerificationCalibration,
-    'Matrix Calibration': MatrixCalibrationTask,
-    'Matrix Time Test Calibration': MatrixTimingVerificationCalibration,
-    'Matrix Copy Phrase': MatrixCopyPhraseTask,
-    'VEP Calibration': VEPCalibrationTask,
-
-    # Actions
-    'Offline Analysis Action': OfflineAnalysisAction,
-    'Code Hook Action': CodeHookAction,
-    'Callback Action': CallbackAction
-}