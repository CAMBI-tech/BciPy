--- conflicted
+++ resolved
@@ -11,10 +11,7 @@
     RSVPTimingVerificationCalibration
 from bcipy.task.paradigm.rsvp.copy_phrase import RSVPCopyPhraseTask
 from bcipy.task.paradigm.vep.calibration import VEPCalibrationTask
-<<<<<<< HEAD
 from bcipy.gui.experiments.ExperimentField import start_experiment_field_collection_gui
-=======
->>>>>>> 2c1256d6
 
 
 class CallbackAction(Task):
@@ -93,7 +90,6 @@
         return 'OfflineAnalysisAction'
 
 
-<<<<<<< HEAD
 class ExperimentFieldCollectionAction(Task):
     """
     Action for collecting experiment field data.
@@ -105,7 +101,6 @@
         self.save_folder = save_path
 
     def execute(self):
-        super().execute()
         self.logger.info(
             f'Collecting experiment field data for experiment {self.experiment_id} in save folder {self.save_folder}')
         # collect_experiment_field_data(self.experiment, self.save_folder)
@@ -117,18 +112,7 @@
         return 'ExperimentFieldCollectionAction'
 
 
-# # TODO: Refactor this, and TaskType. This is currently redundant.
-# # While this makes it easier to get the actual task class,
-# # it is yet another source of truth for the string representation of the
-# # task. Ideally this would work with fetching subclasses of Task, and
-# # string references would align withe the class's name property.
-# # for now, this makes it easier to initialize tasks and actions from
-# # the orchestrator.
-# # TODO: add validation for tasks added to this registry (probably through a class)
-task_registry_dict = {
-=======
 task_registry_dict: Dict[str, type] = {
->>>>>>> 2c1256d6
     # Tasks
     'RSVP Calibration': RSVPCalibrationTask,
     'RSVP Copy Phrase': RSVPCopyPhraseTask,
@@ -141,10 +125,6 @@
     # Actions
     'Offline Analysis Action': OfflineAnalysisAction,
     'Code Hook Action': CodeHookAction,
-<<<<<<< HEAD
     'Callback Action': CallbackAction,
-    'Experiment Field Collection Action': ExperimentFieldCollectionAction
-=======
-    'Callback Action': CallbackAction
->>>>>>> 2c1256d6
+    'ExperimentFieldCollectionAction': ExperimentFieldCollectionAction
 }