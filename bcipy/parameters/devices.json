[
    {
        "name": "DSI-24",
        "content_type": "EEG",
        "channels": [
            { "name": "P3", "label": "P3", "units": "microvolts", "type": "EEG" },
            { "name": "C3", "label": "C3", "units": "microvolts", "type": "EEG" },
            { "name": "F3", "label": "F3", "units": "microvolts", "type": "EEG" },
            { "name": "Fz", "label": "Fz", "units": "microvolts", "type": "EEG" },
            { "name": "F4", "label": "F4", "units": "microvolts", "type": "EEG" },
            { "name": "C4", "label": "C4", "units": "microvolts", "type": "EEG" },
            { "name": "P4", "label": "P4", "units": "microvolts", "type": "EEG" },
            { "name": "Cz", "label": "Cz", "units": "microvolts", "type": "EEG" },
            { "name": "Pz", "label": "Pz", "units": "microvolts", "type": "EEG" },
            { "name": "Fp1", "label": "Fp1", "units": "microvolts", "type": "EEG" },
            { "name": "Fp2", "label": "Fp2", "units": "microvolts", "type": "EEG" },
            { "name": "T3", "label": "T3", "units": "microvolts", "type": "EEG" },
            { "name": "T5", "label": "T5", "units": "microvolts", "type": "EEG" },
            { "name": "O1", "label": "O1", "units": "microvolts", "type": "EEG" },
            { "name": "O2", "label": "O2", "units": "microvolts", "type": "EEG" },
            { "name": "X3", "label": "X3", "units": "microvolts", "type": "EEG" },
            { "name": "X2", "label": "X2", "units": "microvolts", "type": "EEG" },
            { "name": "F7", "label": "F7", "units": "microvolts", "type": "EEG" },
            { "name": "F8", "label": "F8", "units": "microvolts", "type": "EEG" },
            { "name": "X1", "label": "X1", "units": "microvolts", "type": "EEG" },
            { "name": "A2", "label": "A2", "units": "microvolts", "type": "EEG" },
            { "name": "T6", "label": "T6", "units": "microvolts", "type": "EEG" },
            { "name": "T4", "label": "T4", "units": "microvolts", "type": "EEG" },
            { "name": "TRG", "label": "TRG", "units": "microvolts", "type": "EEG "}
        ],
        "sample_rate": 300,
        "description": "Wearable Sensing DSI-24",
        "excluded_from_analysis": [
            "TRG",
            "X1", "X2", "X3",
<<<<<<< HEAD
            "A2"
        ]
=======
            "A2",
            "T3", "T4",
            "Fp1", "Fp2",
            "F7", "F8",
            "P3", "P4",
            "F3", "F4",
            "C3", "C4"
        ],
        "status": "active"
>>>>>>> 0cf22eca
    },
    {
        "name": "DSI-VR300",
        "content_type": "EEG",
        "channels": [
            { "name": "P4", "label": "P4", "units": "microvolts", "type": "EEG" },
            { "name": "Fz", "label": "Fz", "units": "microvolts", "type": "EEG" },
            { "name": "Pz", "label": "Pz", "units": "microvolts", "type": "EEG" },
            { "name": "F7", "label": "F7", "units": "microvolts", "type": "EEG" },
            { "name": "PO8", "label": "PO8", "units": "microvolts", "type": "EEG" },
            { "name": "PO7", "label": "PO7", "units": "microvolts", "type": "EEG" },
            { "name": "Oz", "label": "Oz", "units": "microvolts", "type": "EEG" },
            { "name": "TRG", "label": "TRG", "units": "microvolts", "type": "EEG" }
        ],
        "sample_rate": 300,
        "description": "Wearable Sensing DSI-VR300",
        "excluded_from_analysis": ["TRG", "F7"],
        "status": "active"
    },
    {
        "name": "DSI-Flex",
        "content_type": "EEG",
        "channels": [
            { "name": "F3", "label": "Fz", "units": "microvolts", "type": "EEG" },
            { "name": "S2", "label": "Oz", "units": "microvolts", "type": "EEG" },
            { "name": "S3", "label": "P4", "units": "microvolts", "type": "EEG" },
            { "name": "S4", "label": "P3", "units": "microvolts", "type": "EEG" },
            { "name": "S5", "label": "PO8", "units": "microvolts", "type": "EEG" },
            { "name": "S6", "label": "Pz", "units": "microvolts", "type": "EEG" },
            { "name": "S7", "label": "PO7", "units": "microvolts", "type": "EEG" },
            { "name": "TRG", "label": "TRG", "units": "microvolts", "type": "EEG" }
        ],
        "sample_rate": 300.0,
        "description": "Wearable Sensing DSI-Flex",
        "excluded_from_analysis": ["TRG"],
        "status": "active"
    },
    {
        "name": "g.USBamp-1",
        "content_type": "EEG",
        "channels": [
            { "name": "Ch1", "label": "Ch1", "units": "microvolts", "type": "EEG" },
            { "name": "Ch2", "label": "Ch2", "units": "microvolts", "type": "EEG" },
            { "name": "Ch3", "label": "Ch3", "units": "microvolts", "type": "EEG" },
            { "name": "Ch4", "label": "Ch4", "units": "microvolts", "type": "EEG" },
            { "name": "Ch5", "label": "Ch5", "units": "microvolts", "type": "EEG" },
            { "name": "Ch6", "label": "Ch6", "units": "microvolts", "type": "EEG" },
            { "name": "Ch7", "label": "Ch7", "units": "microvolts", "type": "EEG" },
            { "name": "Ch8", "label": "Ch8", "units": "microvolts", "type": "EEG" },
            { "name": "Ch9", "label": "Ch9", "units": "microvolts", "type": "EEG" },
            { "name": "Ch10", "label": "Ch10", "units": "microvolts", "type": "EEG" },
            { "name": "Ch11", "label": "Ch11", "units": "microvolts", "type": "EEG" },
            { "name": "Ch12", "label": "Ch12", "units": "microvolts", "type": "EEG" },
            { "name": "Ch13", "label": "Ch13", "units": "microvolts", "type": "EEG" },
            { "name": "Ch14", "label": "Ch14", "units": "microvolts", "type": "EEG" },
            { "name": "Ch15", "label": "Ch15", "units": "microvolts", "type": "EEG" },
            { "name": "Ch16", "label": "Ch16", "units": "microvolts", "type": "EEG" }
        ],
        "sample_rate": 256,
        "description": "GTec g.USBamp",
        "status": "active"
    },
    {
        "name": "Tobii Nano",
        "content_type": "Eyetracker",
        "channels": [
            { "name": "device_ts", "label": "device_ts" },
            { "name": "system_ts", "label": "system_ts" },
            { "name": "left_x", "label": "left_x", "units": "screencoords", "type": "ScreenX" },
            { "name": "left_y", "label": "left_y", "units": "screencoords", "type": "ScreenY" },
            { "name": "left_pupil", "label": "left_pupil", "type": "pupilsize" },
            { "name": "right_x", "label": "right_x", "units": "screencoords", "type": "ScreenX" },
            { "name": "right_y", "label": "right_y", "units": "screencoords", "type": "ScreenY" },
            { "name": "right_pupil", "label": "right_pupil", "type": "pupilsize" }
        ],
        "sample_rate": 60.0,
        "description": "Tobii Nano. For use with the Tobii Pro SDK.",
        "excluded_from_analysis": ["device_ts", "system_ts", "left_pupil", "right_pupil"],
        "status": "active"
    }
]<|MERGE_RESOLUTION|>--- conflicted
+++ resolved
@@ -33,10 +33,6 @@
         "excluded_from_analysis": [
             "TRG",
             "X1", "X2", "X3",
-<<<<<<< HEAD
-            "A2"
-        ]
-=======
             "A2",
             "T3", "T4",
             "Fp1", "Fp2",
@@ -46,7 +42,6 @@
             "C3", "C4"
         ],
         "status": "active"
->>>>>>> 0cf22eca
     },
     {
         "name": "DSI-VR300",
