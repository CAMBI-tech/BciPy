{
  "fake_data": {
    "value": "false",
    "section": "acq_config",
    "name": "Fake EEG Data",
    "helpTip": "If ‘true’, fake EEG data will be used instead of real EEG data. Useful for testing by software development team.",
    "recommended": "",
    "editable": false,
    "type": "bool"
  },
  "acq_mode": {
    "value": "EEG/DSI-24",
    "section": "acq_config",
<<<<<<< HEAD
    "readableName": "Acquisition Mode",
    "helpTip": "Specifies the hardware device(s) used for data collection. Default: EEG.",
    "recommended_values": [
=======
    "name": "Acquisition Mode",
    "helpTip": "Specifies the hardware device(s) used for data collection. Default: EEG.",
    "recommended": [
>>>>>>> ad649387
      "EEG",
      "EEG/DSI-24",
      "Eyetracker",
      "EEG+Eyetracker",
      "EEG+Eyetracker:passive"
    ],
    "editable": false,
    "type": "str"
  },
  "trigger_type": {
    "value": "text",
    "section": "bci_config",
    "name": "Trigger Stimulus Type",
    "helpTip": "Specifies whether to use text, image or auditory stimulus to calibrate trigger latency. Default: text",
    "recommended": [
      "image",
      "text"
    ],
    "editable": false,
    "type": "str"
  },
<<<<<<< HEAD
  "static_trigger_offset": {
    "value": "0.1",
    "section": "bci_config",
    "readableName": "Static Trigger Offset",
    "helpTip": "Specifies the static trigger offset (in seconds) used to align triggers properly with EEG data from LSL. The system includes built-in offset correction, but there is still a hardware-limited offset between EEG and trigger timing values for which the system does not account. The default value of 0.1 has been verified for OHSU hardware. The correct value may be different for other computers, and must be determined on a case-by-case basis. Default: 0.1",
    "recommended_values": "",
    "type": "float"
  },
=======
>>>>>>> ad649387
  "k_folds": {
    "value": "10",
    "section": "model_config",
    "name": "Number of Cross-Validation Folds",
    "helpTip": "Specifies the number of folds used for cross-validation when calculating AUC. Default: 10",
    "recommended": "[10]",
    "editable": false,
    "type": "int"
  },
  "trial_window": {
    "value": "0.0:0.5",
<<<<<<< HEAD
    "section": "bci_config",
    "readableName": "Trial Classification Window Length",
    "helpTip": "Specifies the window (in seconds) of the EEG data collection window after each stimulus presentation. Default: 0.0:0.5",
    "recommended_values": [
=======
    "section": "signal_config",
    "name": "Trial Classification Window Length",
    "helpTip": "Specifies the window (in seconds) of the EEG data collection window after each stimulus presentation. Default: 0.0:0.5",
    "recommended": [
>>>>>>> ad649387
      "0.0:0.5",
      "0.0:0.8",
      "0.2:0.8"
    ],
<<<<<<< HEAD
=======
    "editable": false,
>>>>>>> ad649387
    "type": "range"
  },
  "prestim_length": {
    "value": "1",
    "section": "signal_config",
    "name": "Prestimulus Window Length",
    "helpTip": "Specifies the length (in seconds) of the EEG data window to return before inquiry presentation. Default: 1",
    "recommended": "",
    "editable": false,
    "type": "float"
  },
  "alert_sound_file": {
    "value": "beep.wav",
    "section": "task_config",
    "name": "Alert Tone",
    "helpTip": "Specifies the path to an audio file to be played as an alert tone when experiments or offline analysis is complete. Default: beep.wav",
    "recommended": "",
    "editable": false,
    "type": "filepath"
  },
  "signal_model_path": {
    "value": "",
    "section": "model_config",
    "name": "Signal Model Path",
    "helpTip": "Directory of the pre-trained signal model. This is often the the calibration session directory.",
    "recommended": "",
    "editable": false,
    "type": "directorypath"
  },
  "filter_high": {
    "value": "20",
    "section": "signal_config",
    "name": "High Frequency Filter Cutoff",
    "helpTip": "Specifies the frequency bound (in Hz) of the low-pass filter (high cutoff). Default: 20",
    "recommended": [
      "20",
      "45",
      "50"
    ],
    "editable": false,
    "type": "float"
  },
  "filter_low": {
    "value": "1",
    "section": "signal_config",
    "name": "Low Frequency Filter Cutoff",
    "helpTip": "Specifies the frequency bound (in Hz) of the high-pass filter (low cutoff). Default: 1",
    "recommended": [
      "1",
      "2"
    ],
    "editable": false,
    "type": "float"
  },
  "filter_order": {
    "value": "2",
    "section": "signal_config",
    "name": "Filter Order",
    "helpTip": "Specifies the slope of the low-pass and high-pass filters. Default: 2",
    "recommended": [
      "2",
      "3"
    ],
    "editable": false,
    "type": "float"
  },
  "notch_filter_frequency": {
    "value": "60",
    "section": "signal_config",
    "name": "Notch Filter Frequency",
    "helpTip": "Specifies the frequency (in Hz) of the notch filter used to remove electrical artifact from the surrounding environment. Default: 60",
    "recommended": [
      "59",
      "60"
    ],
    "editable": false,
    "type": "float"
  },
  "down_sampling_rate": {
    "value": "2",
    "section": "signal_config",
    "name": "Downsampling Rate",
    "helpTip": "Specifies the decimation factor (integer only) for downsampling of EEG data. Default: 2",
    "recommended": "",
    "editable": false,
    "type": "int"
  },
<<<<<<< HEAD
  "artifact_rejection": {
    "value": "false",
    "section": "artifact_rejection",
    "readableName": "Artifact Rejection On/Off",
    "helpTip": "If ‘true’, the system will detect and reject inquiries containing unwanted artifacts (e.g. blinks). This is not implemented in the current version of the system.",
    "recommended_values": "",
    "type": "bool"
  },
  "high_voltage_threshold": {
    "value": "false",
    "section": "artifact_rejection",
    "readableName": "High Voltage Threshold On/Off",
    "helpTip": "If ‘true’, an upper voltage threshold will be set for artifact rejection. Detection of values above the specified threshold will trigger rejection of a inquiry. This is not implemented in the current version of the system.",
    "recommended_values": "",
    "type": "bool"
  },
  "high_voltage_value": {
    "value": "75000000.0",
    "section": "artifact_rejection",
    "readableName": "High Voltage Threshold Value",
    "helpTip": "Specifies the high voltage threshold (in microvolts) for artifact rejection (High Voltage Threshold must be set to ‘true’). Default: 75E+6. This is not implemented in the current version of the system.",
    "recommended_values": "",
    "type": "float"
  },
  "low_voltage_threshold": {
    "value": "false",
    "section": "artifact_rejection",
    "readableName": "Low Voltage Threshold On/Off",
    "helpTip": "If ‘true’, a lower voltage threshold will be set for artifact rejection. Detection of values below the specified threshold will trigger rejection of a inquiry. This is not implemented in the current version of the system.",
    "recommended_values": "",
    "type": "bool"
  },
  "low_voltage_value": {
    "value": "-0.000075",
    "section": "artifact_rejection",
    "readableName": "LowVoltage Threshold Value",
    "helpTip": "Specifies the low voltage threshold (in microvolts) for artifact rejection (Low Voltage Threshold must be set to ‘true’). Default: -75E-6 This is not implemented in the current version of the system.",
    "recommended_values": "",
    "type": "float"
  },
=======
>>>>>>> ad649387
  "summarize_session": {
    "value": "true",
    "section": "task_config",
    "name": "Summarize Session Data",
    "helpTip": "If 'true', writes an Excel file which summarizes the session data by charting evidence per inquiry.",
    "recommended": "",
    "editable": false,
    "type": "bool"
  },
  "parameter_location": {
    "value": "bcipy/parameters/parameters.json",
    "section": "task_config",
    "name": "Parameter File",
    "helpTip": "Specifies the file containing the current system parameters. Default: bcipy/parameters/parameters.json",
    "recommended": [
      "parameters/parameters.json"
    ],
    "editable": false,
    "type": "filepath"
  },
  "data_save_loc": {
    "value": "data/",
    "section": "bci_config",
    "name": "Data Save Location",
    "helpTip": "Specifies the location in which to save data files after each recording. This must be a directory ending with /. Default: data/",
    "recommended": [
      "data/"
    ],
    "editable": false,
    "type": "directorypath"
  },
  "full_screen": {
    "value": "false",
    "section": "task_config",
    "name": "Full Screen Mode",
    "helpTip": "If ‘true’, the task will be displayed in full screen mode. If ‘false’, the task will be displayed in a window.",
    "recommended": "",
    "editable": false,
    "type": "bool"
  },
  "window_height": {
    "value": "500",
    "section": "task_config",
    "name": "Task Window Height",
    "helpTip": "Specifies the height (in norm units) of the task window when not in full screen mode (Full Screen Mode On/Off must be set to ‘false’). See https://www.psychopy.org/general/units.html. Default: 500",
    "recommended": "",
    "editable": false,
    "type": "int"
  },
  "window_width": {
    "value": "500",
    "section": "task_config",
    "name": "Task Window Width",
    "helpTip": "Specifies the width (in norm units) of the task window when not in full screen mode (Full Screen Mode On/Off must be set to ‘false’). See https://www.psychopy.org/general/units.html. Default: 500",
    "recommended": "",
    "editable": false,
    "type": "int"
  },
  "matrix_rows": {
    "value": "5",
    "section": "matrix_task_config",
    "name": "Matrix Rows",
    "helpTip": "Specifies the number of rows to use in the Matrix task. Rows * columns should be greater than or equal to the number of symbols.",
    "recommended": "",
    "editable": false,
    "type": "int"
  },
<<<<<<< HEAD
  "matrix_rows": {
    "value": "5",
    "section": "bci_config",
    "readableName": "Matrix Rows",
    "helpTip": "Specifies the number of rows to use in the Matrix task. Rows * columns should be greater than or equal to the number of symbols.",
    "recommended_values": "",
    "type": "int"
  },
  "matrix_columns": {
    "value": "6",
    "section": "bci_config",
    "readableName": "Matrix Columns",
    "helpTip": "Specifies the number of columns to use in the Matrix task. Rows * columns should be greater than or equal to the number of symbols.",
    "recommended_values": "",
=======
  "matrix_columns": {
    "value": "6",
    "section": "matrix_task_config",
    "name": "Matrix Columns",
    "helpTip": "Specifies the number of columns to use in the Matrix task. Rows * columns should be greater than or equal to the number of symbols.",
    "recommended": "",
    "editable": false,
>>>>>>> ad649387
    "type": "int"
  },
  "matrix_width": {
    "value": "0.7",
<<<<<<< HEAD
    "section": "bci_config",
    "readableName": "Matrix Width (%)",
    "helpTip": "Specifies the max percentage of the display that the matrix grid should utilize. Must be between 0 and 1",
    "recommended_values": "",
=======
    "section": "matrix_task_config",
    "name": "Matrix Width (%)",
    "helpTip": "Specifies the max percentage of the display that the matrix grid should utilize. Must be between 0 and 1",
    "recommended": "",
    "editable": false,
>>>>>>> ad649387
    "type": "float"
  },
  "acq_show_viewer": {
    "value": "false",
    "section": "acq_config",
    "name": " EEG Viewer",
    "helpTip": "If ‘true’, the EEG signal viewer will be displayed along with the Task. Note: This has not been throughly tested and could cause timing issues. Use with caution.",
    "recommended": "",
    "editable": false,
    "type": "bool"
  },
  "stim_screen": {
    "value": "0",
    "section": "bci_config",
    "name": "Task Display Monitor",
    "helpTip": "Specifies which monitor to use for task display when two monitors are in use. If ‘0’, the task will be displayed on the primary monitor (with the EEG signal viewer on the second monitor, if EEG Viewer On/Off is set to ‘true’). If ‘1’, the opposite monitor assignment will be used.",
    "recommended": "",
    "editable": false,
    "type": "int"
  },
  "task_buffer_length": {
    "value": "2",
    "section": "task_config",
    "name": "Inter-inquiry Interval",
    "helpTip": "Specifies the delay time (in seconds) between the final stimulus in one inquiry and the beginning (target stimulus or fixation cross) of the next inquiry in a task. Default: 2",
    "recommended": "",
    "editable": false,
    "type": "float"
  },
  "is_txt_stim": {
    "value": "true",
    "section": "bci_config",
    "name": "Text Stimuli",
    "helpTip": "If ‘true’, text stimuli will be used. If ‘false’, image stimuli will be loaded from the folder specified in Image Stimulus Folder. Default: true",
    "recommended": "",
    "editable": false,
    "type": "bool"
  },
  "path_to_presentation_images": {
    "value": "bcipy/static/images/rsvp/",
    "section": "bci_config",
    "name": "Image Stimulus Folder",
    "helpTip": "Specifies the location of image files to be used as stimuli (Text Stimuli On/Off must be set to ‘false’). This must be a directory ending with /.",
    "recommended": "",
    "editable": false,
    "type": "directorypath"
  },
  "stim_space_char": {
    "value": "–",
    "section": "task_config",
    "name": "Space Character",
    "helpTip": "Specifies the text or Unicode character which represents a space during text-stimuli tasks. *Note* This only applies to RSVP Tasks. Default: –",
    "recommended": [
      "_",
      "–",
      "‒",
      "□"
    ],
    "editable": false,
    "type": "str"
  },
  "stim_order": {
    "value": "random",
    "section": "bci_config",
    "name": "Stimuli Order",
    "helpTip": "Specifies the ordering of stimuli in an inquiry. Default is random.",
    "recommended": [
      "alphabetical",
      "random"
    ],
    "editable": false,
    "type": "str"
  },
  "target_positions": {
    "value": "distributed",
    "section": "bci_config",
    "name": "Target Positions",
    "helpTip": "Specifies the positions of target stimuli in calibration task. Default is random.",
    "recommended": [
      "distributed",
      "random"
    ],
    "editable": false,
    "type": "str"
  },
  "nontarget_inquiries": {
    "value": "0",
    "section": "bci_config",
    "name": "Percentage of Nontarget Inquiries",
    "helpTip": "Specifies the percentage (0-100) of inquiries which target stimuli flashed is not in inquiry. Default is 0 percent.",
    "recommended": "",
    "editable": false,
    "type": "int"
  },
  "stim_length": {
    "value": "10",
    "section": "task_config",
    "name": "Stimuli Per inquiry",
    "helpTip": "Specifies the number of stimuli to present in each inquiry. Default: 10",
    "recommended": "",
    "editable": false,
    "type": "int"
  },
  "time_flash": {
<<<<<<< HEAD
    "value": "0.20",
    "section": "bci_config",
    "readableName": "Stimulus Presentation Duration",
    "helpTip": "Specifies the duration of time (in seconds) that each stimulus is displayed in an inquiry.",
    "recommended_values": "",
=======
    "value": "0.2",
    "section": "task_config",
    "name": "Stimulus Presentation Duration",
    "helpTip": "Specifies the duration of time (in seconds) that each stimulus is displayed in an inquiry. Default: 0.2",
    "recommended": "",
    "editable": false,
>>>>>>> ad649387
    "type": "float"
  },
  "time_prompt": {
    "value": "1",
    "section": "task_config",
    "name": "Time Prompt Stimuli (sec)",
    "helpTip": "The amount of time in seconds to present the target stimuli prompt in an inquiry.",
    "recommended": "",
    "editable": false,
    "type": "float"
  },
  "time_fixation": {
    "value": "0.5",
    "section": "task_config",
    "name": "Time Fixation Stimuli (sec)",
    "helpTip": "The amount of time in seconds to present the fixation stimuli in an inquiry.",
    "recommended": "",
    "editable": false,
    "type": "float"
  },
  "time_vep_animation": {
    "value": "1.0",
    "section": "vep_task_config",
    "name": "Time VEP Animation (sec)",
    "helpTip": "The amount of time in seconds for the animation moving symbols to boxes.",
    "recommended": "",
    "editable": false,
    "type": "float"
  },
  "time_vep_animation": {
    "value": "1.0",
    "section": "bci_config",
    "readableName": "Time VEP Animation (sec)",
    "helpTip": "The amount of time in seconds for the animation moving symbols to boxes.",
    "recommended_values": "",
    "type": "float"
  },
  "stim_jitter": {
    "value": "0.0",
    "section": "bci_config",
    "name": "Stimulus Presentation Jitter (sec)",
    "helpTip": "Specifies the time (sec) to jitter presentation rates. Default: 0.0",
    "recommended": "",
    "editable": false,
    "type": "float"
  },
  "rsvp_stim_pos_x": {
    "value": "0",
    "section": "rsvp_task_config",
    "name": "RSVP Stimulus Position Horizontal",
    "helpTip": "Specifies the center point of the stimulus position along the X axis. Possible values range from -1 to 1, with 0 representing the center. Default: 0",
    "recommended": "",
    "editable": false,
    "type": "float"
  },
  "rsvp_stim_pos_y": {
    "value": "0",
    "section": "rsvp_task_config",
    "name": "RSVP Stimulus Position Vertical",
    "helpTip": "Specifies the center point of the stimulus position along the Y axis. Possible values range from -1 to 1, with 0 representing the center. Default: 0",
    "recommended": "",
    "editable": false,
    "type": "float"
  },
  "matrix_stim_pos_x": {
    "value": "-0.6",
    "section": "matrix_task_config",
    "name": "Matrix Stimulus Starting Position Horizontal",
    "helpTip": "Specifies the center point of the stimulus position along the X axis. Possible values range from -1 to 1, with 0 representing the center. Default: -0.6",
    "recommended": "",
    "editable": false,
    "type": "float"
  },
  "matrix_stim_pos_y": {
    "value": "0.4",
    "section": "matrix_task_config",
    "name": "Matrix Stimulus Starting Position Vertical",
    "helpTip": "Specifies the center point of the stimulus position along the Y axis. Possible values range from -1 to 1, with 0 representing the center. Default: 0.4",
    "recommended": "",
    "editable": false,
    "type": "float"
  },
  "font": {
<<<<<<< HEAD
    "value": "Overpass Mono Medium",
    "section": "bci_config",
    "readableName": "Font",
    "helpTip": "Specifies the font used for all text stimuli. Default: Consolas",
    "recommended_values": [
=======
    "value": "Courier New",
    "section": "task_config",
    "name": "Font",
    "helpTip": "Specifies the font used for all text stimuli. Default: Courier New",
    "recommended": [
>>>>>>> ad649387
      "Courier New",
      "Lucida Sans",
      "Arial",
      "Consolas"
    ],
    "editable": false,
    "type": "str"
  },
  "rsvp_stim_height": {
    "value": "0.4",
    "section": "rsvp_task_config",
    "name": "RSVP Stimulus Size",
    "helpTip": "Specifies the height of text stimuli. See https://www.psychopy.org/general/units.html. Default: 0.4",
    "recommended": "",
    "editable": false,
    "type": "float"
  },
  "vep_stim_height": {
    "value": "0.1",
    "section": "vep_task_config",
    "name": "VEP Stimulus Size",
    "helpTip": "Specifies the height of text stimuli. See https://www.psychopy.org/general/units.html. Default: 0.1",
    "recommended": "",
    "editable": false,
    "type": "float"
  },
  "matrix_stim_height": {
    "value": "0.17",
    "section": "matrix_task_config",
    "name": "Matrix Stimulus Size",
    "helpTip": "Specifies the height of text stimuli. See https://www.psychopy.org/general/units.html. Default: 0.17",
    "recommended": "",
    "editable": false,
    "type": "float"
  },
  "matrix_keyboard_layout": {
    "value": "ALP",
    "section": "matrix_task_config",
    "name": "Matrix Keyboard Layout",
    "helpTip": "Specifies the keyboard layout to use for the Matrix task. Default: ALP (Alphabetical)",
    "recommended": [
      "ALP",
      "QWERTY",
      "FREQ"
    ],
    "editable": false,
    "type": "str"
  },
  "stim_color": {
    "value": "white",
    "section": "bci_config",
    "name": "Stimulus Color",
    "helpTip": "Specifies the color of text stimuli within the RSVP stream. Default: white",
    "recommended": "",
    "editable": false,
    "type": "str"
  },
  "target_color": {
    "value": "white",
    "section": "bci_config",
    "name": "Target Color",
    "helpTip": "Specifies the color of target characters during calibration. Default: white",
    "recommended": "",
    "editable": false,
    "type": "str"
  },
  "fixation_color": {
    "value": "red",
    "section": "bci_config",
    "name": "Fixation Cross Color",
    "helpTip": "Specifies the color of the fixation cross that appears before each inquiry. Default: red",
    "recommended": "",
    "editable": false,
    "type": "str"
  },
  "background_color": {
    "value": "black",
    "section": "task_config",
    "name": "Task Background Color",
    "helpTip": "Specifies the color of the task background. Default: black",
    "recommended": "",
    "editable": false,
    "type": "str"
  },
  "info_pos_x": {
    "value": "0",
    "section": "task_config",
    "name": "Position Text (X)",
    "helpTip": "Position Text (X)",
    "recommended": [
      "0"
    ],
    "editable": false,
    "type": "float"
  },
  "info_pos_y": {
    "value": "-0.75",
    "section": "task_config",
    "name": "Position Text (Y)",
    "helpTip": "Position Text (Y)",
    "recommended": [
      "-0.75"
    ],
    "editable": false,
    "type": "float"
  },
  "info_text": {
    "value": "",
    "section": "task_config",
    "name": "Text below main presentation",
    "helpTip": "Text below main presentation",
    "recommended": [
      "",
      "Demo Text",
      "DEMO"
    ],
    "editable": false,
    "type": "str"
  },
  "info_height": {
    "value": "0.1",
    "section": "task_config",
    "name": "Text below main presentation height",
    "helpTip": "Specifies the height of info text stimuli. See https://www.psychopy.org/general/units.html. Default: 0.1",
    "recommended": [
      "0.1"
    ],
    "editable": false,
    "type": "float"
  },
  "info_color": {
    "value": "white",
    "section": "task_config",
    "name": "Color Text",
    "helpTip": "Color Text",
    "recommended": [
      "white",
      "black",
      "blue"
    ],
    "editable": false,
    "type": "str"
  },
  "task_text": {
    "value": "HELLO_WORLD",
    "section": "online_config",
    "name": "Target Phrase",
    "helpTip": "Specifies the target phrase displayed at the top of the screen during text-stimuli copy/spelling tasks. If copy_phrases_location is provided, this parameter will be ignored and overwritten in parameter saving.",
    "recommended": "",
    "editable": true,
    "type": "str"
  },
  "copy_phrases_location": {
    "value": "bcipy/parameters/experiment/phrases.json",
    "section": "online_config",
    "name": "Copy Phrases Location",
    "helpTip": "Specifies a list of copy phrases to execute during Task Orchestration. If provided, any copy phrases in the protocol will be executed in order pulling task text and starting locations from the file.",
    "recommended": "",
    "editable": true,
    "type": "filepath"
  },
  "rsvp_task_height": {
    "value": "0.1",
    "section": "rsvp_task_config",
    "name": "RSVP Task Text Size",
    "helpTip": "Specifies the height of task-specific text, e.g. #/100 in calibration and target phrase in copy/spelling. See https://www.psychopy.org/general/units.html. Default: 0.1",
    "recommended": [
      "0.1"
    ],
    "editable": false,
    "type": "float"
  },
  "vep_task_height": {
    "value": "0.1",
    "section": "vep_task_config",
    "name": "VEP Task Text Size",
    "helpTip": "Specifies the height of task-specific text, e.g. #/100 in calibration and target phrase in copy/spelling. See https://www.psychopy.org/general/units.html. Default: 0.1",
    "recommended": [
      "0.1"
    ],
    "editable": false,
    "type": "float"
  },
  "matrix_task_height": {
    "value": "0.1",
    "section": "matrix_task_config",
    "name": "Matrix Task Text Size",
    "helpTip": "Specifies the height of task-specific text, e.g. #/100 in calibration and target phrase in copy/spelling. See https://www.psychopy.org/general/units.html. Default: 0.1",
    "recommended": [
      "0.1"
    ],
    "editable": false,
    "type": "float"
  },
  "task_color": {
    "value": "white",
    "section": "bci_config",
    "name": "Task Text Color",
    "helpTip": "Specifies the color of task-specific text, e.g. #/100 in calibration and target phrase in copy/spelling. Default: white",
    "recommended": "",
    "editable": false,
    "type": "str"
  },
<<<<<<< HEAD
  "task_padding": {
    "value": "0.05",
    "section": "bci_config",
    "readableName": "Task Bar Padding",
    "helpTip": "Specifies the padding around the task bar text. Default: 0.05",
    "recommended_values": [
      "0.05"
    ],
=======
  "rsvp_task_padding": {
    "value": "0.05",
    "section": "bci_config",
    "name": "RSVP Task Bar Padding",
    "helpTip": "Specifies the padding around the task bar text for RSVP tasks. Default: 0.05",
    "recommended": [
      "0.05"
    ],
    "editable": false,
    "type": "float"
  },
  "matrix_task_padding": {
    "value": "0.05",
    "section": "bci_config",
    "name": "Matrix Task Bar Padding",
    "helpTip": "Specifies the padding around the task bar text for Matrix Tasks. Default: 0.05",
    "recommended": [
      "0.05"
    ],
    "editable": false,
>>>>>>> ad649387
    "type": "float"
  },
  "stim_number": {
    "value": "5",
    "section": "bci_config",
    "name": "Number of Calibration inquiries",
    "helpTip": "Specifies the number of inquiries to present in a calibration session. Default: 100",
    "recommended": "",
    "editable": false,
    "type": "int"
  },
  "enable_breaks": {
    "value": "false",
    "section": "bci_config",
    "name": "Automatic Calibration Breaks",
    "helpTip": "If ‘true’, automatic breaks will be added to the calibration session. If ‘false’, automatic breaks will not occur, but the session can still be paused by pressing Space.",
    "recommended": "",
    "editable": false,
    "type": "bool"
  },
  "break_len": {
    "value": "30",
    "section": "bci_config",
    "name": "Automatic Calibration Break Length",
    "helpTip": "Specifies the length (in seconds) of automatic calibration breaks (Automatic Calibration Breaks On/Off must be set to ‘true’).",
    "recommended": "",
    "editable": false,
    "type": "int"
  },
  "trials_before_break": {
    "value": "20",
    "section": "bci_config",
    "name": "Automatic Calibration Break Timing",
    "helpTip": "Specifies the number of inquiries between automatic calibration breaks (Automatic Calibration Breaks On/Off must be set to ‘true’).",
    "recommended": "",
    "editable": false,
    "type": "int"
  },
  "break_message": {
    "value": "Take a break!",
    "section": "bci_config",
    "name": "Automatic Calibration Break Message",
    "helpTip": "Specifies the message displayed during automatic calibration breaks (Automatic Calibration Breaks On/Off must be set to ‘true’).",
    "recommended": "",
    "editable": false,
    "type": "str"
  },
  "max_inq_len": {
    "value": "50",
    "section": "online_config",
    "name": "Maximum Inquiry Length",
    "helpTip": "Specifies the maximum number of inquiries to present in copy/spelling tasks. The task will end if this number is reached.",
    "recommended": [
      "20",
      "25"
    ],
    "editable": false,
    "type": "int"
  },
  "max_minutes": {
    "value": "20",
    "section": "online_config",
    "name": "Maximum Task Length (Time)",
    "helpTip": "Specifies the time limit (in minutes) for copy/spelling tasks. The task will end if this time limit is reached.",
    "recommended": "",
    "editable": false,
    "type": "int"
  },
  "max_selections": {
    "value": "25",
    "section": "online_config",
    "name": "Maximum Number of Selections",
    "helpTip": "The maximum number of selections for copy/spelling tasks. The task will end if this number is reached.",
    "recommended": "",
    "editable": false,
    "type": "int"
  },
  "max_incorrect": {
    "value": "5",
    "section": "bci_config",
    "name": "Maximum Number of Incorrect Selections",
    "helpTip": "The maximum number of consecutive incorrect selections for copy/spelling tasks. The task will end if this number is reached.",
    "recommended": "",
    "editable": false,
    "type": "int"
  },
  "decision_threshold": {
    "value": "0.8",
    "section": "online_config",
    "name": "Decision Threshold",
    "helpTip": "Specifies the decision threshold for stimulus selection in copy/spelling class. If the posterior probability (combining EEG and language model evidence) for a stimulus reaches this threshold, it will be selected. Possible value range: 0.0-1.0. Default: 0.8",
    "recommended": "",
    "editable": false,
    "type": "float"
  },
  "min_inq_len": {
    "value": "1",
    "section": "online_config",
    "name": "Minimum Inquiries Per Series",
    "helpTip": "Specifies the minimum number of inquiries to present before making a decision in copy/spelling tasks. Default: 1",
    "recommended": [
      "1"
    ],
    "editable": false,
    "type": "int"
  },
  "max_inq_per_series": {
    "value": "11",
    "section": "online_config",
    "name": "Maximum Inquiries Per Series",
    "helpTip": "Specifies the maximum number of inquiries to present before making a decision in copy/spelling tasks.",
    "recommended": [
      "10",
      "15"
    ],
    "editable": false,
    "type": "int"
  },
  "backspace_always_shown": {
    "value": "true",
    "section": "lang_model_config",
    "name": "Always Show Backspace",
    "helpTip": "If ‘true’, the backspace character will be included in every inquiry in text-stimuli copy/spelling tasks. If ‘false’, the backspace character will be treated the same as other characters, appearing in inquiries only when warranted by EEG/language model evidence.",
    "recommended": "",
    "editable": false,
    "type": "bool"
  },
  "spelled_letters_count": {
    "value": "0",
    "section": "lang_model_config",
    "name": "Pre-Selected Letters Count",
    "helpTip": "Specifies the number of letters in the target phrase that are already typed when the task begins, e.g. if the target phrase is “THE_DOG”, setting this parameter to ‘4’ would display “THE_” as the typed string, and the user would begin typing with D. If ‘0’, the typed string will be blank.",
    "recommended": "",
    "editable": false,
    "type": "int"
  },
  "lang_model_type": {
    "value": "UNIFORM",
    "section": "lang_model_config",
    "name": "Language Model Type",
    "helpTip": "Specifies which language model to use. Default: UNIFORM",
    "recommended": [
      "UNIFORM",
      "CAUSAL",
      "KENLM",
      "MIXTURE",
      "ORACLE"
    ],
    "editable": false,
    "type": "str"
  },
  "lm_backspace_prob": {
    "value": "0.0",
<<<<<<< HEAD
    "section": "bci_config",
    "readableName": "Backspace Probability",
    "helpTip": "Specifies the minimum probability assigned to the backspace character in the language model. Possible value range: 0.0-1.0. Default: 0.0",
    "recommended_values": "0.05",
=======
    "section": "lang_model_config",
    "name": "Backspace Probability",
    "helpTip": "Specifies the minimum probability assigned to the backspace character in the language model. Possible value range: 0.0-1.0. Default: 0.0",
    "recommended": "0.05",
    "editable": false,
>>>>>>> ad649387
    "type": "float"
  },
  "show_preview_inquiry": {
    "value": "false",
    "section": "task_config",
    "name": "Preview Inquiry Display",
    "helpTip": "If ‘true’, the inquiry will be previewed as applicable for the Task. *Note* Not all tasks will have this enabled!",
    "recommended": "",
    "editable": false,
    "type": "bool"
  },
  "preview_box_text_size": {
    "value": "0.1",
    "section": "task_config",
    "name": "Preview Inquiry Box Text Size",
    "helpTip": "Specifies the height of text stimuli in the preview inquiry box. See https://www.psychopy.org/general/units.html. Default: 0.1",
    "recommended": "",
    "editable": false,
    "type": "float"
  },
  "preview_inquiry_error_prob": {
    "value": "0.05",
    "section": "bci_config",
    "name": "Preview Inquiry Button Error Probability",
    "helpTip": "Specifies the probability of a button error during inquiry preview. Default: 0.05",
    "recommended": "",
    "editable": true,
    "type": "float"
  },
  "preview_inquiry_progress_method": {
    "value": "0",
    "section": "task_config",
    "name": "Preview Inquiry Progression Method",
    "helpTip": "If show_preview_inquiry true, this will determine how to proceed after a key hit. 0 = preview only; 1 = press to confirm; 2 = press to skip to another inquiry",
    "recommended": [
      "0",
      "1",
      "2"
    ],
    "editable": false,
    "type": "int"
  },
  "preview_inquiry_length": {
    "value": "5",
    "section": "task_config",
    "name": "Preview Inquiry Display Length",
    "helpTip": "Length of time in seconds to present an inquiry preview to the user.",
    "recommended": "",
    "editable": false,
    "type": "float"
  },
  "preview_inquiry_key_input": {
    "value": "return",
    "section": "task_config",
    "name": "Preview Inquiry Display Key Input Method",
    "helpTip": "Defines the key used to engage with inquiry preview.",
    "recommended": [
      "space",
      "escape",
      "return"
    ],
    "editable": false,
    "type": "str"
  },
  "preview_inquiry_isi": {
    "value": "1",
    "section": "task_config",
    "name": "Preview Inquiry Inter-Stimulus Interval",
    "helpTip": "The time between previewing an inquiry and the start of an inquiry.",
    "recommended": "",
    "editable": false,
    "type": "float"
  },
  "show_feedback": {
    "value": "true",
    "section": "task_config",
    "name": "Feedback Display",
    "helpTip": "If ‘true’, feedback will be shown after each inquiry. If ‘false’, feedback will not be shown. *Note* Not all tasks will have this enabled!",
    "recommended": "",
    "editable": false,
    "type": "bool"
  },
  "feedback_duration": {
    "value": "2",
    "section": "task_config",
    "name": "Feedback Time (seconds)",
    "helpTip": "Specifies the length in time (seconds) feedback will be displayed after each inquiry in registered tasks (ex. RSVP Copy Phrase). Default: 2",
    "recommended": "",
    "editable": false,
    "type": "float"
  },
  "psd_method": {
    "value": "Welch",
    "section": "signal_config",
    "name": "Power Spectral Density Method",
    "helpTip": "Specifies the method used to approximate power spectral density bands (Welch or MultiTaper). Default: Welch",
    "recommended": [
      "Welch",
      "MutliTaper"
    ],
    "editable": false,
    "type": "str"
  }
}<|MERGE_RESOLUTION|>--- conflicted
+++ resolved
@@ -11,15 +11,9 @@
   "acq_mode": {
     "value": "EEG/DSI-24",
     "section": "acq_config",
-<<<<<<< HEAD
-    "readableName": "Acquisition Mode",
-    "helpTip": "Specifies the hardware device(s) used for data collection. Default: EEG.",
-    "recommended_values": [
-=======
     "name": "Acquisition Mode",
     "helpTip": "Specifies the hardware device(s) used for data collection. Default: EEG.",
     "recommended": [
->>>>>>> ad649387
       "EEG",
       "EEG/DSI-24",
       "Eyetracker",
@@ -41,17 +35,6 @@
     "editable": false,
     "type": "str"
   },
-<<<<<<< HEAD
-  "static_trigger_offset": {
-    "value": "0.1",
-    "section": "bci_config",
-    "readableName": "Static Trigger Offset",
-    "helpTip": "Specifies the static trigger offset (in seconds) used to align triggers properly with EEG data from LSL. The system includes built-in offset correction, but there is still a hardware-limited offset between EEG and trigger timing values for which the system does not account. The default value of 0.1 has been verified for OHSU hardware. The correct value may be different for other computers, and must be determined on a case-by-case basis. Default: 0.1",
-    "recommended_values": "",
-    "type": "float"
-  },
-=======
->>>>>>> ad649387
   "k_folds": {
     "value": "10",
     "section": "model_config",
@@ -63,25 +46,15 @@
   },
   "trial_window": {
     "value": "0.0:0.5",
-<<<<<<< HEAD
-    "section": "bci_config",
-    "readableName": "Trial Classification Window Length",
-    "helpTip": "Specifies the window (in seconds) of the EEG data collection window after each stimulus presentation. Default: 0.0:0.5",
-    "recommended_values": [
-=======
     "section": "signal_config",
     "name": "Trial Classification Window Length",
     "helpTip": "Specifies the window (in seconds) of the EEG data collection window after each stimulus presentation. Default: 0.0:0.5",
     "recommended": [
->>>>>>> ad649387
       "0.0:0.5",
       "0.0:0.8",
       "0.2:0.8"
     ],
-<<<<<<< HEAD
-=======
-    "editable": false,
->>>>>>> ad649387
+    "editable": false,
     "type": "range"
   },
   "prestim_length": {
@@ -169,49 +142,6 @@
     "editable": false,
     "type": "int"
   },
-<<<<<<< HEAD
-  "artifact_rejection": {
-    "value": "false",
-    "section": "artifact_rejection",
-    "readableName": "Artifact Rejection On/Off",
-    "helpTip": "If ‘true’, the system will detect and reject inquiries containing unwanted artifacts (e.g. blinks). This is not implemented in the current version of the system.",
-    "recommended_values": "",
-    "type": "bool"
-  },
-  "high_voltage_threshold": {
-    "value": "false",
-    "section": "artifact_rejection",
-    "readableName": "High Voltage Threshold On/Off",
-    "helpTip": "If ‘true’, an upper voltage threshold will be set for artifact rejection. Detection of values above the specified threshold will trigger rejection of a inquiry. This is not implemented in the current version of the system.",
-    "recommended_values": "",
-    "type": "bool"
-  },
-  "high_voltage_value": {
-    "value": "75000000.0",
-    "section": "artifact_rejection",
-    "readableName": "High Voltage Threshold Value",
-    "helpTip": "Specifies the high voltage threshold (in microvolts) for artifact rejection (High Voltage Threshold must be set to ‘true’). Default: 75E+6. This is not implemented in the current version of the system.",
-    "recommended_values": "",
-    "type": "float"
-  },
-  "low_voltage_threshold": {
-    "value": "false",
-    "section": "artifact_rejection",
-    "readableName": "Low Voltage Threshold On/Off",
-    "helpTip": "If ‘true’, a lower voltage threshold will be set for artifact rejection. Detection of values below the specified threshold will trigger rejection of a inquiry. This is not implemented in the current version of the system.",
-    "recommended_values": "",
-    "type": "bool"
-  },
-  "low_voltage_value": {
-    "value": "-0.000075",
-    "section": "artifact_rejection",
-    "readableName": "LowVoltage Threshold Value",
-    "helpTip": "Specifies the low voltage threshold (in microvolts) for artifact rejection (Low Voltage Threshold must be set to ‘true’). Default: -75E-6 This is not implemented in the current version of the system.",
-    "recommended_values": "",
-    "type": "float"
-  },
-=======
->>>>>>> ad649387
   "summarize_session": {
     "value": "true",
     "section": "task_config",
@@ -279,22 +209,6 @@
     "editable": false,
     "type": "int"
   },
-<<<<<<< HEAD
-  "matrix_rows": {
-    "value": "5",
-    "section": "bci_config",
-    "readableName": "Matrix Rows",
-    "helpTip": "Specifies the number of rows to use in the Matrix task. Rows * columns should be greater than or equal to the number of symbols.",
-    "recommended_values": "",
-    "type": "int"
-  },
-  "matrix_columns": {
-    "value": "6",
-    "section": "bci_config",
-    "readableName": "Matrix Columns",
-    "helpTip": "Specifies the number of columns to use in the Matrix task. Rows * columns should be greater than or equal to the number of symbols.",
-    "recommended_values": "",
-=======
   "matrix_columns": {
     "value": "6",
     "section": "matrix_task_config",
@@ -302,23 +216,15 @@
     "helpTip": "Specifies the number of columns to use in the Matrix task. Rows * columns should be greater than or equal to the number of symbols.",
     "recommended": "",
     "editable": false,
->>>>>>> ad649387
     "type": "int"
   },
   "matrix_width": {
     "value": "0.7",
-<<<<<<< HEAD
-    "section": "bci_config",
-    "readableName": "Matrix Width (%)",
-    "helpTip": "Specifies the max percentage of the display that the matrix grid should utilize. Must be between 0 and 1",
-    "recommended_values": "",
-=======
     "section": "matrix_task_config",
     "name": "Matrix Width (%)",
     "helpTip": "Specifies the max percentage of the display that the matrix grid should utilize. Must be between 0 and 1",
     "recommended": "",
     "editable": false,
->>>>>>> ad649387
     "type": "float"
   },
   "acq_show_viewer": {
@@ -423,20 +329,12 @@
     "type": "int"
   },
   "time_flash": {
-<<<<<<< HEAD
-    "value": "0.20",
-    "section": "bci_config",
-    "readableName": "Stimulus Presentation Duration",
-    "helpTip": "Specifies the duration of time (in seconds) that each stimulus is displayed in an inquiry.",
-    "recommended_values": "",
-=======
     "value": "0.2",
     "section": "task_config",
     "name": "Stimulus Presentation Duration",
     "helpTip": "Specifies the duration of time (in seconds) that each stimulus is displayed in an inquiry. Default: 0.2",
     "recommended": "",
     "editable": false,
->>>>>>> ad649387
     "type": "float"
   },
   "time_prompt": {
@@ -466,14 +364,6 @@
     "editable": false,
     "type": "float"
   },
-  "time_vep_animation": {
-    "value": "1.0",
-    "section": "bci_config",
-    "readableName": "Time VEP Animation (sec)",
-    "helpTip": "The amount of time in seconds for the animation moving symbols to boxes.",
-    "recommended_values": "",
-    "type": "float"
-  },
   "stim_jitter": {
     "value": "0.0",
     "section": "bci_config",
@@ -520,19 +410,11 @@
     "type": "float"
   },
   "font": {
-<<<<<<< HEAD
-    "value": "Overpass Mono Medium",
-    "section": "bci_config",
-    "readableName": "Font",
-    "helpTip": "Specifies the font used for all text stimuli. Default: Consolas",
-    "recommended_values": [
-=======
     "value": "Courier New",
     "section": "task_config",
     "name": "Font",
     "helpTip": "Specifies the font used for all text stimuli. Default: Courier New",
     "recommended": [
->>>>>>> ad649387
       "Courier New",
       "Lucida Sans",
       "Arial",
@@ -736,16 +618,6 @@
     "editable": false,
     "type": "str"
   },
-<<<<<<< HEAD
-  "task_padding": {
-    "value": "0.05",
-    "section": "bci_config",
-    "readableName": "Task Bar Padding",
-    "helpTip": "Specifies the padding around the task bar text. Default: 0.05",
-    "recommended_values": [
-      "0.05"
-    ],
-=======
   "rsvp_task_padding": {
     "value": "0.05",
     "section": "bci_config",
@@ -766,7 +638,6 @@
       "0.05"
     ],
     "editable": false,
->>>>>>> ad649387
     "type": "float"
   },
   "stim_number": {
@@ -920,18 +791,11 @@
   },
   "lm_backspace_prob": {
     "value": "0.0",
-<<<<<<< HEAD
-    "section": "bci_config",
-    "readableName": "Backspace Probability",
-    "helpTip": "Specifies the minimum probability assigned to the backspace character in the language model. Possible value range: 0.0-1.0. Default: 0.0",
-    "recommended_values": "0.05",
-=======
     "section": "lang_model_config",
     "name": "Backspace Probability",
     "helpTip": "Specifies the minimum probability assigned to the backspace character in the language model. Possible value range: 0.0-1.0. Default: 0.0",
     "recommended": "0.05",
     "editable": false,
->>>>>>> ad649387
     "type": "float"
   },
   "show_preview_inquiry": {
