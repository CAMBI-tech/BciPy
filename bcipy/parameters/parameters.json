{
  "languagemodelenabled": {
    "value": "true",
    "section": "lang_model_config",
    "readableName": "Language Model Enabled",
    "helpTip": "This is the language model.",
    "recommended_values": "",
    "type": "bool"
  },
  "background_color": {
    "value": "black",
    "section": "bci_config",
    "readableName": "Main Window Background Color",
    "helpTip": "Main Window Background Color.",
    "recommended_values": "",
    "type": "str"
  },
  "path_to_fst": {
    "value": "language_model/fst/brown_closure.n5.kn.fst",
    "section": "lang_model_config",
    "readableName": "Language Model",
    "helpTip": "FST file for language model",
    "recommended_values": "",
    "type": "filepath"
  },
  "lang_model_server_host": {
    "value": "127.0.0.1",
    "section": "lang_model_config",
    "readableName": "Language Model Host",
    "helpTip": "Language Model Host",
    "recommended_values": [
      "127.0.0.1",
      "0.0.0.0"
    ],
    "type": "str"
  },
  "lang_model_server_port": {
    "value": "5000",
    "section": "lang_model_config",
    "readableName": "Language Model Port",
    "helpTip": "Language Model Port",
    "recommended_values": [
      "5000"
    ],
    "type": "int"
  },
  "color_task": {
    "value": "white",
    "section": "bci_config",
    "readableName": "Color Task",
    "helpTip": "Color Task",
    "recommended_values": "",
    "type": "str"
  },
  "trial_complete_message_color": {
    "value": "white",
    "section": "bci_config",
    "readableName": "Trail Complete Message Color",
    "helpTip": "Trail Complete Message Color",
    "recommended_values": "",
    "type": "str"
  },
  "font_task": {
    "value": "Arial",
    "section": "bci_config",
    "readableName": "Font Task",
    "helpTip": "Font Task",
    "recommended_values": [
      "Verdana",
      "Arial",
      "Courier New",
      "Georgia",
      "Times"
    ],
    "type": "str"
  },
  "height_task": {
    "value": "0.1",
    "section": "bci_config",
    "readableName": "Height Task",
    "helpTip": "Height Task",
    "recommended_values": [
      "0.1"
    ],
    "type": "float"
  },
  "text_task": {
    "value": "SPELL_THIS_WORD",
    "section": "bci_config",
    "readableName": "text task",
    "helpTip": "text task",
    "recommended_values": "",
    "type": "str"
  },
  "spelled_letters_count": {
    "value": "0",
    "section": "bci_config",
    "readableName": "Spelled Letters Count",
    "helpTip": "The number of letters in the Copy Phrase that should already be spelled.",
    "recommended_values": "",
    "type": "int"
  },
  "max_minutes": {
    "value": "5",
    "section": "bci_config",
    "readableName": "Max Time to Spell",
    "helpTip": "The maximum time (in minutes) allowed to attempt to spell a Copy Phrase before stopping.",
    "recommended_values": "",
    "type": "int"
  },
  "color_text": {
    "value": "white",
    "section": "bci_config",
    "readableName": "Color Text",
    "helpTip": "Color Text",
    "recommended_values": [
      "white",
      "black",
      "blue"
    ],
    "type": "str"
  },
  "font_text": {
    "value": "Arial",
    "section": "bci_config",
    "readableName": "Font Text",
    "helpTip": "Font Text",
    "recommended_values": [
      "Verdana",
      "Arial",
      "Courier New",
      "Georgia",
      "Times"
    ],
    "type": "str"
  },
  "pos_text_x": {
    "value": "0",
    "section": "bci_config",
    "readableName": "Position Text (X)",
    "helpTip": "Position Text (X)",
    "recommended_values": [
      "0"
    ],
    "type": "float"
  },
  "pos_text_y": {
    "value": "-0.75",
    "section": "bci_config",
    "readableName": "Position Text (Y)",
    "helpTip": "Position Text (Y)",
    "recommended_values": [
      "-0.75"
    ],
    "type": "float"
  },
  "text_text": {
    "value": "",
    "section": "bci_config",
    "readableName": "Text below main presentation",
    "helpTip": "Text below main presentation",
    "recommended_values": [
      "",
      "Demo Text",
      "DEMO"
    ],
    "type": "str"
  },
  "txt_height": {
    "value": "0.1",
    "section": "bci_config",
    "readableName": "Text Height",
    "helpTip": "Text Height",
    "recommended_values": [
      "0.1"
    ],
    "type": "float"
  },
  "font_sti": {
    "value": "Arial",
    "section": "bci_config",
    "readableName": "Font Stimuli",
    "helpTip": "Font Stimuli",
    "recommended_values": [
      "Verdana",
      "Arial",
      "Courier New",
      "Georgia",
      "Times"
    ],
    "type": "str"
  },
  "pos_sti_x": {
    "value": "0",
    "section": "bci_config",
    "readableName": "Pos Stimuli X",
    "helpTip": "Pos Stimuli X",
    "recommended_values": "",
    "type": "float"
  },
  "pos_sti_y": {
    "value": "0",
    "section": "bci_config",
    "readableName": "Pos Stimuli Y",
    "helpTip": "Pos Stimuli Y",
    "recommended_values": "",
    "type": "float"
  },
  "sti_height": {
    "value": "0.6",
    "section": "bci_config",
    "readableName": "Stimuli Height (px)",
    "helpTip": "Stimuli Height",
    "recommended_values": "",
    "type": "float"
  },
  "tr_pos_bg_x": {
    "value": "0",
    "section": "bci_config",
    "readableName": "tr_pos_bg_x",
    "helpTip": "tr_pos_bg_x",
    "recommended_values": "",
    "type": "float"
  },
  "tr_pos_bg_y": {
    "value": "0.5",
    "section": "bci_config",
    "readableName": "tr_pos_bg_y",
    "helpTip": "tr_pos_bg_y",
    "recommended_values": "",
    "type": "float"
  },
  "bl_pos_bg_x": {
    "value": "-1",
    "section": "bci_config",
    "readableName": "bl_pos_bg_x",
    "helpTip": "bl_pos_bg_x",
    "recommended_values": "",
    "type": "float"
  },
  "bl_pos_bg_y": {
    "value": "-0.5",
    "section": "bci_config",
    "readableName": "bl_pos_bg_y",
    "helpTip": "bl_pos_bg_y",
    "recommended_values": "",
    "type": "float"
  },
  "size_domain_bg": {
    "value": "7",
    "section": "bci_config",
    "readableName": "Size Bar Graph",
    "helpTip": "Size Bar Graph",
    "recommended_values": "",
    "type": "int"
  },
  "font_bg_txt": {
    "value": "Arial",
    "section": "bci_config",
    "readableName": "Font Bar Graph",
    "helpTip": "Font Bar Graph",
    "recommended_values": "",
    "type": "str"
  },
  "color_bg_txt": {
    "value": "red",
    "section": "bci_config",
    "readableName": "Bar Graph Text Color",
    "helpTip": "Bar Graph Text Color",
    "recommended_values": "",
    "type": "str"
  },
  "trigger_type": {
    "value": "image",
    "section": "bci_config",
    "readableName": "What type of Calibration Trigger should be used",
    "helpTip": "Select a calibration trigger type to be used",
    "recommended_values": [
      "image",
      "sound"
    ],
    "type": "str"
  },
  "stimulus_type": {
    "value": "image",
    "section": "bci_config",
    "readableName": "What type of stimulus to use",
    "helpTip": "Select a type of stimulus to use",
    "recommended_values": [
      "image",
      "sound",
      "image and sound"
    ],
    "type": "str"
  },
  "path_to_presentation_images": {
    "value": "bcipy/static/images/bci_main_images/",
    "section": "bci_config",
    "readableName": "Path to images and/or sound files",
    "helpTip": "Is this Text -True- or Image -False-",
    "recommended_values": "",
    "type": "directorypath"
  },
  "time_flash": {
    "value": "0.25",
    "section": "bci_config",
    "readableName": "Flash Length for Letters (sec)",
    "helpTip": "Flash Length for Letters",
    "recommended_values": "",
    "type": "float"
  },
  "task_color": {
    "value": "white",
    "section": "bci_config",
    "readableName": "Task Color",
    "helpTip": "Color of Task Text: Ex. 1/100",
    "recommended_values": "",
    "type": "str"
  },
  "target_letter_color": {
    "value": "white",
    "section": "bci_config",
    "readableName": "Target Letter Color",
    "helpTip": "Target Letter Color",
    "recommended_values": "",
    "type": "str"
  },
  "fixation_color": {
    "value": "red",
    "section": "bci_config",
    "readableName": "Fixation Color",
    "helpTip": "Fixation Color",
    "recommended_values": "",
    "type": "str"
  },
  "stimuli_color": {
    "value": "white",
    "section": "bci_config",
    "readableName": "Stimuli Color",
    "helpTip": "Stimuli Color",
    "recommended_values": "",
    "type": "str"
  },
  "time_target": {
    "value": "2",
    "section": "bci_config",
    "readableName": "Target Letter Presentation Length (sec)",
    "helpTip": "Target Letter Presentation Length",
    "recommended_values": "",
    "type": "float"
  },
  "time_cross": {
    "value": "0.5",
    "section": "bci_config",
    "readableName": "Time Fixation Cross (sec)",
    "helpTip": "Time Fixation Cross",
    "recommended_values": "",
    "type": "float"
  },
  "color_bar_bg": {
    "value": "green",
    "section": "bci_config",
    "readableName": "Color Bar Gragh Bars",
    "helpTip": "Color Bar Gragh Bars",
    "recommended_values": "",
    "type": "str"
  },
  "window_width": {
    "value": "500",
    "section": "bci_config",
    "readableName": "Stimuli Presentation Window Width (px)",
    "helpTip": "Stimuli Presentation Window Width",
    "recommended_values": "",
    "type": "int"
  },
  "window_height": {
    "value": "500",
    "section": "bci_config",
    "readableName": "Stimuli Presentation Window Height (px)",
    "helpTip": "Stimuli Presentation Window Height",
    "recommended_values": "",
    "type": "int"
  },
  "buffer_name": {
    "value": "buffer.db",
    "section": "bci_config",
    "readableName": "Path to the buffer database for data acquistion",
    "helpTip": "Path to the buffer database for data acquistion",
    "recommended_values": "",
    "type": "filepath"
  },
  "acq_device": {
    "value": "DSI",
    "section": "acq_config",
    "readableName": "Acquisition Device",
    "helpTip": "Acquisition Device",
    "recommended_values": [
      "DSI",
      "LSL"
    ],
    "type": "str"
  },
  "acq_host": {
    "value": "127.0.0.1",
    "section": "acq_config",
    "readableName": "Acquisition Device Host",
    "helpTip": "Acquisition Device Host",
    "recommended_values": "",
    "type": "str"
  },
  "acq_port": {
    "value": "9000",
    "section": "acq_config",
    "readableName": "Acquisition Device Port",
    "helpTip": "Acquisition Device Port",
    "recommended_values": "",
    "type": "int"
  },
  "eeg_buffer_len": {
    "value": "2",
    "section": "bci_config",
    "readableName": "End of file eeg buffer length (sec)",
    "helpTip": "End of file eeg buffer length",
    "recommended_values": "",
    "type": "float"
  },
  "task_buffer_len": {
    "value": "0.75",
    "section": "bci_config",
    "readableName": "Task Buffer Length (sec)",
    "helpTip": "In between RSVP sequences buffer. This is needed or tasks goes too quickly!",
    "recommended_values": [
      "0.5",
      "0.75"
    ],
    "type": "float"
  },
  "raw_data_name": {
    "value": "raw_data.csv",
    "section": "bci_config",
    "readableName": "Raw Data Filename",
    "helpTip": "Raw Data Filename",
    "recommended_values": "",
    "type": "str"
  },
  "triggers_file_name": {
    "value": "triggers.txt",
    "section": "bci_config",
    "readableName": "Triggers File Name",
    "helpTip": "Triggers File Name",
    "recommended_values": "",
    "type": "str"
  },
  "session_file_name": {
    "value": "session.json",
    "section": "bci_config",
    "readableName": "Session Data File Name",
    "helpTip": "Session Data File Name",
    "recommended_values": "",
    "type": "str"
  },
  "data_save_loc": {
    "value": "data/",
    "section": "bci_config",
    "readableName": "Data Save Location",
    "helpTip": "Data Save Location",
    "recommended_values": [
      "data/"
    ],
    "type": "directorypath"
  },
  "parameter_location": {
    "value": "bcipy/parameters/parameters.json",
    "section": "bci_config",
    "readableName": "Parameter Location",
    "helpTip": "Parameter Location",
    "recommended_values": [
      "parameters/parameters.json"
    ],
    "type": "filepath"
  },
  "is_txt_sti": {
    "value": "true",
    "section": "bci_config",
    "readableName": "Is Text Stimuli",
    "helpTip": "Is this Text -true- or Image -false-",
    "recommended_values": "",
    "type": "bool"
  },
  "fake_data": {
    "value": "true",
    "section": "bci_config",
    "readableName": "Fake Data Sessions",
    "helpTip": "If true, fake data server used",
    "recommended_values": "",
    "type": "bool"
  },
  "full_screen": {
    "value": "false",
    "section": "bci_config",
    "readableName": "Full Screen",
    "helpTip": "Full Screen Mode",
    "recommended_values": "",
    "type": "bool"
  },
  "num_sti": {
    "value": "50",
    "section": "bci_config",
    "readableName": "Number of sequences to present over the experiment",
    "helpTip": "Number of sequences to present over the experiment",
    "recommended_values": "",
    "type": "int"
  },
  "len_sti": {
    "value": "10",
    "section": "bci_config",
    "readableName": "Number of trials to present in a sequence",
    "helpTip": "Number of trials to present in a sequence",
    "recommended_values": "",
    "type": "int"
  },
  "trial_complete_message": {
    "value": "Complete! Saving data...",
    "section": "bci_config",
    "readableName": "Trial Complete Message",
    "helpTip": "Message that displays at the end of trial",
    "recommended_values": "",
    "type": "str"
  },
  "wait_screen_message": {
    "value": "Press Space or Esc to Exit",
    "section": "bci_config",
    "readableName": "Wait Screen Message",
    "helpTip": "Message that displays at the beginning of trial and when user pauses",
    "recommended_values": "",
    "type": "str"
  },
  "wait_screen_message_color": {
    "value": "white",
    "section": "bci_config",
    "readableName": "Wait Screen Message Color",
    "helpTip": "Wait Screen Message Color, when background_color is white this should be black",
    "recommended_values": "",
    "type": "str"
  },
  "feedback_flash_time": {
    "value": "2",
    "section": "feedback_config",
    "readableName": "feedback_flash_time",
    "helpTip": "feedback_flash_time",
    "recommended_values": "",
    "type": "float"
  },
  "feedback_pos_x": {
    "value": "0",
    "section": "feedback_config",
    "readableName": "feedback_pos_x",
    "helpTip": "feedback_pos_x",
    "recommended_values": "",
    "type": "float"
  },
  "feedback_pos_y": {
    "value": "0",
    "section": "feedback_config",
    "readableName": "feedback_pos_y",
    "helpTip": "feedback_pos_y",
    "recommended_values": "",
    "type": "float"
  },
  "feedback_stim_height": {
    "value": "0.6",
    "section": "feedback_config",
    "readableName": "feedback_stim_height",
    "helpTip": "feedback_stim_height",
    "recommended_values": "",
    "type": "float"
  },
  "feedback_font": {
    "value": "Arial",
    "section": "feedback_config",
    "readableName": "feedback_font",
    "helpTip": "feedback_font",
    "recommended_values": "",
    "type": "str"
  },
  "show_feedback": {
    "value": "true",
    "section": "feedback_config",
    "readableName": "show_feedback",
    "helpTip": "show_feedback",
    "recommended_values": "",
    "type": "bool"
  },
  "feedback_message_color": {
    "value": "green",
    "section": "feedback_config",
    "readableName": "feedback_message_color",
    "helpTip": "feedback_message_color",
    "recommended_values": "",
    "type": "str"
  },
  "down_sampling_rate": {
    "value": "2",
    "section": "signal_config",
    "readableName": "down_sampling_rate",
    "helpTip": "down_sampling_rate",
    "recommended_values": "[2]",
    "type": "int"
  },
  "k_folds": {
    "value": "10",
    "section": "signal_config",
    "readableName": "Number of K folds in CV",
    "helpTip": "Number of K folds in CV",
    "recommended_values": "[10]",
    "type": "int"
  },
  "max_seq_len": {
    "value": "20",
    "section": "bci_config",
    "readableName": "Maximum Sequence Length",
    "helpTip": "Maximum number of sequences to present in spelling tasks",
    "recommended_values": [
      "20",
      "25"
    ],
    "type": "int"
  },
<<<<<<< HEAD
  "min_seq_len": {
    "value": "1",
    "section": "bci_config",
    "readableName": "Minimum Sequence Length",
    "helpTip": "The minimum number of sequences to present in spelling tasks",
    "recommended_values": [
      "1"
    ],
    "type": "int"
  },
  "enable_breaks": {
    "value": "false",
    "section": "bci_config",
    "readableName": "Enable calibration breaks",
    "helpTip": "Enable breaks in RSVP calibration",
    "recommended_values": "",
    "type": "bool"
  },
  "break_len": {
    "value": "30",
    "section": "bci_config",
    "readableName": "Break length (seconds)",
    "helpTip": "break_len",
    "recommended_values": "",
    "type": "int"
  },
  "trials_before_break": {
    "value": "0",
    "section": "bci_config",
    "readableName": "Number of calibration trials before break",
    "helpTip": "The number of trials that will take place before a break",
    "recommended_values": "",
    "type": "int"
  },
  "break_message": {
    "value": "Take a break!",
    "section": "bci_config",
    "readableName": "Break Message",
    "helpTip": "The message that displays during a break in calibration",
    "recommended_values": "",
    "type": "str"
=======
  "novel_stimuli_location": {
    "value": "bcipy/static/sounds",
    "section": "bci_config",
    "readableName": "Path to novel stimuli for insertion into tasks",
    "helpTip": "Path to stimuli files",
    "recommended_values": "",
    "type": "directorypath"
  },
  "enable_novel_stimuli": {
    "value": "false",
    "section": "bci_config",
    "readableName": "Enable novel stimuli",
    "helpTip": "Whether or not to insert novel stimuli into RSVP tasks",
    "recommended_values": "",
    "type": "bool"
  },
  "novel_stimuli_frequency": {
    "value": "0",
    "section": "bci_config",
    "readableName": "Novel stimuli appearance frequency",
    "helpTip": "The number of trials that pass between the insertion of novel stimuli (set to 0 for random)",
    "recommended_values": "",
    "type": "int"
  },
  "show_sound_path_text": {
    "value": "false",
    "section": "bci_config",
    "readableName": "Show paths for sound stimuli",
    "helpTip": "Whether or not to show the paths for sound stimuli as text on screen",
    "recommended_values": "",
    "type": "bool"
>>>>>>> b30dc0fa
  }
}<|MERGE_RESOLUTION|>--- conflicted
+++ resolved
@@ -282,7 +282,7 @@
     "type": "str"
   },
   "stimulus_type": {
-    "value": "image",
+    "value": "image and sound",
     "section": "bci_config",
     "readableName": "What type of stimulus to use",
     "helpTip": "Select a type of stimulus to use",
@@ -626,7 +626,6 @@
     ],
     "type": "int"
   },
-<<<<<<< HEAD
   "min_seq_len": {
     "value": "1",
     "section": "bci_config",
@@ -668,7 +667,7 @@
     "helpTip": "The message that displays during a break in calibration",
     "recommended_values": "",
     "type": "str"
-=======
+  },
   "novel_stimuli_location": {
     "value": "bcipy/static/sounds",
     "section": "bci_config",
@@ -700,6 +699,5 @@
     "helpTip": "Whether or not to show the paths for sound stimuli as text on screen",
     "recommended_values": "",
     "type": "bool"
->>>>>>> b30dc0fa
   }
 }