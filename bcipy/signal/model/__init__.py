from bcipy.signal.model.base_model import SignalModel, ModelEvaluationReport
from bcipy.signal.model.pca_rda_kde.pca_rda_kde import PcaRdaKdeModel
from bcipy.signal.model.rda_kde.rda_kde import RdaKdeModel
<<<<<<< HEAD
from bcipy.signal.model.gaussian_mixture.gaussian_mixture import GazeModelIndividual, GazeModelCombined
=======
from bcipy.signal.model.gaussian_mixture.gaussian_mixture import (
    GMIndividual, GMCentralized, KernelGP, KernelGPSampleAverage)

>>>>>>> ad649387

__all__ = [
    "SignalModel",
    "PcaRdaKdeModel",
    "RdaKdeModel",
<<<<<<< HEAD
    "GazeModelIndividual",
    "GazeModelCombined",
=======
    'GMIndividual',
    'GMCentralized',
    'KernelGP',
    'KernelGPSampleAverage',
>>>>>>> ad649387
    "ModelEvaluationReport",
]<|MERGE_RESOLUTION|>--- conflicted
+++ resolved
@@ -1,26 +1,17 @@
 from bcipy.signal.model.base_model import SignalModel, ModelEvaluationReport
 from bcipy.signal.model.pca_rda_kde.pca_rda_kde import PcaRdaKdeModel
 from bcipy.signal.model.rda_kde.rda_kde import RdaKdeModel
-<<<<<<< HEAD
-from bcipy.signal.model.gaussian_mixture.gaussian_mixture import GazeModelIndividual, GazeModelCombined
-=======
 from bcipy.signal.model.gaussian_mixture.gaussian_mixture import (
     GMIndividual, GMCentralized, KernelGP, KernelGPSampleAverage)
 
->>>>>>> ad649387
 
 __all__ = [
     "SignalModel",
     "PcaRdaKdeModel",
     "RdaKdeModel",
-<<<<<<< HEAD
-    "GazeModelIndividual",
-    "GazeModelCombined",
-=======
     'GMIndividual',
     'GMCentralized',
     'KernelGP',
     'KernelGPSampleAverage',
->>>>>>> ad649387
     "ModelEvaluationReport",
 ]