from pathlib import Path

import numpy as np
from numpy.core.multiarray import array as array
from bcipy.signal.model import SignalModel
from sklearn.mixture import GaussianMixture
from bcipy.helpers.stimuli import GazeReshaper
from sklearn.model_selection import cross_val_score  # noqa
import scipy.stats as stats
from typing import List, Tuple
from numpy.linalg import inv
import matplotlib.pyplot as plt

import warnings

warnings.filterwarnings("ignore")  # ignore DeprecationWarnings from tensorflow

import matplotlib.pyplot as plt
import numpy as np


# def plot_gp(mu, cov, X, X_train=None, Y_train=None, samples=[]):
#     X = X.ravel()
#     mu = mu.ravel()
#     uncertainty = 1.96 * np.sqrt(np.diag(cov))
    
#     plt.fill_between(X, mu + uncertainty, mu - uncertainty, alpha=0.1)
#     plt.plot(X, mu, label='Mean')
#     for i, sample in enumerate(samples):
#         plt.plot(X, sample, lw=1, ls='--', label=f'Sample {i+1}')
#     if X_train is not None:
#         plt.plot(X_train, Y_train, 'rx')
#     plt.legend()

# def plot_model(m, X, Y, lower=-8.0, upper=8.0):
#     pX = np.linspace(lower, upper, 100)[:, None]
#     pY, pYv = m.predict_y(pX)
#     if pY.ndim == 3:
#         pY = pY[:, 0, :]
#     plt.plot(X, Y, "x")
#     plt.gca().set_prop_cycle(None)
#     plt.plot(pX, pY)
#     for i in range(pY.shape[1]):
#         top = pY[:, i] + 2.0 * pYv[:, i] ** 0.5
#         bot = pY[:, i] - 2.0 * pYv[:, i] ** 0.5
#         plt.fill_between(pX[:, 0], top, bot, alpha=0.3)
#     plt.xlabel("X")
#     plt.ylabel("f")
#     plt.title(f"ELBO: {m.elbo([X, Y]):.3}")
#     plt.plot(Z, Z * 0.0, "o")

class KernelGP(SignalModel):
    def __init__(self):
        reshaper = GazeReshaper()

    def fit(self, training_data: np.ndarray, training_labels: np.ndarray):
        training_data = np.asarray(training_data)



    def evaluate(self, test_data: np.ndarray, test_labels: np.ndarray):
        ...

    def predict(self, test_data: np.ndarray, inquiry, symbol_set) -> np.ndarray:
        ...

    def predict_proba(self, test_data: np.ndarray) -> np.ndarray:
        ...

    def save(self, path: Path):
        ...

    def load(self, path: Path):
        ...

class KernelGPSampleAverage(SignalModel):
    reshaper = GazeReshaper()
<<<<<<< HEAD
    
    def __init__(self):
        self.ready_to_predict = False

    def fit(self, training_data: np.ndarray):
        training_data = np.array(training_data)
        # Training data shape = inquiry x features x samples
        # reshape training data to inquiry x (features x samples)
        reshaped_data = training_data.reshape((len(training_data), -1))
        cov_matrix = np.cov(reshaped_data, rowvar=False)
        # cov_matrix_shape = (features x samples) x (features x samples)
        reshaped_mean = np.mean(reshaped_data, axis=0)
        
        
    
    def evaluate(self, test_data: np.ndarray, test_labels: np.ndarray):
        ...

    def predict(self, test_data: np.ndarray, inquiry, symbol_set) -> np.ndarray:
        ...

    def predict_proba(self, test_data: np.ndarray) -> np.ndarray:
        ...
=======
    name = "gaze_model_individual"
>>>>>>> 862e3e0e

    def save(self, path: Path):
        ...

    def load(self, path: Path):
        ...

    def centralize(self, data: np.ndarray, symbol_pos: np.ndarray) -> np.ndarray:
        """ Using the symbol locations in matrix, centralize all data (in Tobii units).
        This data will only be used in certain model types.
        Args:
            data (np.ndarray): Data in shape of num_samples x num_dimensions
            symbol_pos (np.ndarray(float)): Array of the current symbol posiiton in Tobii units
        Returns:
            new_data (np.ndarray): Centralized data in shape of num_samples x num_dimensions
        """
        new_data = np.copy(data)
        for i in range(len(data.T)):
            new_data[0:2,i] = data[0:2,i] - symbol_pos
            new_data[2:4,i] = data[2:4,i] - symbol_pos

        return new_data
    
    def substract_mean(self, data: np.ndarray, time_avg: np.ndarray) -> np.ndarray:
        """ Using the symbol locations in matrix, centralize all data (in Tobii units).
        This data will only be used in certain model types.
        Args:
            data (np.ndarray): Data in shape of num_samples x num_dimensions
            symbol_pos (np.ndarray(float)): Array of the current symbol posiiton in Tobii units
        Returns:
            new_data (np.ndarray): Centralized data in shape of num_samples x num_dimensions
        """
        new_data = np.copy(data)
        for i in range(len(data.T)):
            new_data[:,i] = data[:,i] - time_avg

        return new_data


class GMIndividual(SignalModel):
    """Gaze model that fits different Gaussians/Gaussian Mixtures for each symbol."""
    reshaper = GazeReshaper()

    def __init__(self, num_components=2, random_state=0):
        self.num_components = num_components   # number of gaussians to fit
        self.random_state = random_state
        self.means = None
        self.covs = None

        self.ready_to_predict = False

    def fit(self, train_data: np.ndarray):
        model = GaussianMixture(n_components=self.num_components, random_state=self.random_state, init_params='kmeans')
        model.fit(train_data)
        self.model = model

        self.means = model.means_
        self.covs = model.covariances_

        self.ready_to_predict = True

        return self

    def evaluate(self, test_data, test_labels) -> Tuple[np.ndarray, np.ndarray]:
        '''
        Evaluate the accuracy of the model.
        '''
        ...
    
    def compute_likelihood_ratio(self, data: np.array, inquiry: List[str], symbol_set: List[str]) -> np.array:
        '''
        Not implemented in this model.
        '''
        ...

    def predict(self, test_data: np.ndarray, inquiry, symbol_set) -> np.ndarray:
        '''
        Compute log-likelihood of each sample.
        Predict the labels for the test data.

        test_data: gaze data
        inquiry: the subset of symbols presented
        symbol_set: the entire set of symbols presented
        '''
        data_length, _ = test_data.shape
        predictions = np.zeros(data_length, dtype=object)

        likelihoods = self.model.predict_proba(test_data)
        
        for i in range(data_length):
            # Find the argmax of the likelihoods to get the predictions
            predictions[i] = np.argmax(likelihoods[i])

        return predictions

    def predict_proba(self, test_data: np.ndarray) -> np.ndarray:
        '''
        Compute log-likelihood of each sample.

        test_data: gaze data

        log(p(l | gaze)) = log(p(gaze | l)) + log(p(l)) - log(p(gaze))
        '''
        data_length, _ = test_data.shape

        likelihoods = np.zeros((data_length, self.num_components), dtype=object)

        # Find the likelihoods by insterting the test data into the pdf of each component
        for i in range(data_length):
            for k in range(self.num_components):
                mu = self.means[k]
                sigma = self.covs[k]

                likelihoods[i, k] = stats.multivariate_normal.pdf(test_data[i], mu, sigma)
        # posterior = likelihoods x prior / common denominator

        return likelihoods
        # return posterior
        # TODO: calculate posteriors for each symbol, using the prior information!!

    def evaluate_likelihood(self, data: np.ndarray) -> np.ndarray:
        data_length, _ = data.shape

        likelihoods = np.zeros((data_length, self.num_components), dtype=object)

        # Find the likelihoods by insterting the test data into the pdf of each component
        for i in range(data_length):
            for k in range(self.num_components):
                mu = self.means[k]
                sigma = self.covs[k]

                likelihoods[i, k] = stats.multivariate_normal.pdf(data[i], mu, sigma)

                #likelihoods[0, k] = [() , (), ... ]

                # p(x_g_i | theta = A), p(x_g_i | theta = B), p(x_g_i | theta = C), ...
        # TODO: multiply over all data[i]
        """

        """
        # return log_likelihoods
        return likelihoods
        
    
    def save(self, path: Path):
        """Save model state to the provided checkpoint"""
        ...

    def load(self, path: Path):
        """Load model state from the provided checkpoint"""
        ...


class GMCentralized(SignalModel):
    '''Gaze model that uses all symbols to fit a single Gaussian '''
    reshaper = GazeReshaper()
    name = "gaze_model_combined"

    def __init__(self, num_components=1, random_state=0):
        self.num_components = num_components   # number of gaussians to fit
        self.random_state = random_state
        self.means = None
        self.covs = None

        self.ready_to_predict = False


    def fit(self, train_data: np.ndarray):
        model = GaussianMixture(n_components=self.num_components, random_state=self.random_state, init_params='kmeans')
        model.fit(train_data)
        self.model = model

        self.means = model.means_
        self.covs = model.covariances_

        self.ready_to_predict = True
        return self

    def evaluate(self, test_data, test_labels):
        '''
        Evaluate the accuracy of the model.
        '''

        ...

    def predict(self, test_data: np.ndarray) -> np.ndarray:
        '''
        Compute log-likelihood of each sample.
        Predict the labels for the test data.
        '''
        data_length, _ = test_data.shape
        # TODO what is this data length?
        predictions = np.zeros(data_length, dtype=object)
        likelihoods = self.model.predict_proba(test_data)

        for i in range(data_length):
            # Find the argmax of the likelihoods to get the predictions
            predictions[i] = np.argmax(likelihoods[i])

        return predictions

    
    def predict_proba(self, test_data: np.ndarray) -> np.ndarray:
        '''
        Compute log-likelihood of each sample.
        Predict the labels for the test data.

        test_data: 
        '''
        data_length, _ = test_data.shape

        likelihoods = np.zeros((data_length, self.num_components), dtype=object)


        # Find the likelihoods by insterting the test data into the pdf of each component
        for i in range(data_length):
            for k in range(self.num_components):
                mu = self.means[k]
                sigma = self.covs[k]

                likelihoods[i, k] = stats.multivariate_normal.pdf(test_data[i], mu, sigma)

        

        return likelihoods

    def calculate_acc(self, predictions: int, counter: int):
        '''
        Compute model performance characteristics on the provided test data and labels.

        predictions: predicted labels for each test point per symbol
        counter: true labels for each test point per symbol
        TODO: This could be our evaluation function
        '''
        accuracy_per_symbol = np.sum(predictions == counter) / len(predictions) * 100

        return accuracy_per_symbol

    def save(self, path: Path):
        """Save model state to the provided checkpoint"""
        ...

    def load(self, path: Path):
        """Load model state from the provided checkpoint"""
        ...

    def centralize(self, data: np.ndarray, symbol_pos: np.ndarray) -> np.ndarray:
        """ Using the symbol locations in matrix, centralize all data (in Tobii units).
        This data will only be used in certain model types.
        Args:
            data (np.ndarray): Data in shape of num_samples x num_dimensions
            symbol_pos (np.ndarray(float)): Array of the current symbol posiiton in Tobii units
        Returns:
            new_data (np.ndarray): Centralized data in shape of num_samples x num_dimensions
        """
        new_data = np.copy(data)
        for i in range(len(data)):
            new_data[i] = data[i] - symbol_pos

        return new_data<|MERGE_RESOLUTION|>--- conflicted
+++ resolved
@@ -75,7 +75,6 @@
 
 class KernelGPSampleAverage(SignalModel):
     reshaper = GazeReshaper()
-<<<<<<< HEAD
     
     def __init__(self):
         self.ready_to_predict = False
@@ -99,9 +98,6 @@
 
     def predict_proba(self, test_data: np.ndarray) -> np.ndarray:
         ...
-=======
-    name = "gaze_model_individual"
->>>>>>> 862e3e0e
 
     def save(self, path: Path):
         ...
@@ -144,6 +140,7 @@
 class GMIndividual(SignalModel):
     """Gaze model that fits different Gaussians/Gaussian Mixtures for each symbol."""
     reshaper = GazeReshaper()
+    name = "gaze_model_individual"
 
     def __init__(self, num_components=2, random_state=0):
         self.num_components = num_components   # number of gaussians to fit
