--- conflicted
+++ resolved
@@ -240,7 +240,6 @@
                 show=show_figures
             )
         if device_spec.content_type == "Eyetracker":
-<<<<<<< HEAD
             print(device_spec)
             figure_handles = visualize_gaze(
                 mode_data,
@@ -248,44 +247,20 @@
                 show=show_figures,
                 raw_plot=True,
             )
-=======
-            lx, ly, rx, ry = load_eye_tracking_data(mode_data)
-            dpi = 100 
-            img = plt.imread(IMG_PATH)
-            w, h = len(img[0]), len(img)
-
-            fig, ax = plt.subplots()
-            ax.imshow(img, extent=[0, 1, 0, 1])
-            # transform the eye data to fit the display. remove > 1 values < 0 values, remove nan values
-            for axes in [lx, ly, rx, ry]:
-                axes = axes[~np.isnan(axes)]
-                axes = np.clip(axes, 0, 1)
-
-            # flip the y axis
-            ly = 1 - ly
-            ry = 1 - ry
-
-            # # determine kde of the eye data
-            # ax = sns.kdeplot(lx, ly, cmap="mako", fill=False, thresh=0.05, levels=10, colorbar=True)
-
-            ax.scatter(lx, ly, c='r', s=1)
-            ax.scatter(rx, ry, c='b', s=1)
-            plt.show()    
             channels = mode_data.channels
             type_amp = mode_data.daq_type
             sample_rate = mode_data.sample_rate
 
             log.info(f"Channels read from csv: {channels}")
             log.info(f"Device type: {type_amp}, fs={sample_rate}")       
-
             channel_map = analysis_channels(channels, device_spec)
+
             channels_used = [channels[i] for i, keep in enumerate(channel_map) if keep == 1]
             log.info(f'Channels used in analysis: {channels_used}')
 
             data, fs = mode_data.by_channel()
 
             model = GazeModel()
->>>>>>> 9d32bdb1
             breakpoint()
 
             # Process triggers.txt files (again!)
