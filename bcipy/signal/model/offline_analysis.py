--- conflicted
+++ resolved
@@ -3,29 +3,7 @@
 import logging
 from pathlib import Path
 from typing import Tuple
-<<<<<<< HEAD
-
-from bcipy.config import (DEFAULT_PARAMETERS_PATH, TRIGGER_FILENAME,
-                          RAW_DATA_FILENAME, STATIC_AUDIO_PATH,
-                          DEFAULT_DEVICE_SPEC_FILENAME)
-from bcipy.preferences import preferences
-from bcipy.helpers.acquisition import analysis_channels
-from bcipy.helpers.load import (
-    load_experimental_data,
-    load_json_parameters,
-    load_raw_data,
-)
-from bcipy.helpers.stimuli import play_sound, update_inquiry_timing
-from bcipy.helpers.system_utils import report_execution_time
-from bcipy.helpers.triggers import TriggerType, trigger_decoder
-from bcipy.helpers.visualization import visualize_erp
-from bcipy.signal.model.base_model import SignalModel
-from bcipy.signal.model.pca_rda_kde import PcaRdaKdeModel
-from bcipy.signal.process import filter_inquiries, get_default_transform, get_fir_transform
-from bcipy.signal.process.transform import dummy_transform
-=======
 import json
->>>>>>> 2417a894
 
 import numpy as np
 from matplotlib.figure import Figure
@@ -156,21 +134,11 @@
     # )
     default_transform = get_fir_transform(
         sample_rate_hz=sample_rate,
-<<<<<<< HEAD
-        notch_freq_hz=notch_filter,
-        low=filter_low,
-        high=filter_high,
-        fir_design='firwin',
-        fir_window='hamming',
-        phase='zero-double',
-        downsample_factor=downsample_rate,
-=======
         notch_freq_hz=transform_params.notch_filter_frequency,
         bandpass_low=transform_params.filter_low,
         bandpass_high=transform_params.filter_high,
         bandpass_order=transform_params.filter_order,
         downsample_factor=transform_params.down_sampling_rate,
->>>>>>> 2417a894
     )
 
     log.info(f"Channels read from csv: {channels}")
@@ -216,13 +184,7 @@
     data = model.reshaper.extract_trials(inquiries, trial_duration_samples, inquiry_timing)
 
     # define the training classes using integers, where 0=nontargets/1=targets
-<<<<<<< HEAD
-    labels = inquiry_labels.flatten()
-    # data = np.transpose(data, (1, 0, 2)) # (epochs, channels, samples)
-    # return data, labels
-=======
     labels = inquiry_labels.flatten().tolist()
->>>>>>> 2417a894
 
     # # train and save the model as a pkl file
     log.info("Training model. This will take some time...")
@@ -232,11 +194,7 @@
                                          transform=default_transform)
     log.info(f"Training complete [AUC={model.auc:0.4f}]. Saving data...")
 
-<<<<<<< HEAD
-    model.save(data_folder + f"/model_fir_{model.auc:0.4f}.pkl")
-=======
     save_model(model, Path(data_folder, f"model_{model.auc:0.4f}.pkl"))
->>>>>>> 2417a894
     preferences.signal_model_directory = data_folder
 
     score = None
