import logging
from pathlib import Path
from typing import Tuple

<<<<<<< HEAD
from bcipy.config import (DEFAULT_PARAMETERS_PATH, TRIGGER_FILENAME,
                          RAW_DATA_FILENAME, STATIC_AUDIO_PATH,
                          DEFAULT_DEVICE_SPEC_FILENAME,
                          EYE_TRACKER_FILENAME_PREFIX, STATIC_IMAGES_PATH)
from bcipy.preferences import preferences
=======
import numpy as np
from matplotlib.figure import Figure
from sklearn.metrics import balanced_accuracy_score
from sklearn.model_selection import train_test_split

import bcipy.acquisition.devices as devices
from bcipy.config import (DEFAULT_DEVICE_SPEC_FILENAME,
                          DEFAULT_PARAMETERS_PATH, RAW_DATA_FILENAME,
                          STATIC_AUDIO_PATH, TRIGGER_FILENAME)
>>>>>>> 2757971c
from bcipy.helpers.acquisition import analysis_channels
from bcipy.helpers.load import (load_experimental_data, load_json_parameters,
                                load_raw_data)
from bcipy.helpers.parameters import Parameters
from bcipy.helpers.save import save_model
from bcipy.helpers.stimuli import play_sound, update_inquiry_timing
from bcipy.helpers.system_utils import report_execution_time
from bcipy.helpers.symbols import alphabet
from bcipy.helpers.triggers import TriggerType, trigger_decoder
<<<<<<< HEAD
from bcipy.helpers.visualization import visualize_erp, visualize_gaze, visualize_gaze_inquiries
from bcipy.signal.model.base_model import SignalModel
from bcipy.signal.model.pca_rda_kde import PcaRdaKdeModel
from bcipy.signal.model.fusion_model import GazeModel
from bcipy.signal.process import filter_inquiries, get_default_transform
import numpy as np
from matplotlib.figure import Figure
from sklearn.metrics import balanced_accuracy_score
from sklearn.model_selection import train_test_split
import bcipy.acquisition.devices as devices
=======
from bcipy.helpers.visualization import visualize_erp
from bcipy.preferences import preferences
from bcipy.signal.model.base_model import SignalModel, SignalModelMetadata
from bcipy.signal.model.pca_rda_kde import PcaRdaKdeModel
from bcipy.signal.process import (ERPTransformParams, filter_inquiries,
                                  get_default_transform)
>>>>>>> 2757971c

log = logging.getLogger(__name__)
logging.basicConfig(level=logging.INFO, format="[%(threadName)-9s][%(asctime)s][%(name)s][%(levelname)s]: %(message)s")

DIPSIZE = (1707, 1067)
IMG_PATH = f'{STATIC_IMAGES_PATH}/main/matrix_grid.png'
# IMG_PATH = f'{STATIC_IMAGES_PATH}/main/rsvp.png'


def subset_data(data: np.ndarray, labels: np.ndarray, test_size: float, random_state=0):
    """Performs a train/test split on the provided data and labels, accounting for
    the current shape convention (channel dimension in front, instead of batch dimension in front).

    Parameters:
    -----------
        data (np.ndarray): Shape (channels, items, time)
        labels (np.ndarray): Shape (items,)
        test_size (float): fraction of data to be used for testing
        random_state (int, optional): fixed random seed

    Returns:
    --------
        train_data (np.ndarray): Shape (channels, train_items, time)
        test_data (np.ndarray): Shape (channels, test_items, time)
        train_labels (np.ndarray): Shape (train_items,)
        test_labels (np.ndarray): Shape (test_items,)
    """
    data = data.swapaxes(0, 1)
    train_data, test_data, train_labels, test_labels = train_test_split(
        data, labels, test_size=test_size, random_state=random_state
    )
    train_data = train_data.swapaxes(0, 1)
    test_data = test_data.swapaxes(0, 1)
    return train_data, test_data, train_labels, test_labels


@report_execution_time
def offline_analysis(
    data_folder: str = None,
    parameters: Parameters = None,
    alert_finished: bool = True,
    estimate_balanced_acc: bool = False,
    show_figures: bool = False,
    save_figures: bool = False,
) -> Tuple[SignalModel, Figure]:
    """Gets calibration data and trains the model in an offline fashion.
    pickle dumps the model into a .pkl folder

    How it Works:
    - reads data and information from a .csv calibration file
    - reads trigger information from a .txt trigger file
    - filters data
    - reshapes and labels the data for the training procedure
    - fits the model to the data
        - uses cross validation to select parameters
        - based on the parameters, trains system using all the data
    - pickle dumps model into .pkl file
    - generates and [optional] saves/shows the ERP figure
    - [optional] alert the user finished processing

    Parameters:
    ----------
        data_folder(str): folder of the data
            save all information and load all from this folder
        parameter(dict): parameters for running offline analysis
        alert_finished(bool): whether or not to alert the user offline analysis complete
        estimate_balanced_acc(bool): if true, uses another model copy on an 80/20 split to
            estimate balanced accuracy
        show_figures(bool): if true, shows ERP figures after training
        save_figures(bool): if true, saves ERP figures after training to the data folder

    Returns:
    --------
        model (SignalModel): trained model
        figure_handles (Figure): handles to the ERP figures
    """
    assert parameters, "Parameters are required for offline analysis."
    if not data_folder:
        data_folder = load_experimental_data()

    # extract relevant session information from parameters file
    trial_window = parameters.get("trial_window")
    window_length = trial_window[1] - trial_window[0]

    prestim_length = parameters.get("prestim_length")
    trials_per_inquiry = parameters.get("stim_length")
    # The task buffer length defines the min time between two inquiries
    # We use half of that time here to buffer during transforms
    buffer = int(parameters.get("task_buffer_length") / 2)

    acq_mode = parameters.get("acq_mode")
    # handle multiple acquisition. Note: we only currently support Eyetracker + EEG
    data_file_paths = []
    if '+' in acq_mode:
        if 'eyetracker' in acq_mode.lower():
            # find the eyetracker data file with the prefix of EYE_TRACKER_FILENAME_PREFIX
            eye_tracker_file = [f.name for f in Path(data_folder).iterdir()
                                if f.name.startswith(EYE_TRACKER_FILENAME_PREFIX)]
            assert len(
                eye_tracker_file) == 1, f"Found {len(eye_tracker_file)} eyetracker files in {data_folder}. Expected 1."
            data_file_paths.extend(eye_tracker_file)
        else:
            raise ValueError(f"Unsupported acquisition mode: {acq_mode}. Eyetracker must be included.")
        if 'eeg' in acq_mode.lower():
            # find the eeg data file with the prefix of EEG_FILENAME_PREFIX
            eeg_file = [f.name for f in Path(data_folder).iterdir() if f.name.startswith(RAW_DATA_FILENAME)]
            assert len(eeg_file) == 1, f"Found {len(eeg_file)} EEG files in {data_folder}. Expected 1."
            data_file_paths.extend(eeg_file)
        else:
            raise ValueError(f"Unsupported acquisition mode: {acq_mode}. EEG must be included.")
    else:
        data_file_paths = [f"{RAW_DATA_FILENAME}.csv"]

    # get signal filtering information
    transform_params = parameters.instantiate(ERPTransformParams)
    downsample_rate = transform_params.down_sampling_rate
    static_offset = parameters.get("static_trigger_offset")

    log.info(
        f"\nData processing settings: \n"
        f"{str(transform_params)} \n"
        f"Trial Window: {trial_window[0]}-{trial_window[1]}s, "
        f"Prestimulus Buffer: {prestim_length}s, Poststimulus Buffer: {buffer}s \n"
        f"Static offset: {static_offset}"
    )

<<<<<<< HEAD
    # Load raw data: [RawData(Tobii-P0), RawData(DSI-24)]
    raw_data = load_raw_data(data_folder, data_file_paths)

    for mode_data in raw_data:
        devices.load(Path(data_folder, DEFAULT_DEVICE_SPEC_FILENAME))
        device_spec = devices.preconfigured_device(mode_data.daq_type)
        # extract relevant information from raw data object eeg
        if device_spec.content_type == "EEG":
            channels = mode_data.channels
            type_amp = mode_data.daq_type
            sample_rate = mode_data.sample_rate

            # setup filtering
            default_transform = get_default_transform(
                sample_rate_hz=sample_rate,
                notch_freq_hz=notch_filter,
                bandpass_low=filter_low,
                bandpass_high=filter_high,
                bandpass_order=filter_order,
                downsample_factor=downsample_rate,
            )

            log.info(f"Channels read from csv: {channels}")
            log.info(f"Device type: {type_amp}, fs={sample_rate}")

            k_folds = parameters.get("k_folds")
            model = PcaRdaKdeModel(k_folds=k_folds)

            # Process triggers.txt files
            trigger_targetness, trigger_timing, trigger_symbols = trigger_decoder(
                offset=static_offset,
                trigger_path=f"{data_folder}/{TRIGGER_FILENAME}",
                exclusion=[TriggerType.PREVIEW, TriggerType.EVENT, TriggerType.FIXATION],
            )
            # Channel map can be checked from data.csv file or the devices.json located in the acquisition module
            # The timestamp column [0] is already excluded.
            channel_map = analysis_channels(channels, device_spec)
            channels_used = [channels[i] for i, keep in enumerate(channel_map) if keep == 1]
            log.info(f'Channels used in analysis: {channels_used}')

            data, fs = mode_data.by_channel()

            inquiries, inquiry_labels, inquiry_timing = model.reshaper(
                trial_targetness_label=trigger_targetness,
                timing_info=trigger_timing,
                eeg_data=data,
                sample_rate=sample_rate,
                trials_per_inquiry=trials_per_inquiry,
                channel_map=channel_map,
                poststimulus_length=poststim_length,
                prestimulus_length=prestim_length,
                transformation_buffer=buffer,
            )

            inquiries, fs = filter_inquiries(inquiries, default_transform, sample_rate)
            inquiry_timing = update_inquiry_timing(inquiry_timing, downsample_rate)
            trial_duration_samples = int(poststim_length * fs)
            trial_data = model.reshaper.extract_trials(inquiries, trial_duration_samples, inquiry_timing)

            # define the training classes using integers, where 0=nontargets/1=targets
            labels = inquiry_labels.flatten()

            # train and save the model as a pkl file
            log.info("Training EEG model. This will take some time...")
            model = PcaRdaKdeModel(k_folds=k_folds)
            model.fit(trial_data, labels)
            log.info(f"Training EEG complete [AUC={model.auc:0.4f}]. Saving data...")

            model.save(data_folder + f"/model_{model.auc:0.4f}.pkl")
            preferences.signal_model_directory = data_folder

            # Using an 80/20 split, report on balanced accuracy
            if estimate_balanced_acc:
                train_data, test_data, train_labels, test_labels = subset_data(trial_data, labels, test_size=0.2)
                dummy_model = PcaRdaKdeModel(k_folds=k_folds)
                dummy_model.fit(train_data, train_labels)
                probs = dummy_model.predict_proba(test_data)
                preds = probs.argmax(-1)
                score = balanced_accuracy_score(test_labels, preds)
                log.info(f"Balanced acc with 80/20 split: {score}")
                del dummy_model, train_data, test_data, train_labels, test_labels, probs, preds

            figure_handles = visualize_erp(
                mode_data,
                channel_map,
                trigger_timing,
                labels,
                poststim_length,
                transform=default_transform,
                plot_average=True,
                plot_topomaps=True,
                save_path=data_folder if save_figures else None,
                show=show_figures
            )
        if device_spec.content_type == "Eyetracker":
            print(device_spec)
            figure_handles = visualize_gaze(
                mode_data,
                save_path=data_folder if save_figures else None,
                show=True,
                raw_plot=True,
            )

            channels = mode_data.channels
            type_amp = mode_data.daq_type
            sample_rate = mode_data.sample_rate

            log.info(f"Channels read from csv: {channels}")
            log.info(f"Device type: {type_amp}, fs={sample_rate}")
            channel_map = analysis_channels(channels, device_spec)

            channels_used = [channels[i] for i, keep in enumerate(channel_map) if keep == 1]
            log.info(f'Channels used in analysis: {channels_used}')

            data, fs = mode_data.by_channel()

            model = GazeModel()

            # Process triggers.txt files (again!)
            trigger_targetness, trigger_timing, trigger_symbols = trigger_decoder(
                remove_pre_fixation=False,
                apply_system_offset=False,
                trigger_path=f"{data_folder}/{TRIGGER_FILENAME}",
                exclusion=[
                    TriggerType.PREVIEW,
                    TriggerType.EVENT,
                    TriggerType.FIXATION,
                    TriggerType.SYSTEM,
                    TriggerType.OFFSET]
            )
            ''' Trigger_timing includes PROMPT and excludes FIXATION '''

            # Use trigger_timing to generate time windows for each letter flashing
            # Take every 10th trigger as the start point of timing.
            # trigger_targetness keeps the PROMPT info, use it to find the target symbol.
            target_symbols = trigger_symbols[0::11]  # target symbols
            inq_start = trigger_timing[1::11]  # start of each inquiry (here we jump over prompts)

            # Find the inquiries starting by the inq_start_times, (9, 100, 180):
            inquiries = model.reshaper(
                trial_targetness_label=trigger_targetness,
                inq_start_times=inq_start,
                target_symbols=target_symbols,
                gaze_data=data,
                sample_rate=sample_rate,
                trials_per_inquiry=trials_per_inquiry,
                poststimulus_length=poststim_length,
                prestimulus_length=prestim_length,
                transformation_buffer=buffer
            )

            symbol_set = alphabet()

            # Extract the data for each target label and each eye separately.
            # Apply preprocessing:
            preprocessed_data = {i: [] for i in symbol_set}
            for i in symbol_set:
                # Skip if there's no evidence for this symbol:
                if len(inquiries[i]) == 0:
                    continue

                left_eye, right_eye = model.reshaper.extract_eye_info(inquiries[i])
                preprocessed_data[i] = np.array([left_eye, right_eye])    # Channels x Sample Size x Dimensions(x,y)

                # Train test split:
                test_size = int(len(right_eye) * 0.2)
                train_size = len(right_eye) - test_size
                train_right_eye = right_eye[:train_size]
                test_right_eye = right_eye[train_size:]

                train_left_eye = left_eye[:train_size]
                test_left_eye = left_eye[train_size:]

                # Fit the model:
                model.fit(train_right_eye)

                scores, means, covs = model.get_scores(test_right_eye)
                # print(scores)

                # Visualize the results:
                figure_handles = visualize_gaze_inquiries(
                    left_eye, right_eye,
                    means, covs,
                    save_path=None,
                    show=True,
                    raw_plot=True,
                )

=======
    # Load raw data
    raw_data = load_raw_data(Path(data_folder, raw_data_file))
    channels = raw_data.channels
    type_amp = raw_data.daq_type
    sample_rate = raw_data.sample_rate

    devices.load(Path(data_folder, DEFAULT_DEVICE_SPEC_FILENAME))
    device_spec = devices.preconfigured_device(raw_data.daq_type)

    # setup filtering
    default_transform = get_default_transform(
        sample_rate_hz=sample_rate,
        notch_freq_hz=transform_params.notch_filter_frequency,
        bandpass_low=transform_params.filter_low,
        bandpass_high=transform_params.filter_high,
        bandpass_order=transform_params.filter_order,
        downsample_factor=transform_params.down_sampling_rate,
    )

    log.info(f"Channels read from csv: {channels}")
    log.info(f"Device type: {type_amp}, fs={sample_rate}")

    k_folds = parameters.get("k_folds")
    model = PcaRdaKdeModel(k_folds=k_folds)

    # Process triggers.txt files
    trigger_targetness, trigger_timing, _ = trigger_decoder(
        offset=static_offset,
        trigger_path=f"{data_folder}/{TRIGGER_FILENAME}",
        exclusion=[TriggerType.PREVIEW, TriggerType.EVENT, TriggerType.FIXATION],
        device_type='EEG'
    )

    # update the trigger timing list to account for the initial trial window
    corrected_trigger_timing = [timing + trial_window[0] for timing in trigger_timing]

    # Channel map can be checked from raw_data.csv file or the devices.json located in the acquisition module
    # The timestamp column [0] is already excluded.
    channel_map = analysis_channels(channels, device_spec)
    channels_used = [channels[i] for i, keep in enumerate(channel_map) if keep == 1]
    log.info(f'Channels used in analysis: {channels_used}')

    data, fs = raw_data.by_channel()

    inquiries, inquiry_labels, inquiry_timing = model.reshaper(
        trial_targetness_label=trigger_targetness,
        timing_info=corrected_trigger_timing,
        eeg_data=data,
        sample_rate=sample_rate,
        trials_per_inquiry=trials_per_inquiry,
        channel_map=channel_map,
        poststimulus_length=window_length,
        prestimulus_length=prestim_length,
        transformation_buffer=buffer,
    )

    inquiries, fs = filter_inquiries(inquiries, default_transform, sample_rate)
    inquiry_timing = update_inquiry_timing(inquiry_timing, downsample_rate)
    trial_duration_samples = int(window_length * fs)
    data = model.reshaper.extract_trials(inquiries, trial_duration_samples, inquiry_timing)

    # define the training classes using integers, where 0=nontargets/1=targets
    labels = inquiry_labels.flatten()

    # train and save the model as a pkl file
    log.info("Training model. This will take some time...")
    model = PcaRdaKdeModel(k_folds=k_folds)
    model.fit(data, labels)
    model.metadata = SignalModelMetadata(device_spec=device_spec,
                                         transform=default_transform)
    log.info(f"Training complete [AUC={model.auc:0.4f}]. Saving data...")

    save_model(model, Path(data_folder, f"model_{model.auc:0.4f}.pkl"))
    preferences.signal_model_directory = data_folder

    # Using an 80/20 split, report on balanced accuracy
    if estimate_balanced_acc:
        train_data, test_data, train_labels, test_labels = subset_data(data, labels, test_size=0.2)
        dummy_model = PcaRdaKdeModel(k_folds=k_folds)
        dummy_model.fit(train_data, train_labels)
        probs = dummy_model.predict_proba(test_data)
        preds = probs.argmax(-1)
        score = balanced_accuracy_score(test_labels, preds)
        log.info(f"Balanced acc with 80/20 split: {score}")
        del dummy_model, train_data, test_data, train_labels, test_labels, probs, preds

    # this should have uncorrected trigger timing for display purposes
    figure_handles = visualize_erp(
        raw_data,
        channel_map,
        trigger_timing,
        labels,
        trial_window,
        transform=default_transform,
        plot_average=True,
        plot_topomaps=True,
        save_path=data_folder if save_figures else None,
        show=show_figures
    )
>>>>>>> 2757971c
    if alert_finished:
        play_sound(f"{STATIC_AUDIO_PATH}/{parameters['alert_sound_file']}")
    return model, figure_handles


if __name__ == "__main__":
    import argparse

    parser = argparse.ArgumentParser()
    parser.add_argument("-d", "--data_folder", default=None)
    parser.add_argument("-p", "--parameters_file", default=DEFAULT_PARAMETERS_PATH)
    parser.add_argument("-s", "--save_figures", action="store_true")
    parser.add_argument("-v", "--show_figures", action="store_true")
    parser.add_argument("--alert", dest="alert", action="store_true")
    parser.add_argument("--balanced-acc", dest="balanced", action="store_true")
    parser.set_defaults(alert=False)
    parser.set_defaults(balanced=False)
    parser.set_defaults(save_figures=False)
    parser.set_defaults(show_figures=False)
    args = parser.parse_args()

    log.info(f"Loading params from {args.parameters_file}")
    parameters = load_json_parameters(args.parameters_file, value_cast=True)

    offline_analysis(
        args.data_folder,
        parameters,
        alert_finished=args.alert,
        estimate_balanced_acc=args.balanced,
        save_figures=args.save_figures,
        show_figures=args.show_figures)
    log.info("Offline Analysis complete.")<|MERGE_RESOLUTION|>--- conflicted
+++ resolved
@@ -2,23 +2,11 @@
 from pathlib import Path
 from typing import Tuple
 
-<<<<<<< HEAD
 from bcipy.config import (DEFAULT_PARAMETERS_PATH, TRIGGER_FILENAME,
                           RAW_DATA_FILENAME, STATIC_AUDIO_PATH,
                           DEFAULT_DEVICE_SPEC_FILENAME,
-                          EYE_TRACKER_FILENAME_PREFIX, STATIC_IMAGES_PATH)
+                          STATIC_IMAGES_PATH, EYE_TRACKER_FILENAME_PREFIX)
 from bcipy.preferences import preferences
-=======
-import numpy as np
-from matplotlib.figure import Figure
-from sklearn.metrics import balanced_accuracy_score
-from sklearn.model_selection import train_test_split
-
-import bcipy.acquisition.devices as devices
-from bcipy.config import (DEFAULT_DEVICE_SPEC_FILENAME,
-                          DEFAULT_PARAMETERS_PATH, RAW_DATA_FILENAME,
-                          STATIC_AUDIO_PATH, TRIGGER_FILENAME)
->>>>>>> 2757971c
 from bcipy.helpers.acquisition import analysis_channels
 from bcipy.helpers.load import (load_experimental_data, load_json_parameters,
                                 load_raw_data)
@@ -28,10 +16,12 @@
 from bcipy.helpers.system_utils import report_execution_time
 from bcipy.helpers.symbols import alphabet
 from bcipy.helpers.triggers import TriggerType, trigger_decoder
-<<<<<<< HEAD
 from bcipy.helpers.visualization import visualize_erp, visualize_gaze, visualize_gaze_inquiries
-from bcipy.signal.model.base_model import SignalModel
+from bcipy.preferences import preferences
+from bcipy.signal.model.base_model import SignalModel, SignalModelMetadata
 from bcipy.signal.model.pca_rda_kde import PcaRdaKdeModel
+from bcipy.signal.process import (ERPTransformParams, filter_inquiries,
+                                  get_default_transform)
 from bcipy.signal.model.fusion_model import GazeModel
 from bcipy.signal.process import filter_inquiries, get_default_transform
 import numpy as np
@@ -39,14 +29,6 @@
 from sklearn.metrics import balanced_accuracy_score
 from sklearn.model_selection import train_test_split
 import bcipy.acquisition.devices as devices
-=======
-from bcipy.helpers.visualization import visualize_erp
-from bcipy.preferences import preferences
-from bcipy.signal.model.base_model import SignalModel, SignalModelMetadata
-from bcipy.signal.model.pca_rda_kde import PcaRdaKdeModel
-from bcipy.signal.process import (ERPTransformParams, filter_inquiries,
-                                  get_default_transform)
->>>>>>> 2757971c
 
 log = logging.getLogger(__name__)
 logging.basicConfig(level=logging.INFO, format="[%(threadName)-9s][%(asctime)s][%(name)s][%(levelname)s]: %(message)s")
@@ -173,7 +155,6 @@
         f"Static offset: {static_offset}"
     )
 
-<<<<<<< HEAD
     # Load raw data: [RawData(Tobii-P0), RawData(DSI-24)]
     raw_data = load_raw_data(data_folder, data_file_paths)
 
@@ -186,192 +167,6 @@
             type_amp = mode_data.daq_type
             sample_rate = mode_data.sample_rate
 
-            # setup filtering
-            default_transform = get_default_transform(
-                sample_rate_hz=sample_rate,
-                notch_freq_hz=notch_filter,
-                bandpass_low=filter_low,
-                bandpass_high=filter_high,
-                bandpass_order=filter_order,
-                downsample_factor=downsample_rate,
-            )
-
-            log.info(f"Channels read from csv: {channels}")
-            log.info(f"Device type: {type_amp}, fs={sample_rate}")
-
-            k_folds = parameters.get("k_folds")
-            model = PcaRdaKdeModel(k_folds=k_folds)
-
-            # Process triggers.txt files
-            trigger_targetness, trigger_timing, trigger_symbols = trigger_decoder(
-                offset=static_offset,
-                trigger_path=f"{data_folder}/{TRIGGER_FILENAME}",
-                exclusion=[TriggerType.PREVIEW, TriggerType.EVENT, TriggerType.FIXATION],
-            )
-            # Channel map can be checked from data.csv file or the devices.json located in the acquisition module
-            # The timestamp column [0] is already excluded.
-            channel_map = analysis_channels(channels, device_spec)
-            channels_used = [channels[i] for i, keep in enumerate(channel_map) if keep == 1]
-            log.info(f'Channels used in analysis: {channels_used}')
-
-            data, fs = mode_data.by_channel()
-
-            inquiries, inquiry_labels, inquiry_timing = model.reshaper(
-                trial_targetness_label=trigger_targetness,
-                timing_info=trigger_timing,
-                eeg_data=data,
-                sample_rate=sample_rate,
-                trials_per_inquiry=trials_per_inquiry,
-                channel_map=channel_map,
-                poststimulus_length=poststim_length,
-                prestimulus_length=prestim_length,
-                transformation_buffer=buffer,
-            )
-
-            inquiries, fs = filter_inquiries(inquiries, default_transform, sample_rate)
-            inquiry_timing = update_inquiry_timing(inquiry_timing, downsample_rate)
-            trial_duration_samples = int(poststim_length * fs)
-            trial_data = model.reshaper.extract_trials(inquiries, trial_duration_samples, inquiry_timing)
-
-            # define the training classes using integers, where 0=nontargets/1=targets
-            labels = inquiry_labels.flatten()
-
-            # train and save the model as a pkl file
-            log.info("Training EEG model. This will take some time...")
-            model = PcaRdaKdeModel(k_folds=k_folds)
-            model.fit(trial_data, labels)
-            log.info(f"Training EEG complete [AUC={model.auc:0.4f}]. Saving data...")
-
-            model.save(data_folder + f"/model_{model.auc:0.4f}.pkl")
-            preferences.signal_model_directory = data_folder
-
-            # Using an 80/20 split, report on balanced accuracy
-            if estimate_balanced_acc:
-                train_data, test_data, train_labels, test_labels = subset_data(trial_data, labels, test_size=0.2)
-                dummy_model = PcaRdaKdeModel(k_folds=k_folds)
-                dummy_model.fit(train_data, train_labels)
-                probs = dummy_model.predict_proba(test_data)
-                preds = probs.argmax(-1)
-                score = balanced_accuracy_score(test_labels, preds)
-                log.info(f"Balanced acc with 80/20 split: {score}")
-                del dummy_model, train_data, test_data, train_labels, test_labels, probs, preds
-
-            figure_handles = visualize_erp(
-                mode_data,
-                channel_map,
-                trigger_timing,
-                labels,
-                poststim_length,
-                transform=default_transform,
-                plot_average=True,
-                plot_topomaps=True,
-                save_path=data_folder if save_figures else None,
-                show=show_figures
-            )
-        if device_spec.content_type == "Eyetracker":
-            print(device_spec)
-            figure_handles = visualize_gaze(
-                mode_data,
-                save_path=data_folder if save_figures else None,
-                show=True,
-                raw_plot=True,
-            )
-
-            channels = mode_data.channels
-            type_amp = mode_data.daq_type
-            sample_rate = mode_data.sample_rate
-
-            log.info(f"Channels read from csv: {channels}")
-            log.info(f"Device type: {type_amp}, fs={sample_rate}")
-            channel_map = analysis_channels(channels, device_spec)
-
-            channels_used = [channels[i] for i, keep in enumerate(channel_map) if keep == 1]
-            log.info(f'Channels used in analysis: {channels_used}')
-
-            data, fs = mode_data.by_channel()
-
-            model = GazeModel()
-
-            # Process triggers.txt files (again!)
-            trigger_targetness, trigger_timing, trigger_symbols = trigger_decoder(
-                remove_pre_fixation=False,
-                apply_system_offset=False,
-                trigger_path=f"{data_folder}/{TRIGGER_FILENAME}",
-                exclusion=[
-                    TriggerType.PREVIEW,
-                    TriggerType.EVENT,
-                    TriggerType.FIXATION,
-                    TriggerType.SYSTEM,
-                    TriggerType.OFFSET]
-            )
-            ''' Trigger_timing includes PROMPT and excludes FIXATION '''
-
-            # Use trigger_timing to generate time windows for each letter flashing
-            # Take every 10th trigger as the start point of timing.
-            # trigger_targetness keeps the PROMPT info, use it to find the target symbol.
-            target_symbols = trigger_symbols[0::11]  # target symbols
-            inq_start = trigger_timing[1::11]  # start of each inquiry (here we jump over prompts)
-
-            # Find the inquiries starting by the inq_start_times, (9, 100, 180):
-            inquiries = model.reshaper(
-                trial_targetness_label=trigger_targetness,
-                inq_start_times=inq_start,
-                target_symbols=target_symbols,
-                gaze_data=data,
-                sample_rate=sample_rate,
-                trials_per_inquiry=trials_per_inquiry,
-                poststimulus_length=poststim_length,
-                prestimulus_length=prestim_length,
-                transformation_buffer=buffer
-            )
-
-            symbol_set = alphabet()
-
-            # Extract the data for each target label and each eye separately.
-            # Apply preprocessing:
-            preprocessed_data = {i: [] for i in symbol_set}
-            for i in symbol_set:
-                # Skip if there's no evidence for this symbol:
-                if len(inquiries[i]) == 0:
-                    continue
-
-                left_eye, right_eye = model.reshaper.extract_eye_info(inquiries[i])
-                preprocessed_data[i] = np.array([left_eye, right_eye])    # Channels x Sample Size x Dimensions(x,y)
-
-                # Train test split:
-                test_size = int(len(right_eye) * 0.2)
-                train_size = len(right_eye) - test_size
-                train_right_eye = right_eye[:train_size]
-                test_right_eye = right_eye[train_size:]
-
-                train_left_eye = left_eye[:train_size]
-                test_left_eye = left_eye[train_size:]
-
-                # Fit the model:
-                model.fit(train_right_eye)
-
-                scores, means, covs = model.get_scores(test_right_eye)
-                # print(scores)
-
-                # Visualize the results:
-                figure_handles = visualize_gaze_inquiries(
-                    left_eye, right_eye,
-                    means, covs,
-                    save_path=None,
-                    show=True,
-                    raw_plot=True,
-                )
-
-=======
-    # Load raw data
-    raw_data = load_raw_data(Path(data_folder, raw_data_file))
-    channels = raw_data.channels
-    type_amp = raw_data.daq_type
-    sample_rate = raw_data.sample_rate
-
-    devices.load(Path(data_folder, DEFAULT_DEVICE_SPEC_FILENAME))
-    device_spec = devices.preconfigured_device(raw_data.daq_type)
-
     # setup filtering
     default_transform = get_default_transform(
         sample_rate_hz=sample_rate,
@@ -405,7 +200,7 @@
     channels_used = [channels[i] for i, keep in enumerate(channel_map) if keep == 1]
     log.info(f'Channels used in analysis: {channels_used}')
 
-    data, fs = raw_data.by_channel()
+    data, fs = mode_data.by_channel()
 
     inquiries, inquiry_labels, inquiry_timing = model.reshaper(
         trial_targetness_label=trigger_targetness,
@@ -451,7 +246,7 @@
 
     # this should have uncorrected trigger timing for display purposes
     figure_handles = visualize_erp(
-        raw_data,
+        mode_data,
         channel_map,
         trigger_timing,
         labels,
@@ -462,7 +257,101 @@
         save_path=data_folder if save_figures else None,
         show=show_figures
     )
->>>>>>> 2757971c
+
+    if device_spec.content_type == "Eyetracker":
+        print(device_spec)
+        figure_handles = visualize_gaze(
+            mode_data,
+            save_path=data_folder if save_figures else None,
+            show=True,
+            raw_plot=True,
+        )
+
+        channels = mode_data.channels
+        type_amp = mode_data.daq_type
+        sample_rate = mode_data.sample_rate
+
+        log.info(f"Channels read from csv: {channels}")
+        log.info(f"Device type: {type_amp}, fs={sample_rate}")
+        channel_map = analysis_channels(channels, device_spec)
+
+        channels_used = [channels[i] for i, keep in enumerate(channel_map) if keep == 1]
+        log.info(f'Channels used in analysis: {channels_used}')
+
+        data, fs = mode_data.by_channel()
+
+        model = GazeModel()
+
+        # Process triggers.txt files (again!)
+        trigger_targetness, trigger_timing, trigger_symbols = trigger_decoder(
+            remove_pre_fixation=False,
+            apply_system_offset=False,
+            trigger_path=f"{data_folder}/{TRIGGER_FILENAME}",
+            exclusion=[
+                TriggerType.PREVIEW,
+                TriggerType.EVENT,
+                TriggerType.FIXATION,
+                TriggerType.SYSTEM,
+                TriggerType.OFFSET]
+        )
+        ''' Trigger_timing includes PROMPT and excludes FIXATION '''
+
+        # Use trigger_timing to generate time windows for each letter flashing
+        # Take every 10th trigger as the start point of timing.
+        # trigger_targetness keeps the PROMPT info, use it to find the target symbol.
+        target_symbols = trigger_symbols[0::11]  # target symbols
+        inq_start = trigger_timing[1::11]  # start of each inquiry (here we jump over prompts)
+
+        # Find the inquiries starting by the inq_start_times, (9, 100, 180):
+        inquiries = model.reshaper(
+            trial_targetness_label=trigger_targetness,
+            inq_start_times=inq_start,
+            target_symbols=target_symbols,
+            gaze_data=data,
+            sample_rate=sample_rate,
+            trials_per_inquiry=trials_per_inquiry,
+            poststimulus_length=window_length,
+            prestimulus_length=prestim_length,
+            transformation_buffer=buffer
+        )
+
+        symbol_set = alphabet()
+
+        # Extract the data for each target label and each eye separately.
+        # Apply preprocessing:
+        preprocessed_data = {i: [] for i in symbol_set}
+        for i in symbol_set:
+            # Skip if there's no evidence for this symbol:
+            if len(inquiries[i]) == 0:
+                continue
+
+            left_eye, right_eye = model.reshaper.extract_eye_info(inquiries[i])
+            preprocessed_data[i] = np.array([left_eye, right_eye])    # Channels x Sample Size x Dimensions(x,y)
+
+            # Train test split:
+            test_size = int(len(right_eye) * 0.2)
+            train_size = len(right_eye) - test_size
+            train_right_eye = right_eye[:train_size]
+            test_right_eye = right_eye[train_size:]
+
+            train_left_eye = left_eye[:train_size]
+            test_left_eye = left_eye[train_size:]
+
+            # Fit the model:
+            model.fit(train_right_eye)
+
+            scores, means, covs = model.get_scores(test_right_eye)
+            # print(scores)
+
+            # Visualize the results:
+            figure_handles = visualize_gaze_inquiries(
+                left_eye, right_eye,
+                means, covs,
+                save_path=None,
+                show=True,
+                raw_plot=True,
+            )
+
     if alert_finished:
         play_sound(f"{STATIC_AUDIO_PATH}/{parameters['alert_sound_file']}")
     return model, figure_handles
