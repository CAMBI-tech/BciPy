--- conflicted
+++ resolved
@@ -2,12 +2,8 @@
 # needed for the ERPTransformParams
 import logging
 from pathlib import Path
-<<<<<<< HEAD
-from typing import Optional, Tuple
-=======
 from typing import Tuple
 import json
->>>>>>> cadaa008
 
 import numpy as np
 from matplotlib.figure import Figure
@@ -77,31 +73,6 @@
     return train_data, test_data, train_labels, test_labels
 
 
-<<<<<<< HEAD
-@report_execution_time
-def offline_analysis(
-    data_folder: Optional[str] = None,
-    parameters: Optional[Parameters] = None,
-    alert_finished: bool = True,
-    estimate_balanced_acc: bool = False,
-    show_figures: bool = False,
-    save_figures: bool = False,
-) -> Tuple[SignalModel, Figure]:
-    """Gets calibration data and trains the model in an offline fashion.
-    pickle dumps the model into a .pkl folder
-
-    How it Works:
-    - reads data and information from a .csv calibration file
-    - reads trigger information from a .txt trigger file
-    - filters data
-    - reshapes and labels the data for the training procedure
-    - fits the model to the data
-        - uses cross validation to select parameters
-        - based on the parameters, trains system using all the data
-    - pickle dumps model into .pkl file
-    - generates and [optional] saves/shows the ERP figure
-    - [optional] alert the user finished processing
-=======
 def analyze_erp(erp_data, parameters, device_spec, data_folder, estimate_balanced_acc,
                 save_figures=True, show_figures=False):
     """Analyze ERP data and return/save the ERP model.
@@ -112,7 +83,6 @@
     Fit the model to the data. Use cross validation to select parameters.
     Pickle dump model into .pkl file
     Generate and [optional] save/show ERP figures.
->>>>>>> cadaa008
 
     Parameters:
     -----------
@@ -149,21 +119,9 @@
         f"Prestimulus Buffer: {prestim_length}s, Poststimulus Buffer: {buffer}s \n"
         f"Static offset: {static_offset}"
     )
-<<<<<<< HEAD
-
-    # Load raw data
-    raw_data = load_raw_data(str(Path(data_folder, raw_data_file)))
-    channels = raw_data.channels
-    type_amp = raw_data.daq_type
-    sample_rate = raw_data.sample_rate
-
-    devices.load(Path(data_folder, DEFAULT_DEVICE_SPEC_FILENAME))
-    device_spec = devices.preconfigured_device(raw_data.daq_type)
-=======
     channels = erp_data.channels
     type_amp = erp_data.daq_type
     sample_rate = erp_data.sample_rate
->>>>>>> cadaa008
 
     # setup filtering
     default_transform = get_default_transform(
