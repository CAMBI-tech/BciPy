# mypy: disable-error-code="attr-defined"
<<<<<<< HEAD
# needed for the ERPTransformParams
=======
>>>>>>> ad649387
import json
import logging
import subprocess
from pathlib import Path
<<<<<<< HEAD
from typing import Tuple
=======
from typing import List
>>>>>>> ad649387

import numpy as np

from sklearn.metrics import balanced_accuracy_score
from sklearn.model_selection import train_test_split

import bcipy.acquisition.devices as devices
<<<<<<< HEAD
from bcipy.config import (BCIPY_ROOT, DEFAULT_DEVICE_SPEC_FILENAME,
                          DEFAULT_PARAMETERS_PATH, MATRIX_IMAGE_FILENAME,
                          STATIC_AUDIO_PATH, TRIGGER_FILENAME)
from bcipy.helpers.acquisition import analysis_channels, raw_data_filename
from bcipy.helpers.load import (load_experimental_data, load_json_parameters,
                                load_raw_data)
from bcipy.helpers.parameters import Parameters
from bcipy.helpers.save import save_model
from bcipy.helpers.stimuli import play_sound, update_inquiry_timing
from bcipy.helpers.symbols import alphabet
from bcipy.helpers.system_utils import report_execution_time
from bcipy.helpers.triggers import TriggerType, trigger_decoder
from bcipy.helpers.visualization import (visualize_centralized_data,
                                         visualize_erp, visualize_gaze,
                                         visualize_gaze_accuracies,
                                         visualize_gaze_inquiries,
                                         visualize_results_all_symbols)
from bcipy.preferences import preferences
from bcipy.signal.model.base_model import SignalModel, SignalModelMetadata
from bcipy.signal.model.gaussian_mixture import (GazeModelCombined,
                                                 GazeModelIndividual)
=======
from bcipy.config import (DEFAULT_DEVICE_SPEC_FILENAME,
                          DEFAULT_PARAMETERS_PATH, DEFAULT_DEVICES_PATH,
                          TRIGGER_FILENAME, SESSION_LOG_FILENAME)
from bcipy.helpers.acquisition import analysis_channels, raw_data_filename
from bcipy.helpers.load import (load_experimental_data, load_json_parameters,
                                load_raw_data)
from bcipy.gui.alert import confirm
from bcipy.helpers.parameters import Parameters
from bcipy.helpers.save import save_model
from bcipy.helpers.stimuli import update_inquiry_timing
from bcipy.helpers.symbols import alphabet
from bcipy.helpers.system_utils import report_execution_time
from bcipy.helpers.triggers import TriggerType, trigger_decoder
from bcipy.preferences import preferences
from bcipy.signal.model.base_model import SignalModel, SignalModelMetadata
from bcipy.signal.model.gaussian_mixture import (GMIndividual, GMCentralized,
                                                 KernelGP, KernelGPSampleAverage)
>>>>>>> ad649387
from bcipy.signal.model.pca_rda_kde import PcaRdaKdeModel
from bcipy.signal.process import (ERPTransformParams, extract_eye_info,
                                  filter_inquiries, get_default_transform)

log = logging.getLogger(SESSION_LOG_FILENAME)
logging.basicConfig(level=logging.INFO, format="[%(threadName)-9s][%(asctime)s][%(name)s][%(levelname)s]: %(message)s")


def subset_data(data: np.ndarray, labels: np.ndarray, test_size: float, random_state: int = 0, swap_axes: bool = True):
    """Performs a train/test split on the provided data and labels, accounting for
    the current shape convention (channel dimension in front, instead of batch dimension in front).

    Parameters:
    -----------
        data (np.ndarray): Shape (channels, items, time)
        labels (np.ndarray): Shape (items,)
        test_size (float): fraction of data to be used for testing
        random_state (int, optional): fixed random seed
        swap_axes (bool, optional): if true, swaps the axes of the data before splitting

    Returns:
    --------
        train_data (np.ndarray): Shape (channels, train_items, time)
        test_data (np.ndarray): Shape (channels, test_items, time)
        train_labels (np.ndarray): Shape (train_items,)
        test_labels (np.ndarray): Shape (test_items,)
    """
    if swap_axes:
        data = data.swapaxes(0, 1)
        train_data, test_data, train_labels, test_labels = train_test_split(
            data, labels, test_size=test_size, random_state=random_state
        )
        train_data = train_data.swapaxes(0, 1)
        test_data = test_data.swapaxes(0, 1)

    else:
        train_data, test_data, train_labels, test_labels = train_test_split(
            data, labels, test_size=test_size, random_state=random_state
        )
    return train_data, test_data, train_labels, test_labels


<<<<<<< HEAD
def analyze_erp(erp_data, parameters, device_spec, data_folder, estimate_balanced_acc,
=======
def analyze_erp(erp_data, parameters, device_spec, data_folder, estimate_balanced_acc: bool,
>>>>>>> ad649387
                save_figures=False, show_figures=False):
    """Analyze ERP data and return/save the ERP model.
    Extract relevant information from raw data object.
    Extract timing information from trigger file.
    Apply filtering and preprocessing on the raw data.
    Reshape and label the data for the training procedure.
    Fit the model to the data. Use cross validation to select parameters.
    Pickle dump model into .pkl file
    Generate and [optional] save/show ERP figures.

    Parameters:
    -----------
        erp_data (RawData): RawData object containing the data to be analyzed.
        parameters (Parameters): Parameters object retireved from parameters.json.
        device_spec (DeviceSpec): DeviceSpec object containing information about the device used.
        data_folder (str): Path to the folder containing the data to be analyzed.
        estimate_balanced_acc (bool): If true, uses another model copy on an 80/20 split to
            estimate balanced accuracy.
        save_figures (bool): If true, saves ERP figures after training to the data folder.
        show_figures (bool): If true, shows ERP figures after training.
    """
    # Extract relevant session information from parameters file
<<<<<<< HEAD
    trial_window = None
    if trial_window is None:
        trial_window = (0.2, 0.8)
=======
    trial_window = parameters.get("trial_window")
    if trial_window is None:
        trial_window = (0.0, 0.5)
>>>>>>> ad649387
    window_length = trial_window[1] - trial_window[0]

    prestim_length = parameters.get("prestim_length")
    trials_per_inquiry = parameters.get("stim_length")
    # The task buffer length defines the min time between two inquiries
    # We use half of that time here to buffer during transforms
    buffer = int(parameters.get("task_buffer_length") / 2)

    # Get signal filtering information
    transform_params = parameters.instantiate(ERPTransformParams)
    downsample_rate = transform_params.down_sampling_rate
<<<<<<< HEAD
    static_offset = parameters.get("static_trigger_offset")
=======
    static_offset = device_spec.static_offset
>>>>>>> ad649387

    log.info(
        f"\nData processing settings: \n"
        f"{str(transform_params)} \n"
        f"Trial Window: {trial_window[0]}-{trial_window[1]}s, "
        f"Prestimulus Buffer: {prestim_length}s, Poststimulus Buffer: {buffer}s \n"
        f"Static offset: {static_offset}"
    )
    channels = erp_data.channels
    type_amp = erp_data.daq_type
    sample_rate = erp_data.sample_rate

    # setup filtering
    default_transform = get_default_transform(
        sample_rate_hz=sample_rate,
        notch_freq_hz=transform_params.notch_filter_frequency,
        bandpass_low=transform_params.filter_low,
        bandpass_high=transform_params.filter_high,
        bandpass_order=transform_params.filter_order,
        downsample_factor=transform_params.down_sampling_rate,
    )
    # default_transform = get_fir_transform(
    #     sample_rate_hz=sample_rate,
    #     notch_freq_hz=transform_params.notch_filter_frequency,
    #     bandpass_low=transform_params.filter_low,
    #     bandpass_high=transform_params.filter_high,
    #     bandpass_order=transform_params.filter_order,
    #     downsample_factor=transform_params.down_sampling_rate,
    # )

    log.info(f"Channels read from csv: {channels}")
    log.info(f"Device type: {type_amp}, fs={sample_rate}")

    k_folds = 10
    model = PcaRdaKdeModel(k_folds=k_folds)

    # Process triggers.txt files
    trigger_targetness, trigger_timing, _ = trigger_decoder(
        trigger_path=f"{data_folder}/{TRIGGER_FILENAME}",
<<<<<<< HEAD
        exclusion=[TriggerType.PREVIEW, TriggerType.EVENT, TriggerType.FIXATION],
        offset=static_offset,
=======
        exclusion=[TriggerType.PREVIEW, TriggerType.EVENT],
        offset=static_offset,
        remove_pre_fixation=True,
>>>>>>> ad649387
        device_type='EEG'
    )

    # update the trigger timing list to account for the initial trial window
    corrected_trigger_timing = [timing + trial_window[0] for timing in trigger_timing]

    # Channel map can be checked from raw_data.csv file or the devices.json located in the acquisition module
    # The timestamp column [0] is already excluded.
    channel_map = analysis_channels(channels, device_spec)
    channels_used = [channels[i] for i, keep in enumerate(channel_map) if keep == 1]
    log.info(f'Channels used in analysis: {channels_used}')

    data, fs = erp_data.by_channel()

    inquiries, inquiry_labels, inquiry_timing = model.reshaper(
        trial_targetness_label=trigger_targetness,
        timing_info=corrected_trigger_timing,
        eeg_data=data,
        sample_rate=fs,
        trials_per_inquiry=trials_per_inquiry,
        channel_map=channel_map,
        poststimulus_length=window_length,
        prestimulus_length=prestim_length,
        transformation_buffer=buffer,
    )

    inquiries, fs = filter_inquiries(inquiries, default_transform, fs)
    inquiry_timing = update_inquiry_timing(inquiry_timing, downsample_rate)
    trial_duration_samples = int(window_length * fs)
    data = model.reshaper.extract_trials(inquiries, trial_duration_samples, inquiry_timing)

    # define the training classes using integers, where 0=nontargets/1=targets
    labels = inquiry_labels.flatten().tolist()

    # # train and save the model as a pkl file
    log.info("Training model. This will take some time...")
    model = PcaRdaKdeModel(k_folds=k_folds)
<<<<<<< HEAD
    model.fit(data, labels)
    model.metadata = SignalModelMetadata(device_spec=device_spec,
                                         transform=default_transform)
    log.info(f"Training complete [AUC={model.auc:0.4f}]. Saving data...")
=======
    try:
        model.fit(data, labels)
        model.metadata = SignalModelMetadata(device_spec=device_spec,
                                             transform=default_transform,
                                             evidence_type="ERP",
                                             auc=model.auc)
        log.info(f"Training complete [AUC={model.auc:0.4f}]. Saving data...")
    except Exception as e:
        log.error(f"Error training model: {e}")

    try:
        # Using an 80/20 split, report on balanced accuracy
        if estimate_balanced_acc:
            train_data, test_data, train_labels, test_labels = subset_data(data, labels, test_size=0.2)
            dummy_model = PcaRdaKdeModel(k_folds=k_folds)
            dummy_model.fit(train_data, train_labels)
            probs = dummy_model.predict_proba(test_data)
            preds = probs.argmax(-1)
            score = balanced_accuracy_score(test_labels, preds)
            log.info(f"Balanced acc with 80/20 split: {score}")
            model.metadata.balanced_accuracy = score
            del dummy_model, train_data, test_data, train_labels, test_labels, probs, preds

    except Exception as e:
        log.error(f"Error calculating balanced accuracy: {e}")
>>>>>>> ad649387

    save_model(model, Path(data_folder, f"model_{model.auc:0.4f}.pkl"))
    preferences.signal_model_directory = data_folder

<<<<<<< HEAD
    score = None
    # Using an 80/20 split, report on balanced accuracy
    if estimate_balanced_acc:
        train_data, test_data, train_labels, test_labels = subset_data(data, labels, test_size=0.2)
        dummy_model = PcaRdaKdeModel(k_folds=k_folds)
        dummy_model.fit(train_data, train_labels)
        probs = dummy_model.predict_proba(test_data)
        preds = probs.argmax(-1)
        score = balanced_accuracy_score(test_labels, preds)
        log.info(f"Balanced acc with 80/20 split: {score}")
        del dummy_model, train_data, test_data, train_labels, test_labels, probs, preds

    # this should have uncorrected trigger timing for display purposes
    figure_handles = visualize_erp(
        erp_data,
        channel_map,
        trigger_timing,
        labels,
        trial_window,
        transform=default_transform,
        plot_average=True,
        plot_topomaps=True,
        save_path=data_folder if save_figures else None,
        show=show_figures
    )
    return model, figure_handles


def analyze_gaze(
        gaze_data,
        parameters,
        device_spec,
        data_folder,
        save_figures=None,
        show_figures=False,
        plot_points=False,
        model_type="Individual"):
    """Analyze gaze data and return/save the gaze model.
    Extract relevant information from gaze data object.
    Extract timing information from trigger file.
    Apply preprocessing on the raw data. Extract the data for each target label and each eye separately.
    Extract inquiries dictionary with keys as target symbols and values as inquiry windows.
    Based on the model type, fit the model to the data.
    Pickle dump model into .pkl file
    Generate and [optional] save/show gaze figures.

    Parameters:
    -----------
        gaze_data (RawData): RawData object containing the data to be analyzed.
        parameters (Parameters): Parameters object retireved from parameters.json.
        device_spec (DeviceSpec): DeviceSpec object containing information about the device used.
        data_folder (str): Path to the folder containing the data to be analyzed.
        save_figures (bool): If true, saves ERP figures after training to the data folder.
        show_figures (bool): If true, shows ERP figures after training.
        plot_points (bool): If true, plots the gaze points on the matrix image.
        model_type (str): Type of gaze model to be used. Options are:
            "Individual": Fits a separate Gaussian for each symbol. Default model
            "Centralized": Uses data from all symbols to fit a single centralized Gaussian
    """
    figures = []
    figure_handles = visualize_gaze(
        gaze_data,
        save_path=save_figures,
        img_path=f'{data_folder}/{MATRIX_IMAGE_FILENAME}',
        show=show_figures,
        raw_plot=plot_points,
    )
    figures.extend(figure_handles)

    channels = gaze_data.channels
    type_amp = gaze_data.daq_type
    sample_rate = gaze_data.sample_rate

    log.info(f"Channels read from csv: {channels}")
    log.info(f"Device type: {type_amp}, fs={sample_rate}")
    channel_map = analysis_channels(channels, device_spec)

    channels_used = [channels[i] for i, keep in enumerate(channel_map) if keep == 1]
    log.info(f'Channels used in analysis: {channels_used}')

    data, _fs = gaze_data.by_channel()

    if model_type == "Individual":
        model = GazeModelIndividual()
    elif model_type == "Centralized":
        model = GazeModelCombined()

    # Extract all Triggers info
    trigger_targetness, trigger_timing, trigger_symbols = trigger_decoder(
        trigger_path=f"{data_folder}/{TRIGGER_FILENAME}",
        remove_pre_fixation=False,
        exclusion=[
            TriggerType.PREVIEW,
            TriggerType.EVENT,
            TriggerType.FIXATION,
            TriggerType.SYSTEM,
            TriggerType.OFFSET],
        device_type='EYETRACKER',
        apply_starting_offset=False
    )
    ''' Trigger_timing includes PROMPT and excludes FIXATION '''

=======
    if save_figures or show_figures:
        cmd = f'bcipy-erp-viz --session_path "{data_folder}" --parameters "{parameters["parameter_location"]}"'
        if save_figures:
            cmd += ' --save'
        if show_figures:
            cmd += ' --show'
        subprocess.run(
            cmd,
            shell=True
        )
    return model


def analyze_gaze(
        gaze_data,
        parameters,
        device_spec,
        data_folder,
        save_figures=None,
        show_figures=False,
        plot_points=False,
        model_type="Individual"):
    """Analyze gaze data and return/save the gaze model.
    Extract relevant information from gaze data object.
    Extract timing information from trigger file.
    Apply preprocessing on the raw data. Extract the data for each target label and each eye separately.
    Extract inquiries dictionary with keys as target symbols and values as inquiry windows.
    Based on the model type, fit the model to the data.
    Pickle dump model into .pkl file
    Generate and [optional] save/show gaze figures.

    Parameters:
    -----------
        gaze_data (RawData): RawData object containing the data to be analyzed.
        parameters (Parameters): Parameters object retireved from parameters.json.
        device_spec (DeviceSpec): DeviceSpec object containing information about the device used.
        data_folder (str): Path to the folder containing the data to be analyzed.
        save_figures (bool): If true, saves ERP figures after training to the data folder.
        show_figures (bool): If true, shows ERP figures after training.
        plot_points (bool): If true, plots the gaze points on the matrix image.
        model_type (str): Type of gaze model to be used. Options are:
            "Individual": Fits a separate Gaussian for each symbol. Default model
            "Centralized": Uses data from all symbols to fit a single centralized Gaussian
    """
    channels = gaze_data.channels
    type_amp = gaze_data.daq_type
    sample_rate = gaze_data.sample_rate

    flash_time = parameters.get("time_flash")  # duration of each stimulus
    stim_size = parameters.get("stim_length")  # number of stimuli per inquiry

    log.info(f"Channels read from csv: {channels}")
    log.info(f"Device type: {type_amp}, fs={sample_rate}")
    channel_map = analysis_channels(channels, device_spec)

    channels_used = [channels[i] for i, keep in enumerate(channel_map) if keep == 1]
    log.info(f'Channels used in analysis: {channels_used}')

    data, _fs = gaze_data.by_channel()

    if model_type == "Individual":
        model = GMIndividual()
    elif model_type == "Centralized":
        model = GMCentralized()
    elif model_type == "GP":
        model = KernelGP()
    elif model_type == "GP_SampleAverage":
        model = KernelGPSampleAverage()

    # Extract all Triggers info
    trigger_targetness, trigger_timing, trigger_symbols = trigger_decoder(
        trigger_path=f"{data_folder}/{TRIGGER_FILENAME}",
        remove_pre_fixation=False,
        exclusion=[
            TriggerType.PREVIEW,
            TriggerType.EVENT,
            TriggerType.FIXATION,
            TriggerType.SYSTEM,
            TriggerType.OFFSET],
        device_type='EYETRACKER',
        apply_starting_offset=False
    )
    ''' Trigger_timing includes PROMPT and excludes FIXATION '''

    # Extract the inquiries dictionary with keys as target symbols and values as inquiry windows:
    symbol_set = alphabet()

>>>>>>> ad649387
    target_symbols = trigger_symbols[0::11]  # target symbols are the PROMPT triggers
    # Use trigger_timing to generate time windows for each letter flashing
    # Take every 10th trigger as the start point of timing.
    inq_start = trigger_timing[1::11]  # start of each inquiry (here we jump over prompts)

    # Extract the inquiries dictionary with keys as target symbols and values as inquiry windows:
<<<<<<< HEAD
    symbol_set = alphabet()
    inquiries = model.reshaper(
=======
    inquiries_dict, inquiries_list, _ = model.reshaper(
>>>>>>> ad649387
        inq_start_times=inq_start,
        target_symbols=target_symbols,
        gaze_data=data,
        sample_rate=sample_rate,
<<<<<<< HEAD
        symbol_set=symbol_set
=======
        stimulus_duration=flash_time,
        num_stimuli_per_inquiry=10,
        symbol_set=alphabet()
>>>>>>> ad649387
    )

    # Extract the data for each target label and each eye separately.
    # Apply preprocessing:
    preprocessed_data = {i: [] for i in symbol_set}
    for i in symbol_set:
        # Skip if there's no evidence for this symbol:
<<<<<<< HEAD
        if len(inquiries[i]) == 0:
            continue

        left_eye, right_eye = extract_eye_info(inquiries[i])
        preprocessed_data[i] = np.array([left_eye, right_eye])    # Channels x Sample Size x Dimensions(x,y)

    centralized_data_left = []
    centralized_data_right = []
    test_dict = {}

    left_eye_all = []
    right_eye_all = []
    means_all = []
    covs_all = []
    for sym in symbol_set:
        # Skip if there's no evidence for this symbol:
        if len(inquiries[sym]) == 0:
            test_dict[sym] = []
            continue
        le = preprocessed_data[sym][0]
        re = preprocessed_data[sym][1]

        # Train test split:
        labels = np.array([sym] * len(le))  # Labels are the same for both eyes
        train_le, test_le, train_labels_le, test_labels_le = subset_data(le, labels, test_size=0.2, swap_axes=False)
        train_re, test_re, train_labels_re, test_labels_re = subset_data(re, labels, test_size=0.2, swap_axes=False)
        test_dict[sym] = np.concatenate((test_le, test_re), axis=0)

        # Fit the model based on model type.
        # Model 1: Fit Gaussian mixture (comp=2) on each symbol and each eye separately
        if model_type == "Individual":
            model.fit(train_re)

            means, covs = model.evaluate(test_re)

            # Visualize the results:
            figure_handles = visualize_gaze_inquiries(
                le, re,
                means, covs,
                save_path=save_figures,
                img_path=f'{data_folder}/{MATRIX_IMAGE_FILENAME}',
                show=show_figures,
                raw_plot=plot_points,
            )
            figures.extend(figure_handles)
            left_eye_all.append(le)
            right_eye_all.append(re)
            means_all.append(means)
            covs_all.append(covs)

            # TODO: Calculate scores for the test set.
            # scores, predictions = model.predict(test_re)

        # Model 2: Fit Gaussian mixture (comp=1) on a centralized data
        if model_type == "Centralized":
            # Centralize the data using symbol positions:
            # Load json file.
            with open(f"{BCIPY_ROOT}/parameters/symbol_positions.json", 'r') as params_file:
                symbol_positions = json.load(params_file)
            # Subtract the symbol positions from the data:
            centralized_data_left.append(model.reshaper.centralize_all_data(train_le, symbol_positions[sym]))
            centralized_data_right.append(model.reshaper.centralize_all_data(train_re, symbol_positions[sym]))

    if model_type == "Individual":
        # Takes in all means and covs from individual symbols, and
        # calculates the likelihoods and predictions for each test point.
        # Convert test_dict to a list of arrays:
        accuracy = 0
        acc_all_symbols = {}
        counter = 0
        for sym in symbol_set:
            # Skip if test_dict is empty for certain symbols:
            if len(test_dict[sym]) == 0:
                acc_all_symbols[sym] = 0
                continue
            likelihoods, predictions = model.predict(
                test_dict[sym], np.squeeze(
                    np.array(means_all)), np.squeeze(
                    np.array(covs_all)))
            acc_all_symbols[sym] = np.sum(predictions == counter) / len(predictions) * 100
            accuracy += np.sum(predictions == counter) / len(predictions) * 100
            print(f"""Correct predictions for {sym}: {np.sum(predictions == counter)} / {len(predictions)},
                Accuracy {sym}: {np.sum(predictions == counter) / len(predictions) * 100:.2f}""")
            counter += 1
        accuracy /= counter
        print(f"Overall accuracy: {accuracy:.2f}")

        # Plot all accuracies as bar plot:
        figure_handles = visualize_gaze_accuracies(acc_all_symbols, accuracy, save_path=None, show=True)
        figures.extend(figure_handles)

    if model_type == "Centralized":
        cent_left = np.concatenate(np.array(centralized_data_left, dtype=object))
        cent_right = np.concatenate(np.array(centralized_data_right, dtype=object))

        # Visualize the results:
        figure_handles = visualize_centralized_data(
            cent_left, cent_right,
            save_path=save_figures,
            img_path=f'{data_folder}/{MATRIX_IMAGE_FILENAME}',
            show=show_figures,
            raw_plot=plot_points,
        )
        figures.extend(figure_handles)

        # Fit the model:
        model.fit(cent_left)

        # Add the means back to the symbol positions.
        # Calculate scores for the test set.
        for sym in symbol_set:
            means, covs = model.evaluate(test_dict[sym][0], symbol_positions[sym])

            le = preprocessed_data[sym][0]
            re = preprocessed_data[sym][1]
            # Visualize the results:
            figure_handles = visualize_gaze_inquiries(
                le, re,
                means, covs,
                save_path=save_figures,
                img_path=f'{data_folder}/{MATRIX_IMAGE_FILENAME}',
                show=show_figures,
                raw_plot=plot_points,
            )
            figures.extend(figure_handles)
            left_eye_all.append(le)
            right_eye_all.append(re)
            means_all.append(means)
            covs_all.append(covs)

    fig_handles = visualize_results_all_symbols(
        left_eye_all, right_eye_all,
        means_all, covs_all,
        img_path=f'{data_folder}/{MATRIX_IMAGE_FILENAME}',
        save_path=save_figures,
        show=show_figures,
        raw_plot=plot_points,
    )
    figures.extend(fig_handles)
=======
        if len(inquiries_dict[i]) == 0:
            continue

        for j in range(len(inquiries_dict[i])):
            left_eye, right_eye, _, _, _, _ = extract_eye_info(inquiries_dict[i][j])
            preprocessed_data[i].append((np.concatenate((left_eye.T, right_eye.T), axis=0)))
            # Inquiries x All Dimensions (left_x, left_y, right_x, right_y) x Time
        preprocessed_data[i] = np.array(preprocessed_data[i])

    centralized_data = {i: [] for i in symbol_set}
    time_average = {i: [] for i in symbol_set}

    for sym in symbol_set:
        # Skip if there's no evidence for this symbol:
        try:
            if len(inquiries_dict[sym]) == 0:
                continue

        except BaseException:
            log.info(f"No evidence from symbol {sym}")
            continue

        # Fit the model based on model type.
        if model_type == "Individual":
            # Model 1: Fit Gaussian mixture on each symbol separately
            reshaped_data = preprocessed_data[sym].reshape(
                (preprocessed_data[sym].shape[0] *
                 preprocessed_data[sym].shape[2],
                 preprocessed_data[sym].shape[1]))
            model.fit(reshaped_data)

        if model_type == "Centralized":
            # Centralize the data using symbol positions and fit a single Gaussian.
            # Load json file.
            with open(f"{data_folder}/stimuli_positions.json", 'r') as params_file:
                symbol_positions = json.load(params_file)

            # Subtract the symbol positions from the data:
            for j in range(len(preprocessed_data[sym])):
                centralized_data[sym].append(model.centralize(preprocessed_data[sym][j], symbol_positions[sym]))

        if model_type == "GP_SampleAverage":
            # Instead of centralizing, take the time average:
            for j in range(len(preprocessed_data[sym])):
                temp = np.mean(preprocessed_data[sym][j], axis=1)
                time_average[sym].append(temp)
                centralized_data[sym].append(
                    model.substract_mean(
                        preprocessed_data[sym][j],
                        temp))  # Delta_t = X_t - mu
            centralized_data[sym] = np.array(centralized_data[sym])
            time_average[sym] = np.mean(np.array(time_average[sym]), axis=0)

    if model_type == "Individual":
        accuracy = 0
        acc_all_symbols = {}
        counter = 0

    if model_type == "GP_SampleAverage":
        test_dict = {i: [] for i in symbol_set}
        # Visualize different inquiries from the same target letter:
        colors = ['r', 'g', 'b', 'y', 'm', 'c', 'k', 'w', 'orange', 'purple']
        for sym in symbol_set:
            if len(centralized_data[sym]) == 0:
                continue

        # Split the data into train and test sets & fit the model:
        centralized_data_training_set = []
        for sym in symbol_set:
            if len(centralized_data[sym]) <= 1:
                if len(centralized_data[sym]) == 1:
                    test_dict[sym] = preprocessed_data[sym][-1]
                continue
            # Leave one out and add the rest to the training set:
            for j in range(len(centralized_data[sym]) - 1):
                centralized_data_training_set.append(centralized_data[sym][j])
            # Add the last inquiry to the test set:
            test_dict[sym] = preprocessed_data[sym][-1]

        centralized_data_training_set = np.array(centralized_data_training_set)
        reshaped_data = centralized_data_training_set.reshape((72, 720))

        cov_matrix = np.cov(reshaped_data, rowvar=False)
        time_horizon = 9
        # Accuracy vs time horizon

        for eye_coord_0 in range(4):
            for eye_coord_1 in range(4):
                for time_0 in range(180):
                    for time_1 in range(180):
                        l_ind = eye_coord_0 * 180 + time_0
                        m_ind = eye_coord_1 * 180 + time_1
                        if np.abs(time_1 - time_0) > time_horizon:
                            cov_matrix[l_ind, m_ind] = 0
                            # cov_matrix[m_ind, l_ind] = 0
        reshaped_mean = np.mean(reshaped_data, axis=0)

        eps = 0
        regularized_cov_matrix = cov_matrix + np.eye(len(cov_matrix)) * eps
        try:
            inv_cov_matrix = np.linalg.inv(regularized_cov_matrix)
        except BaseException:
            print("Singular matrix, using pseudo-inverse instead")
            eps = 10e-3  # add a small value to the diagonal to make the matrix invertible
            inv_cov_matrix = np.linalg.inv(cov_matrix + np.eye(len(cov_matrix)) * eps)
            # inv_cov_matrix = np.linalg.pinv(cov_matrix + np.eye(len(cov_matrix))*eps)
        denominator = 0

        # Find the likelihoods for the test case:
        l_likelihoods = np.zeros((len(symbol_set), len(symbol_set)))
        log_likelihoods = np.zeros((len(symbol_set), len(symbol_set)))
        counter = 0
        for i_sym0, sym0 in enumerate(symbol_set):
            for i_sym1, sym1 in enumerate(symbol_set):
                if len(centralized_data[sym1]) == 0:
                    continue
                if len(test_dict[sym0]) == 0:
                    continue
                # print(f"Target: {sym0}, Tested: {sym1}")
                central_data = model.substract_mean(test_dict[sym0], time_average[sym1])
                flattened_data = central_data.reshape((720,))
                diff = flattened_data - reshaped_mean
                numerator = -np.dot(diff.T, np.dot(inv_cov_matrix, diff)) / 2
                log_likelihood = numerator - denominator
                # print(f"{log_likelihood:.3E}")
                log_likelihoods[i_sym0, i_sym1] = log_likelihood
            # Find the max likelihood:
            max_like = np.argmax(log_likelihoods[i_sym0, :])
            # Check if it's the same as the target, and save the result:
            if max_like == i_sym0:
                # print("True")
                counter += 1

    if model_type == "Centralized":
        # Fit the model parameters using the centralized data:
        # flatten the dict to a np array:
        cent_data = np.concatenate([centralized_data[sym] for sym in symbol_set], axis=0)
        # Merge the first and third dimensions:
        cent_data = cent_data.reshape((cent_data.shape[0] * cent_data.shape[2], cent_data.shape[1]))

        # cent_data = np.concatenate(centralized_data, axis=0)
        model.fit(cent_data)
>>>>>>> ad649387

    model.metadata = SignalModelMetadata(device_spec=device_spec,
                                         transform=None)
    log.info("Training complete for Eyetracker model. Saving data...")
    save_model(
        model,
        Path(data_folder, f"model_{device_spec.content_type}_{model_type}.pkl"))
<<<<<<< HEAD
    return model, figures
=======
    return model
>>>>>>> ad649387


@report_execution_time
def offline_analysis(
    data_folder: str = None,
    parameters: Parameters = None,
    alert_finished: bool = True,
    estimate_balanced_acc: bool = False,
    show_figures: bool = False,
    save_figures: bool = False,
<<<<<<< HEAD
) -> Tuple[SignalModel, Figure]:
=======
) -> List[SignalModel]:
>>>>>>> ad649387
    """Gets calibration data and trains the model in an offline fashion.
    pickle dumps the model into a .pkl folder

    How it Works:
    For every active device that was used during calibration,
    - reads data and information from a .csv calibration file
    - reads trigger information from a .txt trigger file
    - filters data
    - reshapes and labels the data for the training procedure
    - fits the model to the data
        - uses cross validation to select parameters
        - based on the parameters, trains system using all the data
    - pickle dumps model into .pkl file
    - generates and [optional] saves/shows the ERP figure
    - [optional] alert the user finished processing

    Parameters:
    ----------
        data_folder(str): folder of the data
            save all information and load all from this folder
        parameter(dict): parameters for running offline analysis
        alert_finished(bool): whether or not to alert the user offline analysis complete
        estimate_balanced_acc(bool): if true, uses another model copy on an 80/20 split to
            estimate balanced accuracy
        show_figures(bool): if true, shows ERP figures after training
        save_figures(bool): if true, saves ERP figures after training to the data folder

    Returns:
    --------
        model (SignalModel): trained model
<<<<<<< HEAD
        figure_handles (Figure): handles to the ERP figures
=======
>>>>>>> ad649387
    """
    assert parameters, "Parameters are required for offline analysis."
    if not data_folder:
        data_folder = load_experimental_data()

<<<<<<< HEAD
    devices_by_name = devices.load(
        Path(data_folder, DEFAULT_DEVICE_SPEC_FILENAME), replace=True)

    active_devices = (spec for spec in devices_by_name.values()
=======
    # Load default devices which are used for training the model with different channels, etc.
    devices_by_name = devices.load(
        Path(DEFAULT_DEVICES_PATH, DEFAULT_DEVICE_SPEC_FILENAME), replace=True)

    # Load the active devices used during a session; this will be used to exclude inactive devices
    active_devices_by_name = devices.load(
        Path(data_folder, DEFAULT_DEVICE_SPEC_FILENAME), replace=True)
    active_devices = (spec for spec in active_devices_by_name.values()
>>>>>>> ad649387
                      if spec.is_active)
    active_raw_data_paths = (Path(data_folder, raw_data_filename(device_spec))
                             for device_spec in active_devices)
    data_file_paths = [path for path in active_raw_data_paths if path.exists()]

<<<<<<< HEAD
    models = []
    figure_handles = []
=======
    assert len(data_file_paths) < 3, "BciPy only supports up to 2 devices for offline analysis."
    assert len(data_file_paths) > 0, "No data files found for offline analysis."

    models = []
    log.info(f"Starting offline analysis for {data_file_paths}")
>>>>>>> ad649387
    for raw_data_path in data_file_paths:
        raw_data = load_raw_data(raw_data_path)
        device_spec = devices_by_name.get(raw_data.daq_type)
        # extract relevant information from raw data object eeg
<<<<<<< HEAD
        if device_spec.content_type == "EEG":
            erp_model, erp_figure_handles = analyze_erp(
                raw_data, parameters, device_spec, data_folder, estimate_balanced_acc, save_figures, show_figures)
            models.append(erp_model)
            figure_handles.extend(erp_figure_handles)

        if device_spec.content_type == "Eyetracker":
            et_model, et_figure_handles = analyze_gaze(
                raw_data, parameters, device_spec, data_folder, save_figures, show_figures, model_type="Individual")
            models.append(et_model)
            figure_handles.extend(et_figure_handles)

    if alert_finished:
        play_sound(f"{STATIC_AUDIO_PATH}/{parameters['alert_sound_file']}")
    return models, figure_handles
=======

        if device_spec.content_type == "EEG" and device_spec.is_active:
            erp_model = analyze_erp(
                raw_data,
                parameters,
                device_spec,
                data_folder,
                estimate_balanced_acc,
                save_figures,
                show_figures)
            models.append(erp_model)

        if device_spec.content_type == "Eyetracker" and device_spec.is_active:
            et_model = analyze_gaze(
                raw_data, parameters, device_spec, data_folder, save_figures, show_figures, model_type="Individual")
            models.append(et_model)

    if len(models) > 1:
        log.info("Multiple Models Trained. Fusion Analysis Not Yet Implemented.")

    if alert_finished:
        log.info("Alerting Offline Analysis Complete")
        results = [f"{model.name}: {model.auc}" for model in models]
        confirm(f"Offline analysis complete! \n Results={results}")
    log.info("Offline analysis complete")
    return models
>>>>>>> ad649387


def main():
    """Main function for offline analysis client.

    Parses command line arguments and runs offline analysis.

    Command Line Arguments:

    -d, --data_folder: Path to the folder containing the data to be analyzed.
    -p, --parameters_file: Path to the parameters file. Default is DEFAULT_PARAMETERS_PATH.
    -s, --save_figures: If true, saves data figures after training to the data folder.
    -v, --show_figures: If true, shows data figures after training.
    --alert: If true, alerts the user when offline analysis is complete.
    --balanced-acc: If true, uses another model copy on an 80/20 split to estimate balanced accuracy.
    """
    import argparse

    parser = argparse.ArgumentParser()
    parser.add_argument("-d", "--data_folder", default=None)
    parser.add_argument("-p", "--parameters_file", default=DEFAULT_PARAMETERS_PATH)
    parser.add_argument("-s", "--save_figures", action="store_true")
    parser.add_argument("-v", "--show_figures", action="store_true")
    parser.add_argument("--alert", dest="alert", action="store_true")
    parser.add_argument("--balanced-acc", dest="balanced", action="store_true")
    parser.set_defaults(alert=False)
    parser.set_defaults(balanced=False)
    parser.set_defaults(save_figures=False)
    parser.set_defaults(show_figures=True)
    args = parser.parse_args()

    log.info(f"Loading params from {args.parameters_file}")
    parameters = load_json_parameters(args.parameters_file, value_cast=True)
    log.info(
        f"Starting offline analysis client with the following: Data={args.data_folder} || "
        f"Save Figures={args.save_figures} || Show Figures={args.show_figures} || "
        f"Alert={args.alert} || Calculate Balanced Accuracy={args.balanced}")

    offline_analysis(
        args.data_folder,
        parameters,
        alert_finished=args.alert,
        estimate_balanced_acc=args.balanced,
        save_figures=args.save_figures,
        show_figures=args.show_figures)


if __name__ == "__main__":
    main()<|MERGE_RESOLUTION|>--- conflicted
+++ resolved
@@ -1,17 +1,9 @@
 # mypy: disable-error-code="attr-defined"
-<<<<<<< HEAD
-# needed for the ERPTransformParams
-=======
->>>>>>> ad649387
 import json
 import logging
 import subprocess
 from pathlib import Path
-<<<<<<< HEAD
-from typing import Tuple
-=======
 from typing import List
->>>>>>> ad649387
 
 import numpy as np
 
@@ -19,29 +11,6 @@
 from sklearn.model_selection import train_test_split
 
 import bcipy.acquisition.devices as devices
-<<<<<<< HEAD
-from bcipy.config import (BCIPY_ROOT, DEFAULT_DEVICE_SPEC_FILENAME,
-                          DEFAULT_PARAMETERS_PATH, MATRIX_IMAGE_FILENAME,
-                          STATIC_AUDIO_PATH, TRIGGER_FILENAME)
-from bcipy.helpers.acquisition import analysis_channels, raw_data_filename
-from bcipy.helpers.load import (load_experimental_data, load_json_parameters,
-                                load_raw_data)
-from bcipy.helpers.parameters import Parameters
-from bcipy.helpers.save import save_model
-from bcipy.helpers.stimuli import play_sound, update_inquiry_timing
-from bcipy.helpers.symbols import alphabet
-from bcipy.helpers.system_utils import report_execution_time
-from bcipy.helpers.triggers import TriggerType, trigger_decoder
-from bcipy.helpers.visualization import (visualize_centralized_data,
-                                         visualize_erp, visualize_gaze,
-                                         visualize_gaze_accuracies,
-                                         visualize_gaze_inquiries,
-                                         visualize_results_all_symbols)
-from bcipy.preferences import preferences
-from bcipy.signal.model.base_model import SignalModel, SignalModelMetadata
-from bcipy.signal.model.gaussian_mixture import (GazeModelCombined,
-                                                 GazeModelIndividual)
-=======
 from bcipy.config import (DEFAULT_DEVICE_SPEC_FILENAME,
                           DEFAULT_PARAMETERS_PATH, DEFAULT_DEVICES_PATH,
                           TRIGGER_FILENAME, SESSION_LOG_FILENAME)
@@ -59,7 +28,6 @@
 from bcipy.signal.model.base_model import SignalModel, SignalModelMetadata
 from bcipy.signal.model.gaussian_mixture import (GMIndividual, GMCentralized,
                                                  KernelGP, KernelGPSampleAverage)
->>>>>>> ad649387
 from bcipy.signal.model.pca_rda_kde import PcaRdaKdeModel
 from bcipy.signal.process import (ERPTransformParams, extract_eye_info,
                                   filter_inquiries, get_default_transform)
@@ -102,11 +70,7 @@
     return train_data, test_data, train_labels, test_labels
 
 
-<<<<<<< HEAD
-def analyze_erp(erp_data, parameters, device_spec, data_folder, estimate_balanced_acc,
-=======
 def analyze_erp(erp_data, parameters, device_spec, data_folder, estimate_balanced_acc: bool,
->>>>>>> ad649387
                 save_figures=False, show_figures=False):
     """Analyze ERP data and return/save the ERP model.
     Extract relevant information from raw data object.
@@ -129,15 +93,9 @@
         show_figures (bool): If true, shows ERP figures after training.
     """
     # Extract relevant session information from parameters file
-<<<<<<< HEAD
-    trial_window = None
-    if trial_window is None:
-        trial_window = (0.2, 0.8)
-=======
     trial_window = parameters.get("trial_window")
     if trial_window is None:
         trial_window = (0.0, 0.5)
->>>>>>> ad649387
     window_length = trial_window[1] - trial_window[0]
 
     prestim_length = parameters.get("prestim_length")
@@ -149,11 +107,7 @@
     # Get signal filtering information
     transform_params = parameters.instantiate(ERPTransformParams)
     downsample_rate = transform_params.down_sampling_rate
-<<<<<<< HEAD
-    static_offset = parameters.get("static_trigger_offset")
-=======
     static_offset = device_spec.static_offset
->>>>>>> ad649387
 
     log.info(
         f"\nData processing settings: \n"
@@ -193,14 +147,9 @@
     # Process triggers.txt files
     trigger_targetness, trigger_timing, _ = trigger_decoder(
         trigger_path=f"{data_folder}/{TRIGGER_FILENAME}",
-<<<<<<< HEAD
-        exclusion=[TriggerType.PREVIEW, TriggerType.EVENT, TriggerType.FIXATION],
-        offset=static_offset,
-=======
         exclusion=[TriggerType.PREVIEW, TriggerType.EVENT],
         offset=static_offset,
         remove_pre_fixation=True,
->>>>>>> ad649387
         device_type='EEG'
     )
 
@@ -238,12 +187,6 @@
     # # train and save the model as a pkl file
     log.info("Training model. This will take some time...")
     model = PcaRdaKdeModel(k_folds=k_folds)
-<<<<<<< HEAD
-    model.fit(data, labels)
-    model.metadata = SignalModelMetadata(device_spec=device_spec,
-                                         transform=default_transform)
-    log.info(f"Training complete [AUC={model.auc:0.4f}]. Saving data...")
-=======
     try:
         model.fit(data, labels)
         model.metadata = SignalModelMetadata(device_spec=device_spec,
@@ -269,38 +212,21 @@
 
     except Exception as e:
         log.error(f"Error calculating balanced accuracy: {e}")
->>>>>>> ad649387
 
     save_model(model, Path(data_folder, f"model_{model.auc:0.4f}.pkl"))
     preferences.signal_model_directory = data_folder
 
-<<<<<<< HEAD
-    score = None
-    # Using an 80/20 split, report on balanced accuracy
-    if estimate_balanced_acc:
-        train_data, test_data, train_labels, test_labels = subset_data(data, labels, test_size=0.2)
-        dummy_model = PcaRdaKdeModel(k_folds=k_folds)
-        dummy_model.fit(train_data, train_labels)
-        probs = dummy_model.predict_proba(test_data)
-        preds = probs.argmax(-1)
-        score = balanced_accuracy_score(test_labels, preds)
-        log.info(f"Balanced acc with 80/20 split: {score}")
-        del dummy_model, train_data, test_data, train_labels, test_labels, probs, preds
-
-    # this should have uncorrected trigger timing for display purposes
-    figure_handles = visualize_erp(
-        erp_data,
-        channel_map,
-        trigger_timing,
-        labels,
-        trial_window,
-        transform=default_transform,
-        plot_average=True,
-        plot_topomaps=True,
-        save_path=data_folder if save_figures else None,
-        show=show_figures
-    )
-    return model, figure_handles
+    if save_figures or show_figures:
+        cmd = f'bcipy-erp-viz --session_path "{data_folder}" --parameters "{parameters["parameter_location"]}"'
+        if save_figures:
+            cmd += ' --save'
+        if show_figures:
+            cmd += ' --show'
+        subprocess.run(
+            cmd,
+            shell=True
+        )
+    return model
 
 
 def analyze_gaze(
@@ -334,20 +260,13 @@
             "Individual": Fits a separate Gaussian for each symbol. Default model
             "Centralized": Uses data from all symbols to fit a single centralized Gaussian
     """
-    figures = []
-    figure_handles = visualize_gaze(
-        gaze_data,
-        save_path=save_figures,
-        img_path=f'{data_folder}/{MATRIX_IMAGE_FILENAME}',
-        show=show_figures,
-        raw_plot=plot_points,
-    )
-    figures.extend(figure_handles)
-
     channels = gaze_data.channels
     type_amp = gaze_data.daq_type
     sample_rate = gaze_data.sample_rate
 
+    flash_time = parameters.get("time_flash")  # duration of each stimulus
+    stim_size = parameters.get("stim_length")  # number of stimuli per inquiry
+
     log.info(f"Channels read from csv: {channels}")
     log.info(f"Device type: {type_amp}, fs={sample_rate}")
     channel_map = analysis_channels(channels, device_spec)
@@ -358,9 +277,13 @@
     data, _fs = gaze_data.by_channel()
 
     if model_type == "Individual":
-        model = GazeModelIndividual()
+        model = GMIndividual()
     elif model_type == "Centralized":
-        model = GazeModelCombined()
+        model = GMCentralized()
+    elif model_type == "GP":
+        model = KernelGP()
+    elif model_type == "GP_SampleAverage":
+        model = KernelGPSampleAverage()
 
     # Extract all Triggers info
     trigger_targetness, trigger_timing, trigger_symbols = trigger_decoder(
@@ -377,118 +300,23 @@
     )
     ''' Trigger_timing includes PROMPT and excludes FIXATION '''
 
-=======
-    if save_figures or show_figures:
-        cmd = f'bcipy-erp-viz --session_path "{data_folder}" --parameters "{parameters["parameter_location"]}"'
-        if save_figures:
-            cmd += ' --save'
-        if show_figures:
-            cmd += ' --show'
-        subprocess.run(
-            cmd,
-            shell=True
-        )
-    return model
-
-
-def analyze_gaze(
-        gaze_data,
-        parameters,
-        device_spec,
-        data_folder,
-        save_figures=None,
-        show_figures=False,
-        plot_points=False,
-        model_type="Individual"):
-    """Analyze gaze data and return/save the gaze model.
-    Extract relevant information from gaze data object.
-    Extract timing information from trigger file.
-    Apply preprocessing on the raw data. Extract the data for each target label and each eye separately.
-    Extract inquiries dictionary with keys as target symbols and values as inquiry windows.
-    Based on the model type, fit the model to the data.
-    Pickle dump model into .pkl file
-    Generate and [optional] save/show gaze figures.
-
-    Parameters:
-    -----------
-        gaze_data (RawData): RawData object containing the data to be analyzed.
-        parameters (Parameters): Parameters object retireved from parameters.json.
-        device_spec (DeviceSpec): DeviceSpec object containing information about the device used.
-        data_folder (str): Path to the folder containing the data to be analyzed.
-        save_figures (bool): If true, saves ERP figures after training to the data folder.
-        show_figures (bool): If true, shows ERP figures after training.
-        plot_points (bool): If true, plots the gaze points on the matrix image.
-        model_type (str): Type of gaze model to be used. Options are:
-            "Individual": Fits a separate Gaussian for each symbol. Default model
-            "Centralized": Uses data from all symbols to fit a single centralized Gaussian
-    """
-    channels = gaze_data.channels
-    type_amp = gaze_data.daq_type
-    sample_rate = gaze_data.sample_rate
-
-    flash_time = parameters.get("time_flash")  # duration of each stimulus
-    stim_size = parameters.get("stim_length")  # number of stimuli per inquiry
-
-    log.info(f"Channels read from csv: {channels}")
-    log.info(f"Device type: {type_amp}, fs={sample_rate}")
-    channel_map = analysis_channels(channels, device_spec)
-
-    channels_used = [channels[i] for i, keep in enumerate(channel_map) if keep == 1]
-    log.info(f'Channels used in analysis: {channels_used}')
-
-    data, _fs = gaze_data.by_channel()
-
-    if model_type == "Individual":
-        model = GMIndividual()
-    elif model_type == "Centralized":
-        model = GMCentralized()
-    elif model_type == "GP":
-        model = KernelGP()
-    elif model_type == "GP_SampleAverage":
-        model = KernelGPSampleAverage()
-
-    # Extract all Triggers info
-    trigger_targetness, trigger_timing, trigger_symbols = trigger_decoder(
-        trigger_path=f"{data_folder}/{TRIGGER_FILENAME}",
-        remove_pre_fixation=False,
-        exclusion=[
-            TriggerType.PREVIEW,
-            TriggerType.EVENT,
-            TriggerType.FIXATION,
-            TriggerType.SYSTEM,
-            TriggerType.OFFSET],
-        device_type='EYETRACKER',
-        apply_starting_offset=False
-    )
-    ''' Trigger_timing includes PROMPT and excludes FIXATION '''
-
     # Extract the inquiries dictionary with keys as target symbols and values as inquiry windows:
     symbol_set = alphabet()
 
->>>>>>> ad649387
     target_symbols = trigger_symbols[0::11]  # target symbols are the PROMPT triggers
     # Use trigger_timing to generate time windows for each letter flashing
     # Take every 10th trigger as the start point of timing.
     inq_start = trigger_timing[1::11]  # start of each inquiry (here we jump over prompts)
 
     # Extract the inquiries dictionary with keys as target symbols and values as inquiry windows:
-<<<<<<< HEAD
-    symbol_set = alphabet()
-    inquiries = model.reshaper(
-=======
     inquiries_dict, inquiries_list, _ = model.reshaper(
->>>>>>> ad649387
         inq_start_times=inq_start,
         target_symbols=target_symbols,
         gaze_data=data,
         sample_rate=sample_rate,
-<<<<<<< HEAD
-        symbol_set=symbol_set
-=======
         stimulus_duration=flash_time,
         num_stimuli_per_inquiry=10,
         symbol_set=alphabet()
->>>>>>> ad649387
     )
 
     # Extract the data for each target label and each eye separately.
@@ -496,147 +324,6 @@
     preprocessed_data = {i: [] for i in symbol_set}
     for i in symbol_set:
         # Skip if there's no evidence for this symbol:
-<<<<<<< HEAD
-        if len(inquiries[i]) == 0:
-            continue
-
-        left_eye, right_eye = extract_eye_info(inquiries[i])
-        preprocessed_data[i] = np.array([left_eye, right_eye])    # Channels x Sample Size x Dimensions(x,y)
-
-    centralized_data_left = []
-    centralized_data_right = []
-    test_dict = {}
-
-    left_eye_all = []
-    right_eye_all = []
-    means_all = []
-    covs_all = []
-    for sym in symbol_set:
-        # Skip if there's no evidence for this symbol:
-        if len(inquiries[sym]) == 0:
-            test_dict[sym] = []
-            continue
-        le = preprocessed_data[sym][0]
-        re = preprocessed_data[sym][1]
-
-        # Train test split:
-        labels = np.array([sym] * len(le))  # Labels are the same for both eyes
-        train_le, test_le, train_labels_le, test_labels_le = subset_data(le, labels, test_size=0.2, swap_axes=False)
-        train_re, test_re, train_labels_re, test_labels_re = subset_data(re, labels, test_size=0.2, swap_axes=False)
-        test_dict[sym] = np.concatenate((test_le, test_re), axis=0)
-
-        # Fit the model based on model type.
-        # Model 1: Fit Gaussian mixture (comp=2) on each symbol and each eye separately
-        if model_type == "Individual":
-            model.fit(train_re)
-
-            means, covs = model.evaluate(test_re)
-
-            # Visualize the results:
-            figure_handles = visualize_gaze_inquiries(
-                le, re,
-                means, covs,
-                save_path=save_figures,
-                img_path=f'{data_folder}/{MATRIX_IMAGE_FILENAME}',
-                show=show_figures,
-                raw_plot=plot_points,
-            )
-            figures.extend(figure_handles)
-            left_eye_all.append(le)
-            right_eye_all.append(re)
-            means_all.append(means)
-            covs_all.append(covs)
-
-            # TODO: Calculate scores for the test set.
-            # scores, predictions = model.predict(test_re)
-
-        # Model 2: Fit Gaussian mixture (comp=1) on a centralized data
-        if model_type == "Centralized":
-            # Centralize the data using symbol positions:
-            # Load json file.
-            with open(f"{BCIPY_ROOT}/parameters/symbol_positions.json", 'r') as params_file:
-                symbol_positions = json.load(params_file)
-            # Subtract the symbol positions from the data:
-            centralized_data_left.append(model.reshaper.centralize_all_data(train_le, symbol_positions[sym]))
-            centralized_data_right.append(model.reshaper.centralize_all_data(train_re, symbol_positions[sym]))
-
-    if model_type == "Individual":
-        # Takes in all means and covs from individual symbols, and
-        # calculates the likelihoods and predictions for each test point.
-        # Convert test_dict to a list of arrays:
-        accuracy = 0
-        acc_all_symbols = {}
-        counter = 0
-        for sym in symbol_set:
-            # Skip if test_dict is empty for certain symbols:
-            if len(test_dict[sym]) == 0:
-                acc_all_symbols[sym] = 0
-                continue
-            likelihoods, predictions = model.predict(
-                test_dict[sym], np.squeeze(
-                    np.array(means_all)), np.squeeze(
-                    np.array(covs_all)))
-            acc_all_symbols[sym] = np.sum(predictions == counter) / len(predictions) * 100
-            accuracy += np.sum(predictions == counter) / len(predictions) * 100
-            print(f"""Correct predictions for {sym}: {np.sum(predictions == counter)} / {len(predictions)},
-                Accuracy {sym}: {np.sum(predictions == counter) / len(predictions) * 100:.2f}""")
-            counter += 1
-        accuracy /= counter
-        print(f"Overall accuracy: {accuracy:.2f}")
-
-        # Plot all accuracies as bar plot:
-        figure_handles = visualize_gaze_accuracies(acc_all_symbols, accuracy, save_path=None, show=True)
-        figures.extend(figure_handles)
-
-    if model_type == "Centralized":
-        cent_left = np.concatenate(np.array(centralized_data_left, dtype=object))
-        cent_right = np.concatenate(np.array(centralized_data_right, dtype=object))
-
-        # Visualize the results:
-        figure_handles = visualize_centralized_data(
-            cent_left, cent_right,
-            save_path=save_figures,
-            img_path=f'{data_folder}/{MATRIX_IMAGE_FILENAME}',
-            show=show_figures,
-            raw_plot=plot_points,
-        )
-        figures.extend(figure_handles)
-
-        # Fit the model:
-        model.fit(cent_left)
-
-        # Add the means back to the symbol positions.
-        # Calculate scores for the test set.
-        for sym in symbol_set:
-            means, covs = model.evaluate(test_dict[sym][0], symbol_positions[sym])
-
-            le = preprocessed_data[sym][0]
-            re = preprocessed_data[sym][1]
-            # Visualize the results:
-            figure_handles = visualize_gaze_inquiries(
-                le, re,
-                means, covs,
-                save_path=save_figures,
-                img_path=f'{data_folder}/{MATRIX_IMAGE_FILENAME}',
-                show=show_figures,
-                raw_plot=plot_points,
-            )
-            figures.extend(figure_handles)
-            left_eye_all.append(le)
-            right_eye_all.append(re)
-            means_all.append(means)
-            covs_all.append(covs)
-
-    fig_handles = visualize_results_all_symbols(
-        left_eye_all, right_eye_all,
-        means_all, covs_all,
-        img_path=f'{data_folder}/{MATRIX_IMAGE_FILENAME}',
-        save_path=save_figures,
-        show=show_figures,
-        raw_plot=plot_points,
-    )
-    figures.extend(fig_handles)
-=======
         if len(inquiries_dict[i]) == 0:
             continue
 
@@ -779,7 +466,6 @@
 
         # cent_data = np.concatenate(centralized_data, axis=0)
         model.fit(cent_data)
->>>>>>> ad649387
 
     model.metadata = SignalModelMetadata(device_spec=device_spec,
                                          transform=None)
@@ -787,11 +473,7 @@
     save_model(
         model,
         Path(data_folder, f"model_{device_spec.content_type}_{model_type}.pkl"))
-<<<<<<< HEAD
-    return model, figures
-=======
     return model
->>>>>>> ad649387
 
 
 @report_execution_time
@@ -802,11 +484,7 @@
     estimate_balanced_acc: bool = False,
     show_figures: bool = False,
     save_figures: bool = False,
-<<<<<<< HEAD
-) -> Tuple[SignalModel, Figure]:
-=======
 ) -> List[SignalModel]:
->>>>>>> ad649387
     """Gets calibration data and trains the model in an offline fashion.
     pickle dumps the model into a .pkl folder
 
@@ -837,21 +515,11 @@
     Returns:
     --------
         model (SignalModel): trained model
-<<<<<<< HEAD
-        figure_handles (Figure): handles to the ERP figures
-=======
->>>>>>> ad649387
     """
     assert parameters, "Parameters are required for offline analysis."
     if not data_folder:
         data_folder = load_experimental_data()
 
-<<<<<<< HEAD
-    devices_by_name = devices.load(
-        Path(data_folder, DEFAULT_DEVICE_SPEC_FILENAME), replace=True)
-
-    active_devices = (spec for spec in devices_by_name.values()
-=======
     # Load default devices which are used for training the model with different channels, etc.
     devices_by_name = devices.load(
         Path(DEFAULT_DEVICES_PATH, DEFAULT_DEVICE_SPEC_FILENAME), replace=True)
@@ -860,43 +528,20 @@
     active_devices_by_name = devices.load(
         Path(data_folder, DEFAULT_DEVICE_SPEC_FILENAME), replace=True)
     active_devices = (spec for spec in active_devices_by_name.values()
->>>>>>> ad649387
                       if spec.is_active)
     active_raw_data_paths = (Path(data_folder, raw_data_filename(device_spec))
                              for device_spec in active_devices)
     data_file_paths = [path for path in active_raw_data_paths if path.exists()]
 
-<<<<<<< HEAD
-    models = []
-    figure_handles = []
-=======
     assert len(data_file_paths) < 3, "BciPy only supports up to 2 devices for offline analysis."
     assert len(data_file_paths) > 0, "No data files found for offline analysis."
 
     models = []
     log.info(f"Starting offline analysis for {data_file_paths}")
->>>>>>> ad649387
     for raw_data_path in data_file_paths:
         raw_data = load_raw_data(raw_data_path)
         device_spec = devices_by_name.get(raw_data.daq_type)
         # extract relevant information from raw data object eeg
-<<<<<<< HEAD
-        if device_spec.content_type == "EEG":
-            erp_model, erp_figure_handles = analyze_erp(
-                raw_data, parameters, device_spec, data_folder, estimate_balanced_acc, save_figures, show_figures)
-            models.append(erp_model)
-            figure_handles.extend(erp_figure_handles)
-
-        if device_spec.content_type == "Eyetracker":
-            et_model, et_figure_handles = analyze_gaze(
-                raw_data, parameters, device_spec, data_folder, save_figures, show_figures, model_type="Individual")
-            models.append(et_model)
-            figure_handles.extend(et_figure_handles)
-
-    if alert_finished:
-        play_sound(f"{STATIC_AUDIO_PATH}/{parameters['alert_sound_file']}")
-    return models, figure_handles
-=======
 
         if device_spec.content_type == "EEG" and device_spec.is_active:
             erp_model = analyze_erp(
@@ -923,7 +568,6 @@
         confirm(f"Offline analysis complete! \n Results={results}")
     log.info("Offline analysis complete")
     return models
->>>>>>> ad649387
 
 
 def main():
