import logging
from pathlib import Path
from typing import Tuple

<<<<<<< HEAD
from bcipy.config import DEFAULT_PARAMETERS_PATH, TRIGGER_FILENAME, RAW_DATA_FILENAME, STATIC_AUDIO_PATH
=======
import numpy as np
from bcipy.config import (DEFAULT_PARAMETERS_PATH, TRIGGER_FILENAME,
                          RAW_DATA_FILENAME, STATIC_AUDIO_PATH,
                          DEFAULT_DEVICE_SPEC_FILENAME)
>>>>>>> 1dd96ec0
from bcipy.preferences import preferences
from bcipy.helpers.acquisition import analysis_channels
from bcipy.helpers.load import (
    load_experimental_data,
    load_json_parameters,
    load_raw_data,
)
from bcipy.helpers.stimuli import play_sound, update_inquiry_timing
from bcipy.helpers.system_utils import report_execution_time
from bcipy.helpers.triggers import TriggerType, trigger_decoder
from bcipy.helpers.visualization import visualize_erp
from bcipy.signal.model.base_model import SignalModel
from bcipy.signal.model.pca_rda_kde import PcaRdaKdeModel
from bcipy.signal.process import filter_inquiries, get_default_transform

import numpy as np
from matplotlib.figure import Figure
from sklearn.metrics import balanced_accuracy_score
from sklearn.model_selection import train_test_split
import bcipy.acquisition.devices as devices

log = logging.getLogger(__name__)
logging.basicConfig(level=logging.INFO, format="[%(threadName)-9s][%(asctime)s][%(name)s][%(levelname)s]: %(message)s")


def subset_data(data: np.ndarray, labels: np.ndarray, test_size: float, random_state=0):
    """Performs a train/test split on the provided data and labels, accounting for
    the current shape convention (channel dimension in front, instead of batch dimension in front).

    Args:
        data (np.ndarray): Shape (channels, items, time)
        labels (np.ndarray): Shape (items,)
        test_size (float): fraction of data to be used for testing
        random_state (int, optional): fixed random seed

    Returns:
        train_data (np.ndarray): Shape (channels, train_items, time)
        test_data (np.ndarray): Shape (channels, test_items, time)
        train_labels (np.ndarray): Shape (train_items,)
        test_labels (np.ndarray): Shape (test_items,)
    """
    data = data.swapaxes(0, 1)
    train_data, test_data, train_labels, test_labels = train_test_split(
        data, labels, test_size=test_size, random_state=random_state
    )
    train_data = train_data.swapaxes(0, 1)
    test_data = test_data.swapaxes(0, 1)
    return train_data, test_data, train_labels, test_labels


@report_execution_time
def offline_analysis(
    data_folder: str = None,
    parameters: dict = {},
    alert_finished: bool = True,
    estimate_balanced_acc: bool = False,
    show_figures: bool = False,
    save_figures: bool = False,
) -> Tuple[SignalModel, Figure]:
    """Gets calibration data and trains the model in an offline fashion.
    pickle dumps the model into a .pkl folder
    Args:
        data_folder(str): folder of the data
            save all information and load all from this folder
        parameter(dict): parameters for running offline analysis
        alert_finished(bool): whether or not to alert the user offline analysis complete
        estimate_balanced_acc(bool): if true, uses another model copy on an 80/20 split to
            estimate balanced accuracy
        show_figures(bool): if true, shows ERP figures after training
        save_figures(bool): if true, saves ERP figures after training to the data folder

    How it Works:
    - reads data and information from a .csv calibration file
    - reads trigger information from a .txt trigger file
    - filters data
    - reshapes and labels the data for the training procedure
    - fits the model to the data
        - uses cross validation to select parameters
        - based on the parameters, trains system using all the data
    - pickle dumps model into .pkl file
    - generates and [optional] saves/shows the ERP figure
    - [optional] alert the user finished processing
    """

    if not data_folder:
        data_folder = load_experimental_data()

    # extract relevant session information from parameters file
    poststim_length = parameters.get("trial_length")
    prestim_length = parameters.get("prestim_length")
    trials_per_inquiry = parameters.get("stim_length")
    # The task buffer length defines the min time between two inquiries
    # We use half of that time here to buffer during transforms
    buffer = int(parameters.get("task_buffer_length") / 2)
    raw_data_file = f"{RAW_DATA_FILENAME}.csv"

    # get signal filtering information
    downsample_rate = parameters.get("down_sampling_rate")
    notch_filter = parameters.get("notch_filter_frequency")
    filter_high = parameters.get("filter_high")
    filter_low = parameters.get("filter_low")
    filter_order = parameters.get("filter_order")
    static_offset = parameters.get("static_trigger_offset")

    log.info(
        f"\nData processing settings: \n"
        f"Filter: [{filter_low}-{filter_high}], Order: {filter_order},"
        f" Notch: {notch_filter}, Downsample: {downsample_rate} \n"
        f"Poststimulus: {poststim_length}s, Prestimulus: {prestim_length}s, Buffer: {buffer}s \n"
        f"Static offset: {static_offset}"
    )

    # Load raw data
    raw_data = load_raw_data(Path(data_folder, raw_data_file))
    channels = raw_data.channels
    type_amp = raw_data.daq_type
    sample_rate = raw_data.sample_rate

    devices.load(Path(data_folder, DEFAULT_DEVICE_SPEC_FILENAME))
    device_spec = devices.preconfigured_device(raw_data.daq_type)

    # setup filtering
    default_transform = get_default_transform(
        sample_rate_hz=sample_rate,
        notch_freq_hz=notch_filter,
        bandpass_low=filter_low,
        bandpass_high=filter_high,
        bandpass_order=filter_order,
        downsample_factor=downsample_rate,
    )

    log.info(f"Channels read from csv: {channels}")
    log.info(f"Device type: {type_amp}, fs={sample_rate}")

    k_folds = parameters.get("k_folds")
    model = PcaRdaKdeModel(k_folds=k_folds)

    # Process triggers.txt files
    trigger_targetness, trigger_timing, trigger_symbols = trigger_decoder(
        offset=static_offset,
        trigger_path=f"{data_folder}/{TRIGGER_FILENAME}",
        exclusion=[TriggerType.PREVIEW, TriggerType.EVENT, TriggerType.FIXATION],
    )
    # Channel map can be checked from raw_data.csv file or the devices.json located in the acquisition module
    # The timestamp column [0] is already excluded.
<<<<<<< HEAD
    channel_map = analysis_channels(channels, type_amp)
    channels_used = [channels[i] for i, keep in enumerate(channel_map) if keep == 1]
    log.info(f'Channels used in analysis: {channels_used}')
=======
    channel_map = analysis_channels(channels, device_spec)
>>>>>>> 1dd96ec0
    data, fs = raw_data.by_channel()

    inquiries, inquiry_labels, inquiry_timing = model.reshaper(
        trial_targetness_label=trigger_targetness,
        timing_info=trigger_timing,
        eeg_data=data,
        sample_rate=sample_rate,
        trials_per_inquiry=trials_per_inquiry,
        channel_map=channel_map,
        poststimulus_length=poststim_length,
        prestimulus_length=prestim_length,
        transformation_buffer=buffer,
    )

    inquiries, fs = filter_inquiries(inquiries, default_transform, sample_rate)
    inquiry_timing = update_inquiry_timing(inquiry_timing, downsample_rate)
    trial_duration_samples = int(poststim_length * fs)
    data = model.reshaper.extract_trials(inquiries, trial_duration_samples, inquiry_timing)

    # define the training classes using integers, where 0=nontargets/1=targets
    labels = inquiry_labels.flatten()

    # train and save the model as a pkl file
    log.info("Training model. This will take some time...")
    model = PcaRdaKdeModel(k_folds=k_folds)
    model.fit(data, labels)
    log.info(f"Training complete [AUC={model.auc:0.4f}]. Saving data...")

    model.save(data_folder + f"/model_{model.auc:0.4f}.pkl")
    preferences.signal_model_directory = data_folder

    # Using an 80/20 split, report on balanced accuracy
    if estimate_balanced_acc:
        train_data, test_data, train_labels, test_labels = subset_data(data, labels, test_size=0.2)
        dummy_model = PcaRdaKdeModel(k_folds=k_folds)
        dummy_model.fit(train_data, train_labels)
        probs = dummy_model.predict_proba(test_data)
        preds = probs.argmax(-1)
        score = balanced_accuracy_score(test_labels, preds)
        log.info(f"Balanced acc with 80/20 split: {score}")
        del dummy_model, train_data, test_data, train_labels, test_labels, probs, preds

    figure_handles = visualize_erp(
        raw_data,
        channel_map,
        trigger_timing,
        labels,
        poststim_length,
        transform=default_transform,
        plot_average=True,
        plot_topomaps=True,
        save_path=data_folder if save_figures else None,
        show=show_figures
    )
    if alert_finished:
        play_sound(f"{STATIC_AUDIO_PATH}/{parameters['alert_sound_file']}")
    return model, figure_handles


if __name__ == "__main__":
    import argparse

    parser = argparse.ArgumentParser()
    parser.add_argument("-d", "--data_folder", default=None)
    parser.add_argument("-p", "--parameters_file", default=DEFAULT_PARAMETERS_PATH)
    parser.add_argument("-s", "--save_figures", action="store_true")
    parser.add_argument("-v", "--show_figures", action="store_true")
    parser.add_argument("--alert", dest="alert", action="store_true")
    parser.add_argument("--balanced-acc", dest="balanced", action="store_true")
    parser.set_defaults(alert=False)
    parser.set_defaults(balanced=False)
    parser.set_defaults(save_figures=False)
    parser.set_defaults(show_figures=False)
    args = parser.parse_args()

    log.info(f"Loading params from {args.parameters_file}")
    parameters = load_json_parameters(args.parameters_file, value_cast=True)

    offline_analysis(
        args.data_folder,
        parameters,
        alert_finished=args.alert,
        estimate_balanced_acc=args.balanced,
        save_figures=args.save_figures,
        show_figures=args.show_figures)
    log.info("Offline Analysis complete.")<|MERGE_RESOLUTION|>--- conflicted
+++ resolved
@@ -2,14 +2,9 @@
 from pathlib import Path
 from typing import Tuple
 
-<<<<<<< HEAD
-from bcipy.config import DEFAULT_PARAMETERS_PATH, TRIGGER_FILENAME, RAW_DATA_FILENAME, STATIC_AUDIO_PATH
-=======
-import numpy as np
 from bcipy.config import (DEFAULT_PARAMETERS_PATH, TRIGGER_FILENAME,
                           RAW_DATA_FILENAME, STATIC_AUDIO_PATH,
                           DEFAULT_DEVICE_SPEC_FILENAME)
->>>>>>> 1dd96ec0
 from bcipy.preferences import preferences
 from bcipy.helpers.acquisition import analysis_channels
 from bcipy.helpers.load import (
@@ -155,13 +150,10 @@
     )
     # Channel map can be checked from raw_data.csv file or the devices.json located in the acquisition module
     # The timestamp column [0] is already excluded.
-<<<<<<< HEAD
-    channel_map = analysis_channels(channels, type_amp)
+    channel_map = analysis_channels(channels, device_spec)
     channels_used = [channels[i] for i, keep in enumerate(channel_map) if keep == 1]
     log.info(f'Channels used in analysis: {channels_used}')
-=======
-    channel_map = analysis_channels(channels, device_spec)
->>>>>>> 1dd96ec0
+
     data, fs = raw_data.by_channel()
 
     inquiries, inquiry_labels, inquiry_timing = model.reshaper(
