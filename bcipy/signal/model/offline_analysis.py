--- conflicted
+++ resolved
@@ -6,16 +6,10 @@
 from typing import List
 
 import numpy as np
-<<<<<<< HEAD
-import pandas as pd
-from matplotlib.figure import Figure
-=======
-
->>>>>>> 862e3e0e
+
+import matplotlib.pyplot as plt
 from sklearn.metrics import balanced_accuracy_score
 from sklearn.model_selection import train_test_split
-from sklearn.model_selection import StratifiedKFold, KFold
-from sklearn.utils import resample
 
 import bcipy.acquisition.devices as devices
 from bcipy.config import (BCIPY_ROOT, DEFAULT_DEVICE_SPEC_FILENAME,
@@ -30,45 +24,24 @@
 from bcipy.helpers.stimuli import update_inquiry_timing
 from bcipy.helpers.symbols import alphabet
 from bcipy.helpers.system_utils import report_execution_time
-from bcipy.helpers.task import relative_triggers
 from bcipy.helpers.triggers import TriggerType, trigger_decoder
 from bcipy.helpers.visualization import (visualize_centralized_data,
                                          visualize_gaze,
                                          visualize_gaze_accuracies,
                                          visualize_gaze_inquiries,
                                          visualize_results_all_symbols)
+from bcipy.signal.model.evaluate.fusion import calculate_eeg_gaze_fusion_acc
 from bcipy.preferences import preferences
 from bcipy.signal.model.base_model import SignalModel, SignalModelMetadata
-<<<<<<< HEAD
 from bcipy.signal.model.gaussian_mixture import (GMIndividual, GMCentralized,
-                                                    KernelGP, KernelGPSampleAverage)
-=======
-from bcipy.signal.model.gaussian_mixture.gaussian_mixture import (GazeModelCombined,
-                                                                  GazeModelIndividual)
->>>>>>> 862e3e0e
+                                                 KernelGP, KernelGPSampleAverage)
 from bcipy.signal.model.pca_rda_kde import PcaRdaKdeModel
 from bcipy.signal.process import (ERPTransformParams, extract_eye_info,
                                   filter_inquiries, get_default_transform)
-from matplotlib import pyplot as plt
-from scipy import stats
 
 log = logging.getLogger(SESSION_LOG_FILENAME)
 logging.basicConfig(level=logging.INFO, format="[%(threadName)-9s][%(asctime)s][%(name)s][%(levelname)s]: %(message)s")
 
-def calculate_stats(train_data: np.ndarray):
-    '''
-    Calculate the mean and covariance of the training data
-    '''
-    mu = np.mean(train_data, axis=0)
-    sigma = np.cov(train_data.T)
-    
-    return mu, sigma
-
-def calculate_loglikelihoods(data, mu, sigma) -> np.ndarray:
-    # Find the likelihoods by insterting the test data into the pdf of each component
-    log_likelihoods = stats.multivariate_normal.logpdf(data, mu, sigma, allow_singular=True)
-
-    return log_likelihoods
 
 def subset_data(data: np.ndarray, labels: np.ndarray, test_size: float, random_state: int = 0, swap_axes: bool = True):
     """Performs a train/test split on the provided data and labels, accounting for
@@ -104,46 +77,20 @@
     return train_data, test_data, train_labels, test_labels
 
 
-<<<<<<< HEAD
-def calculate_acc(predictions: int, counter: int):
-    '''
-    Compute performance characteristics on the provided test data and labels.
-
-    predictions: predicted labels for each test point per symbol
-    counter: true labels for each test point per symbol
-    '''
-    accuracy_per_symbol = np.sum(predictions == counter) / len(predictions) * 100
-
-    return accuracy_per_symbol
-
-
-def analyze_multimodal(eeg_data, 
-                       gaze_data, 
-                       parameters, 
-                       device_spec_eeg, 
-                       device_spec_gaze, 
-                       data_folder, 
-                       estimate_balanced_acc,
-                       save_figures=False, 
-                       show_figures=False):
-=======
 def analyze_erp(erp_data, parameters, device_spec, data_folder, estimate_balanced_acc: bool,
                 save_figures=False, show_figures=False):
->>>>>>> 862e3e0e
     """Analyze ERP data and return/save the ERP model.
     Extract relevant information from raw data object.
     Extract timing information from trigger file.
     Apply filtering and preprocessing on the raw data.
     Reshape and label the data for the training procedure.
-    Fit the model to the training data. Use cross validation to select parameters.
-    Return performance measures on a separate test set.
+    Fit the model to the data. Use cross validation to select parameters.
     Pickle dump model into .pkl file
     Generate and [optional] save/show ERP figures.
 
     Parameters:
     -----------
-        eeg_data (RawData): RawData object containing the data to be analyzed.
-        gaze_data (RawData): RawData object containing the data to be analyzed.
+        erp_data (RawData): RawData object containing the data to be analyzed.
         parameters (Parameters): Parameters object retireved from parameters.json.
         device_spec (DeviceSpec): DeviceSpec object containing information about the device used.
         data_folder (str): Path to the folder containing the data to be analyzed.
@@ -152,12 +99,11 @@
         save_figures (bool): If true, saves ERP figures after training to the data folder.
         show_figures (bool): If true, shows ERP figures after training.
     """
-
     # Extract relevant session information from parameters file
     trial_window = parameters.get("trial_window")
     if trial_window is None:
         trial_window = (0.0, 0.5)
-    window_length = trial_window[1] - trial_window[0]  # eeg window length, in seconds
+    window_length = trial_window[1] - trial_window[0]
 
     prestim_length = parameters.get("prestim_length")
     trials_per_inquiry = parameters.get("stim_length")
@@ -168,32 +114,22 @@
     # Get signal filtering information
     transform_params = parameters.instantiate(ERPTransformParams)
     downsample_rate = transform_params.down_sampling_rate
-<<<<<<< HEAD
-    static_offset = parameters.get("static_trigger_offset")
-    # Get the flash time (for gaze analysis)
-    flash_time = parameters.get("time_flash")
-=======
     static_offset = device_spec.static_offset
->>>>>>> 862e3e0e
 
     log.info(
-        f"\nEEG Data processing settings: \n"
+        f"\nData processing settings: \n"
         f"{str(transform_params)} \n"
         f"Trial Window: {trial_window[0]}-{trial_window[1]}s, "
         f"Prestimulus Buffer: {prestim_length}s, Poststimulus Buffer: {buffer}s \n"
         f"Static offset: {static_offset}"
     )
-    eeg_channels = eeg_data.channels
-    eeg_type_amp = eeg_data.daq_type
-    eeg_sample_rate = eeg_data.sample_rate
-
-    gaze_channels = gaze_data.channels
-    gaze_type_amp = gaze_data.daq_type
-    gaze_sample_rate = gaze_data.sample_rate
+    channels = erp_data.channels
+    type_amp = erp_data.daq_type
+    sample_rate = erp_data.sample_rate
 
     # setup filtering
     default_transform = get_default_transform(
-        sample_rate_hz=eeg_sample_rate,
+        sample_rate_hz=sample_rate,
         notch_freq_hz=transform_params.notch_filter_frequency,
         bandpass_low=transform_params.filter_low,
         bandpass_high=transform_params.filter_high,
@@ -201,421 +137,51 @@
         downsample_factor=transform_params.down_sampling_rate,
     )
 
-    log.info(f"Channels read from csv: {eeg_channels}")
-    log.info(f"Device type: {eeg_type_amp}, fs={eeg_sample_rate}")
-    log.info(f"Channels read from csv: {gaze_channels}")
-    log.info(f"Device type: {gaze_type_amp}, fs={gaze_sample_rate}")
-    eeg_channel_map = analysis_channels(eeg_channels, device_spec_eeg)
-    gaze_channel_map = analysis_channels(gaze_channels, device_spec_gaze)
-
-    # Channel map can be checked from raw_data.csv file or the devices.json located in the acquisition module
-    # The timestamp column [0] is already excluded.
-    eeg_channels_used = [eeg_channels[i] for i, keep in enumerate(eeg_channel_map) if keep == 1]
-    log.info(f'Channels used in eeg analysis: {eeg_channels_used}')
-
-    gaze_channels_used = [gaze_channels[i] for i, keep in enumerate(gaze_channel_map) if keep == 1]
-    log.info(f'Channels used in gaze analysis: {gaze_channels_used}')
-
-    # Define the model object before reshaping the data
+    log.info(f"Channels read from csv: {channels}")
+    log.info(f"Device type: {type_amp}, fs={sample_rate}")
+
     k_folds = parameters.get("k_folds")
-    eeg_model = PcaRdaKdeModel(k_folds=k_folds)
-    # Select between the two (or three) gaze models to test:
-    gaze_model = KernelGPSampleAverage() # change the name to gaussian process model
-
-    # Process triggers.txt files for eeg data:
-    trigger_targetness, trigger_timing, inquiry_symbols = trigger_decoder(
+    model = PcaRdaKdeModel(k_folds=k_folds)
+
+    # Process triggers.txt files
+    trigger_targetness, trigger_timing, _ = trigger_decoder(
         trigger_path=f"{data_folder}/{TRIGGER_FILENAME}",
         exclusion=[TriggerType.PREVIEW, TriggerType.EVENT, TriggerType.FIXATION],
         offset=static_offset,
         device_type='EEG'
     )
 
-    # Same as above, but with the 'prompt' triggers added for gaze analysis:
-    trigger_targetness_gaze, trigger_timing_gaze, trigger_symbols = trigger_decoder(
-        trigger_path=f"{data_folder}/{TRIGGER_FILENAME}",
-        remove_pre_fixation=False,
-        exclusion=[
-            TriggerType.PREVIEW,
-            TriggerType.EVENT,
-            TriggerType.FIXATION,
-            TriggerType.SYSTEM,
-            TriggerType.OFFSET],
-        device_type='EYETRACKER',
-        apply_starting_offset=False
-    )
-    ''' Trigger_timing includes PROMPT and excludes FIXATION '''
-    
-    target_symbols = [trigger_symbols[idx] for idx, targetness in enumerate(trigger_targetness_gaze) if targetness == 'prompt']
-    inq_start = trigger_timing_gaze[1::11] # inquiry start times, exluding prompt and fixation
-
-    symbol_set = alphabet()
-
     # update the trigger timing list to account for the initial trial window
     corrected_trigger_timing = [timing + trial_window[0] for timing in trigger_timing]
 
-    erp_data, fs_eeg = eeg_data.by_channel()
-    trajectory_data, fs_eye = gaze_data.by_channel() 
-
-    # Reshaping EEG data:
-    eeg_inquiries, eeg_inquiry_labels, eeg_inquiry_timing = eeg_model.reshaper(
+    # Channel map can be checked from raw_data.csv file or the devices.json located in the acquisition module
+    # The timestamp column [0] is already excluded.
+    channel_map = analysis_channels(channels, device_spec)
+    channels_used = [channels[i] for i, keep in enumerate(channel_map) if keep == 1]
+    log.info(f'Channels used in analysis: {channels_used}')
+
+    data, fs = erp_data.by_channel()
+
+    inquiries, inquiry_labels, inquiry_timing = model.reshaper(
         trial_targetness_label=trigger_targetness,
         timing_info=corrected_trigger_timing,
-        eeg_data=erp_data,
-        sample_rate=eeg_sample_rate,
+        eeg_data=data,
+        sample_rate=sample_rate,
         trials_per_inquiry=trials_per_inquiry,
-        channel_map=eeg_channel_map,
+        channel_map=channel_map,
         poststimulus_length=window_length,
         prestimulus_length=prestim_length,
         transformation_buffer=buffer,
     )
-    # Size = Inquiries x Channels x Samples
-
-    # Reshaping gaze data:
-    gaze_inquiries_dict, gaze_inquiries_list, _ = gaze_model.reshaper(
-        inq_start_times=inq_start,
-        target_symbols=target_symbols,
-        gaze_data=trajectory_data,
-        sample_rate=gaze_sample_rate,
-        stimulus_duration=flash_time,
-        num_stimuli_per_inquiry=10,
-        symbol_set=symbol_set
-    )
-    
-    # Visualize the raw gaze data:
-    figures = []
-    figure_handles = visualize_gaze(
-        gaze_data,
-        save_path=data_folder if save_figures else None,
-        img_path=f'{data_folder}/{MATRIX_IMAGE_FILENAME}',
-        show=show_figures,
-        raw_plot=True,
-    )
-    figures.append(figure_handles)
-
-    ## More EEG preprocessing:
-    eeg_inquiries, fs = filter_inquiries(eeg_inquiries, default_transform, eeg_sample_rate)
-    eeg_inquiry_timing = update_inquiry_timing(eeg_inquiry_timing, downsample_rate)
+
+    inquiries, fs = filter_inquiries(inquiries, default_transform, sample_rate)
+    inquiry_timing = update_inquiry_timing(inquiry_timing, downsample_rate)
     trial_duration_samples = int(window_length * fs)
-    # preprocessed_eeg_data = eeg_model.reshaper.extract_trials(eeg_inquiries, trial_duration_samples, eeg_inquiry_timing)
-    # we will extract the trials from the inquiries later
+    data = model.reshaper.extract_trials(inquiries, trial_duration_samples, inquiry_timing)
 
     # define the training classes using integers, where 0=nontargets/1=targets
-    erp_labels = eeg_inquiry_labels.flatten().tolist()
-
-<<<<<<< HEAD
-    
-    ## More gaze preprocessing:
-    preprocessed_gaze_data = np.zeros((len(gaze_inquiries_list), 4, 180))
-    # Extract left_x, left_y, right_x, right_y for each inquiry
-    for j in range(len(gaze_inquiries_list)):
-        left_eye, right_eye, _, _, _, _ = extract_eye_info(gaze_inquiries_list[j])
-        preprocessed_gaze_data[j] = np.concatenate((left_eye.T, right_eye.T,), axis=0)
-
-    preprocessed_gaze_dict = {i: [] for i in symbol_set}
-    for i in symbol_set:
-        # Skip if there's no evidence for this symbol:
-        if len(gaze_inquiries_dict[i]) == 0:
-            continue
-        for j in range(len(gaze_inquiries_dict[i])):
-            left_eye, right_eye, _, _, _, _ = extract_eye_info(gaze_inquiries_dict[i][j])
-            preprocessed_gaze_dict[i].append((np.concatenate((left_eye.T, right_eye.T), axis=0)))   
-        preprocessed_gaze_dict[i] = np.array(preprocessed_gaze_dict[i])
-    
-    # Find the time averages for each symbol:
-    centralized_data_dict = {i: [] for i in symbol_set}
-    time_average_per_symbol = {i: [] for i in symbol_set}
-    for sym in symbol_set:
-    # Skip if there's no evidence for this symbol:
-        try: 
-            if len(gaze_inquiries_dict[sym]) == 0:
-                continue
-        except:
-            log.info(f"Error in symbol {sym}")
-            continue
-        
-        # with open(f"{BCIPY_ROOT}/parameters/symbol_positions.json", 'r') as params_file:
-        #         symbol_positions = json.load(params_file)
-
-        for j in range(len(preprocessed_gaze_dict[sym])):
-            temp = np.mean(preprocessed_gaze_dict[sym][j], axis=1)
-            time_average_per_symbol[sym].append(temp)
-            centralized_data_dict[sym].append(gaze_model.substract_mean(preprocessed_gaze_dict[sym][j], temp))  # Delta_t = X_t - mu
-        centralized_data_dict[sym] = np.array(centralized_data_dict[sym])
-        time_average_per_symbol[sym] = np.mean(np.array(time_average_per_symbol[sym]), axis=0)
-    # print(f"time_average for symbol {sym}: ", time_average[sym])
-
-    # Take the time average of the gaze data:
-    centralized_gaze_data = np.zeros_like(preprocessed_gaze_data)
-    for i, (_, sym) in enumerate(zip(preprocessed_gaze_data, target_symbols)):
-        centralized_gaze_data[i] = gaze_model.substract_mean(preprocessed_gaze_data[i], time_average_per_symbol[sym])
-
-    '''Use bootstrap resampling for both EEG and Gaze data'''
-    log.info("Bootstrap sampling for EEG and Gaze data...")
-    n_iterations=10
-    eeg_acc = []
-    gaze_acc = []
-    fusion_acc = []
-    # selection length is the length of eeg or gaze data, whichever is smaller:
-    selection_length = min(len(eeg_inquiries[1]), len(preprocessed_gaze_data))
-    for iter in range(n_iterations):
-        # Pick a train and test dataset (that consists of non-train elements) until test dataset is not empty:
-        train_indices = resample(list(range(selection_length)), replace=True, n_samples=100)
-        test_indices = np.array([x for x in list(range(selection_length)) if x not in train_indices])
-        if len(test_indices) == 0:
-            break
-
-        train_data_eeg = eeg_inquiries[:, train_indices, :]
-        test_data_eeg = eeg_inquiries[:, test_indices, :]
-        eeg_inquiry_timing = np.array(eeg_inquiry_timing)
-        train_eeg_inquiry_timing = eeg_inquiry_timing[train_indices]
-        test_eeg_inquiry_timing = eeg_inquiry_timing[test_indices]
-        inquiry_symbols_test = np.array([])
-        for t_i in test_indices:
-            inquiry_symbols_test = np.append(inquiry_symbols_test, inquiry_symbols[t_i*10:(t_i+1)*10])
-        inquiry_symbols_test = inquiry_symbols_test.tolist()
-
-        # Now extract the inquiries from trials for eeg model fitting:
-        preprocessed_train_eeg = eeg_model.reshaper.extract_trials(train_data_eeg, trial_duration_samples, train_eeg_inquiry_timing)
-        preprocessed_test_eeg = eeg_model.reshaper.extract_trials(test_data_eeg, trial_duration_samples, test_eeg_inquiry_timing)
-
-        # train and save the eeg model a pkl file
-        log.info("Training model. This will take some time...")
-        # Flatten the labels (0=nontarget/1=target) prior to model fitting
-        erp_train_labels = eeg_inquiry_labels[train_indices].flatten().tolist()
-        # erp_test_labels = eeg_inquiry_labels[test_indices].flatten().tolist()
-        eeg_model.fit(preprocessed_train_eeg, erp_train_labels)
-        eeg_model.metadata = SignalModelMetadata(device_spec=device_spec_eeg,
-                                            transform=default_transform)
-        log.info(f"Training complete [AUC={eeg_model.auc:0.4f}]. Saving data...")
-        # save_model(eeg_model, Path(data_folder, f"model_{eeg_model.auc:0.4f}.pkl"))
-        preferences.signal_model_directory = data_folder
-
-        # extract train and test indices for gaze data:
-        centralized_gaze_data_train = centralized_gaze_data[train_indices]
-        gaze_train_labels = np.array([target_symbols[i] for i in train_indices])
-        gaze_data_test = preprocessed_gaze_data[test_indices]         # test set is NOT centralized
-        gaze_test_labels = np.array([target_symbols[i] for i in test_indices])
-        # generate a tuple that matches the index of the symbol with the symbol itself:
-        symbol_to_index = {symbol: i for i, symbol in enumerate(symbol_set)}
-        
-        # train and save the gaze model as a pkl file:
-        reshaped_data = centralized_gaze_data_train.reshape((len(centralized_gaze_data_train),720))
-        units = 1e4
-        reshaped_data *= units
-        cov_matrix = np.cov(reshaped_data, rowvar=False)
-        time_horizon = 9
-
-        # plt.imshow(cov_matrix)
-        # plt.colorbar()
-        # plt.show()
-        
-        for eye_coord_0 in range(4):
-            for eye_coord_1 in range(4):
-                for time_0 in range(180):
-                    for time_1 in range(180):
-                        l_ind = eye_coord_0 * 180 + time_0
-                        m_ind = eye_coord_1 * 180 + time_1
-                        if np.abs(time_1 - time_0) > time_horizon:
-                            cov_matrix[l_ind, m_ind] = 0
-        
-        # plt.imshow(cov_matrix)
-        # plt.colorbar()
-        # plt.show()
-        reshaped_mean = np.mean(reshaped_data, axis=0)
-
-        # eps = 5e+3
-        eps = 0
-        regularized_cov_matrix = cov_matrix + np.eye(len(cov_matrix))*eps
-        try:
-            inv_cov_matrix = np.linalg.inv(regularized_cov_matrix)
-        except:
-            print("Singular matrix, using pseudo-inverse instead")
-            eps = 10e-3  # add a small value to the diagonal to make the matrix invertible
-            inv_cov_matrix = np.linalg.inv(cov_matrix + np.eye(len(cov_matrix))*eps)
-            # inv_cov_matrix = np.linalg.pinv(cov_matrix + np.eye(len(cov_matrix))*eps)
-        denominator_gaze = 0
-
-        # plt.subplot(1, 2, 1)
-        # plt.imshow(cov_matrix)
-        # plt.colorbar()
-        # plt.subplot(1, 2, 2)
-        # plt.imshow(regularized_cov_matrix)
-        # plt.colorbar()
-        plt.imshow(inv_cov_matrix)
-        plt.colorbar()
-        plt.show()
-
-        # Given the test data, compute the log likelihood ratios for each symbol,
-        # from eeg and gaze models:
-        eeg_log_likelihoods = np.zeros((len(gaze_data_test),(len(symbol_set))))
-        gaze_log_likelihoods = np.zeros((len(gaze_data_test),(len(symbol_set))))
-
-        # Save the max posterior and the second max posterior for each test point:
-        target_posteriors_gaze = np.zeros((len(gaze_data_test), 2))
-        target_posteriors_eeg = np.zeros((len(gaze_data_test), 2))
-        target_posteriors_fusion = np.zeros((len(gaze_data_test), 2))
-
-        # 1. Find cases where the gaze posterior
-        
-        counter_gaze = 0
-        counter_eeg = 0
-        counter_fusion = 0
-        for test_idx, test_data in enumerate(gaze_data_test):
-            numerator_gaze_list = []
-            diff_list = []
-            for idx, sym in enumerate(symbol_set):
-                # skip if there is no training example from the symbol
-                if time_average_per_symbol[sym] == []:
-                    gaze_log_likelihoods[test_idx, idx] = -100000 # set a very small value
-                else:
-                    central_data = gaze_model.substract_mean(test_data, time_average_per_symbol[sym])
-                    flattened_data = central_data.reshape((720,))
-                    flattened_data *= units
-                    diff = flattened_data - reshaped_mean
-                    diff_list.append(diff)
-                    numerator = -np.dot(diff.T, np.dot(inv_cov_matrix, diff))/2 # !!!!!!
-                    numerator_gaze_list.append(numerator)
-                    unnormalized_log_likelihood_gaze = numerator - denominator_gaze
-                    gaze_log_likelihoods[test_idx, idx] = unnormalized_log_likelihood_gaze
-            normalized_posterior_gaze_only = np.exp(gaze_log_likelihoods[test_idx, :])/np.sum(np.exp(gaze_log_likelihoods[test_idx, :]))   
-            # Find the max likelihood:
-            max_like_gaze = np.argmax(normalized_posterior_gaze_only)
-            
-            posterior_of_true_label_gaze = normalized_posterior_gaze_only[symbol_to_index[gaze_test_labels[test_idx]]]
-            top_competitor_gaze = np.sort(normalized_posterior_gaze_only)[-2]
-            target_posteriors_gaze[test_idx, 0] = posterior_of_true_label_gaze
-            target_posteriors_gaze[test_idx, 1] = top_competitor_gaze
-            # Check if it's the same as the target
-            if symbol_set[max_like_gaze] == gaze_test_labels[test_idx]:
-                counter_gaze += 1
-                
-            # to compute eeg likelihoods, take the next 10 indices of the eeg test data every time in this loop:
-            start = test_idx*10
-            end = (test_idx+1)*10
-            eeg_tst_data = preprocessed_test_eeg[:, start:end, :]
-            inq_sym = inquiry_symbols_test[start: end]
-            eeg_likelihood_ratios = eeg_model.compute_likelihood_ratio(eeg_tst_data, inq_sym, alphabet())
-            unnormalized_log_likelihood_eeg = np.log(eeg_likelihood_ratios)
-            eeg_log_likelihoods[test_idx, :] = unnormalized_log_likelihood_eeg  
-            normalized_posterior_eeg_only = np.exp(eeg_log_likelihoods[test_idx, :])/np.sum(np.exp(eeg_log_likelihoods[test_idx, :]))
-            
-            max_like_eeg = np.argmax(normalized_posterior_eeg_only) 
-            top_competitor_eeg = np.sort(normalized_posterior_eeg_only)[-2]
-            posterior_of_true_label_eeg = normalized_posterior_eeg_only[symbol_to_index[gaze_test_labels[test_idx]]]
-            
-            target_posteriors_eeg[test_idx, 0] = posterior_of_true_label_eeg
-            target_posteriors_eeg[test_idx, 1] = top_competitor_eeg
-            if symbol_set[max_like_eeg] == gaze_test_labels[test_idx]:
-                counter_eeg += 1
-        
-            # Bayesian fusion update and decision making:
-            log_unnormalized_posterior = np.log(eeg_likelihood_ratios) + gaze_log_likelihoods[test_idx, :]
-            unnormalized_posterior = np.exp(log_unnormalized_posterior)
-            denominator = np.sum(unnormalized_posterior)
-            posterior = unnormalized_posterior/denominator  # normalized posterior
-            log_posterior = np.log(posterior)
-            max_posterior = np.argmax(log_posterior)
-            top_competitor_fusion = np.sort(log_posterior)[-2]
-            posterior_of_true_label_fusion = posterior[symbol_to_index[gaze_test_labels[test_idx]]]
-
-            target_posteriors_fusion[test_idx, 0] = posterior_of_true_label_fusion
-            target_posteriors_fusion[test_idx, 1] = top_competitor_fusion
-            if symbol_set[max_posterior] == gaze_test_labels[test_idx]:
-                counter_fusion += 1
-
-            # stop if posterior has nan values:
-            if posterior.any() == np.nan:
-                breakpoint()
-        
-        # print accuracy with only 3 decimals:
-        eeg_acc_in_iteration = float("{:.3f}".format(counter_eeg/len(test_indices)))
-        gaze_acc_in_iteration = float("{:.3f}".format(counter_gaze/len(test_indices)))
-        fusion_acc_in_iteration = float("{:.3f}".format(counter_fusion/len(test_indices)))
-        eeg_acc.append(eeg_acc_in_iteration)
-        gaze_acc.append(gaze_acc_in_iteration)
-        fusion_acc.append(fusion_acc_in_iteration)
-        print(f"Iteration: {iter}")
-        print(f"# Train samples: {len(train_indices)}")
-        print(f"# Test samples: {len(test_indices)}")
-        print(f"Gaze accuracy: {gaze_acc_in_iteration}, \nEeg acc: {eeg_acc_in_iteration}")
-        print(f"Fusion acc: {fusion_acc_in_iteration}")
-
-        # for all data points in the test set, plot the max posteriors vs second candidates for gaze, eeg and fusion:
-        plt.figure()
-        plt.scatter(target_posteriors_gaze[:, 1], target_posteriors_gaze[:, 0], label='Gaze')
-        plt.scatter(target_posteriors_eeg[:, 1], target_posteriors_eeg[:, 0], label='EEG')
-        plt.scatter(target_posteriors_fusion[:, 1], target_posteriors_fusion[:, 0], label='Fusion')
-        plt.legend()
-        plt.xlim(0, 1)
-        plt.ylim(0, 1)
-        plt.xlabel("Posterior of the top candidate")
-        plt.ylabel("Posterior of the target")
-        plt.title(f"Normalized posteriors for the true target vs top candidate across modalities")
-        plt.savefig(f"{data_folder}/posteriors_iteration_{iter}.png")
-
-        breakpoint()
-
-    # Save it to a csv file:
-    results = pd.DataFrame({'EEG': eeg_acc, 'Gaze': gaze_acc, 'Fusion': fusion_acc})
-    results.to_csv(f"{data_folder}/results.csv")
-    # breakpoint()
-    # Visualize the results
-    plt.bar(['EEG', 'Gaze', 'Fusion'], [np.mean(eeg_acc), np.mean(gaze_acc), np.mean(fusion_acc)])
-    plt.title(f"Average accuracy over N={n_iterations} iterations")
-    plt.ylabel("Test Accuracy (%)")
-    plt.ylim(0, 1)
-    # plt.show()
-    plt.savefig(f"{data_folder}/fusion_results.png")
-
-    print(f"Average EEG accuracy: {np.mean(eeg_acc)}")
-    print(f"Average Gaze accuracy: {np.mean(gaze_acc)}")
-    print(f"Average Fusion accuracy: {np.mean(fusion_acc)}")
-
-    breakpoint()
-    '''
-    # Using an 80/20 split, report on balanced accuracy
-    
-    if estimate_balanced_acc:
-        # Implement cross-validation for balanced accuracy
-        scores = []
-
-        skf = KFold(n_splits=5, shuffle=True, random_state=0)
-        data = data.swapaxes(0, 1)
-        for train_index, test_index in skf.split(data, labels):
-            train_data, test_data = data[train_index], data[test_index]
-            train_labels, test_labels = np.array(labels)[train_index], np.array(labels)[test_index]
-            dummy_model = PcaRdaKdeModel(k_folds=k_folds)
-            breakpoint()
-            # Swap axes back to original shape:
-            train_data = train_data.swapaxes(0, 1)
-            test_data = test_data.swapaxes(0, 1)
-            dummy_model.fit(train_data, train_labels)
-            probs = dummy_model.predict_proba(test_data)
-            preds = probs.argmax(-1)
-            breakpoint()
-            score = balanced_accuracy_score(test_labels, preds)
-            scores.append(score)
-
-        average_score = np.mean(scores)
-        log.info(f"Cross-validated balanced accuracy: {average_score}")
-
-        del dummy_model, train_data, test_data, train_labels, test_labels, probs, preds
-        '''
-
-    figure_handles = visualize_erp(
-        eeg_data,
-        eeg_channel_map,
-        trigger_timing,
-        erp_labels,
-        trial_window,
-        transform=default_transform,
-        plot_average=True,
-        plot_topomaps=True,
-        save_path=data_folder if save_figures else None,
-        show=show_figures
-    )
-    return eeg_model, figure_handles
-=======
+    labels = inquiry_labels.flatten().tolist()
+
     # train and save the model as a pkl file
     log.info("Training model. This will take some time...")
     model = PcaRdaKdeModel(k_folds=k_folds)
@@ -659,7 +225,6 @@
             shell=True
         )
     return model
->>>>>>> 862e3e0e
 
 
 def analyze_gaze(
@@ -693,17 +258,15 @@
             "Individual": Fits a separate Gaussian for each symbol. Default model
             "Centralized": Uses data from all symbols to fit a single centralized Gaussian
     """
-    visualize_gaze(
+    figures = []
+    figure_handles = visualize_gaze(
         gaze_data,
         save_path=data_folder if save_figures else None,
         img_path=f'{data_folder}/{MATRIX_IMAGE_FILENAME}',
         show=show_figures,
         raw_plot=True,
     )
-<<<<<<< HEAD
     figures.append(figure_handles)
-=======
->>>>>>> 862e3e0e
 
     channels = gaze_data.channels
     type_amp = gaze_data.daq_type
@@ -826,18 +389,6 @@
             model.fit(train_dict[sym])
 
 
-<<<<<<< HEAD
-=======
-            # Visualize the results:
-            visualize_gaze_inquiries(
-                le, re,
-                means, covs,
-                save_path=save_figures,
-                img_path=f'{data_folder}/{MATRIX_IMAGE_FILENAME}',
-                show=show_figures,
-                raw_plot=plot_points,
-            )
->>>>>>> 862e3e0e
             left_eye_all.append(le)
             right_eye_all.append(re)
 
@@ -888,7 +439,6 @@
         # df.to_csv('my_data.csv', index=False)
 
         # Plot all accuracies as bar plot:
-<<<<<<< HEAD
         figure_handles = visualize_gaze_accuracies(acc_all_symbols, 
                                                    accuracy, 
                                                    save_path=data_folder if save_figures else None, 
@@ -1081,28 +631,6 @@
         # figures.append(figure_handles)
 
         # Calculate means, covariances for each symbol.
-=======
-        visualize_gaze_accuracies(acc_all_symbols, accuracy, save_path=None, show=True)
-
-    if model_type == "Centralized":
-        cent_left = np.concatenate(np.array(centralized_data_left, dtype=object))
-        cent_right = np.concatenate(np.array(centralized_data_right, dtype=object))
-
-        # Visualize the results:
-        visualize_centralized_data(
-            cent_left, cent_right,
-            save_path=save_figures,
-            img_path=f'{data_folder}/{MATRIX_IMAGE_FILENAME}',
-            show=show_figures,
-            raw_plot=plot_points,
-        )
-
-        # Fit the model:
-        model.fit(cent_left)
-
-        # Add the means back to the symbol positions.
-        # Calculate scores for the test set.
->>>>>>> 862e3e0e
         for sym in symbol_set:
             if len(test_dict[sym]) == 0:
                 continue
@@ -1110,12 +638,7 @@
             # Visualize the results:
             le = preprocessed_data[sym][0]
             re = preprocessed_data[sym][1]
-<<<<<<< HEAD
             figure_handles = visualize_gaze_inquiries(
-=======
-            # Visualize the results:
-            visualize_gaze_inquiries(
->>>>>>> 862e3e0e
                 le, re,
                 model.means, model.covs,
                 save_path=None,
@@ -1123,10 +646,7 @@
                 img_path=f"{data_folder}/matrix.png",
                 raw_plot=True,
             )
-<<<<<<< HEAD
             figures.append(figure_handles)
-=======
->>>>>>> 862e3e0e
             left_eye_all.append(le)
             right_eye_all.append(re)
 
@@ -1159,8 +679,7 @@
         
         figures.append(figure_handles)
 
-    # TODO: add visualizations to subprocess
-    visualize_results_all_symbols(
+    fig_handles = visualize_results_all_symbols(
         left_eye_all, right_eye_all,
         model.means, model.covs,
         save_path=data_folder if save_figures else None,
@@ -1168,10 +687,7 @@
         img_path=f"{data_folder}/matrix.png",
         raw_plot=True,
     )
-<<<<<<< HEAD
     figures.append(fig_handles)
-=======
->>>>>>> 862e3e0e
 
     model.metadata = SignalModelMetadata(device_spec=device_spec,
                                          transform=None)
@@ -1179,7 +695,8 @@
     save_model(
         model,
         Path(data_folder, f"model_{device_spec.content_type}_{model_type}.pkl"))
-    return model
+    return model, figures
+
 
 
 @report_execution_time
@@ -1187,7 +704,7 @@
     data_folder: str = None,
     parameters: Parameters = None,
     alert_finished: bool = True,
-    estimate_balanced_acc: bool = True,
+    estimate_balanced_acc: bool = False,
     show_figures: bool = False,
     save_figures: bool = False,
 ) -> List[SignalModel]:
@@ -1207,12 +724,6 @@
     - generates and [optional] saves/shows the ERP figure
     - [optional] alert the user finished processing
 
-    For gaze modeling, user can set one of the following 4 models with corresponding keywords:
-    Individual: Gaze model that fits different Gaussians/Gaussian Mixtures for each symbol.
-    Centralized: Gaze model that uses all symbols to fit a single Gaussian, by centralizing the input
-    GP: Multi-Output Gaussian Process 
-    GP_SampleAverage: Multi-Output Gaussian Process with centralized input.
-
     Parameters:
     ----------
         data_folder(str): folder of the data
@@ -1245,32 +756,6 @@
                              for device_spec in active_devices)
     data_file_paths = [path for path in active_raw_data_paths if path.exists()]
 
-<<<<<<< HEAD
-    eeg_data = load_raw_data(data_file_paths[0])
-    device_spec_eeg = devices_by_name.get(eeg_data.daq_type)
-    gaze_data = load_raw_data(data_file_paths[1])
-    device_spec_gaze = devices_by_name.get(gaze_data.daq_type)
-
-    # Check if device status is active before running multimodal
-
-      
-    # Analyze both EEG and Eyetracker data here
-    multi_model, multi_figure_handles = analyze_multimodal(
-                eeg_data, gaze_data, parameters, device_spec_eeg, device_spec_gaze, data_folder, 
-                  estimate_balanced_acc, save_figures, show_figures)
-            # models.append(erp_model)
-            # figure_handles.append(erp_figure_handles)
-
-    # et_model, et_figure_handles = analyze_eeg(
-    #             gaze_data, parameters, device_spec_gaze, data_folder, save_figures, 
-    #             show_figures, model_type="GP_SampleAverage")
-    #         # models.append(et_model)
-    #         # figure_handles.append(et_figure_handles)
-
-    if alert_finished:
-        play_sound(f"{STATIC_AUDIO_PATH}/{parameters['alert_sound_file']}")
-    # return multi_model, multi_figure_handles
-=======
     assert len(data_file_paths) < 3, "BciPy only supports up to 2 devices for offline analysis."
     assert len(data_file_paths) > 0, "No data files found for offline analysis."
 
@@ -1279,16 +764,29 @@
     for raw_data_path in data_file_paths:
         raw_data = load_raw_data(raw_data_path)
         device_spec = devices_by_name.get(raw_data.daq_type)
-        # extract relevant information from raw data object eeg
-        if device_spec.content_type == "EEG":
+            # extract relevant information from raw data object eeg
+        if device_spec.content_type == "EEG" and device_spec.status == "active":
+            eeg_data = raw_data
             erp_model = analyze_erp(
-                raw_data, parameters, device_spec, data_folder, estimate_balanced_acc, save_figures, show_figures)
+                raw_data,
+                parameters,
+                device_spec,
+                data_folder,
+                estimate_balanced_acc,
+                save_figures,
+                show_figures)
             models.append(erp_model)
 
-        if device_spec.content_type == "Eyetracker":
+        if device_spec.content_type == "Eyetracker" and device_spec.status == "active":
+            et_data = raw_data
             et_model = analyze_gaze(
                 raw_data, parameters, device_spec, data_folder, save_figures, show_figures, model_type="Individual")
             models.append(et_model)
+
+    if len(models) > 1:
+        log.info("Multiple Models Trained. Fusion Analysis Not Yet Implemented.")
+        calculate_eeg_gaze_fusion_acc(
+            erp_model, et_model, eeg_data, et_data, alphabet(), parameters, data_folder)
 
     if alert_finished:
         log.info("Alerting Offline Analysis Complete")
@@ -1296,7 +794,6 @@
         confirm(f"Offline analysis complete! \n Results={results}")
     log.info("Offline analysis complete")
     return models
->>>>>>> 862e3e0e
 
 
 def main():
@@ -1310,15 +807,9 @@
     parser.add_argument("--alert", dest="alert", action="store_true")
     parser.add_argument("--balanced-acc", dest="balanced", action="store_true")
     parser.set_defaults(alert=False)
-<<<<<<< HEAD
-    parser.set_defaults(balanced=True)
-    parser.set_defaults(save_figures=True)
-    parser.set_defaults(show_figures=True)
-=======
     parser.set_defaults(balanced=False)
     parser.set_defaults(save_figures=False)
     parser.set_defaults(show_figures=False)
->>>>>>> 862e3e0e
     args = parser.parse_args()
 
     log.info(f"Loading params from {args.parameters_file}")
