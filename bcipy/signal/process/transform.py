from typing import NamedTuple, Tuple

import numpy as np
<<<<<<< HEAD
from bcipy.signal.process.filter import Notch, Bandpass, FiniteImpulseResponse
=======

from bcipy.signal.process.filter import Bandpass, Notch
>>>>>>> 2417a894


class Composition:
    """Applies a sequence of transformations"""

    def __init__(self, *transforms):
        self.transforms = transforms

    def __call__(self, data: np.ndarray, fs: int) -> Tuple[np.ndarray, int]:
        for transform in self.transforms:
            data, fs = transform(data, fs)
        return data, fs

class ChannellwiseScaler:
    '''Performs channelwise scaling according to given scaler
    '''
    def __init__(self, scaler):
        '''Args:
            scaler: instance of one of sklearn.preprocessing classes
                StandardScaler or MinMaxScaler or analogue
        '''
        self.scaler = scaler

    def fit(self, x: np.ndarray, y=None):
        '''
        Args:
            x: array of eegs, that is every element of x is (n_channels, n_ticks)
                x shaped (n_eegs) of 2d array or (n_eegs, n_channels, n_ticks)
        '''
        for signals in x:
            self.scaler.partial_fit(signals.T)
        return self

    def transform(self, x):
        '''Scales each channel

        Wors either with one record, 2-dim input, (n_channels, n_samples)
            or many records 3-dim, (n_records, n_channels, n_samples)
        Returns the same format as input
        '''
        scaled = np.empty_like(x)
        for i, signals in enumerate(x):
            # double T for scaling each channel separately
            scaled[i] = self.scaler.transform(signals.T).T
        return scaled


class Downsample:
    """Downsampling by an integer factor"""

    def __init__(self, factor: int = 2, *args, **kwargs):
        self.factor = factor

    def __call__(self, data: np.ndarray, fs: int) -> Tuple[np.ndarray, int]:
        return data[:, :: self.factor], fs // self.factor


class ERPTransformParams(NamedTuple):
    """Parameters used for the default transform."""
    notch_filter_frequency: int = 60
    filter_low: int = 2
    filter_high: int = 45
    filter_order: int = 2
    down_sampling_rate: int = 2

    def __str__(self):
        return ' '.join([
            f"Filter: [{self.filter_low}-{self.filter_high}] Hz \n"
            f"Order: {self.filter_order} \n",
            f"Notch: {self.notch_filter_frequency} Hz \n",
            f"Downsample: {self.down_sampling_rate} \n"
        ])


def get_default_transform(
    sample_rate_hz: int,
    notch_freq_hz: int,
    bandpass_low: int,
    bandpass_high: int,
    bandpass_order: int,
    downsample_factor: int,
    notch_quality_factor: int = 30,
) -> Composition:
    return Composition(
        Notch(sample_rate_hz, notch_freq_hz, notch_quality_factor),
        Bandpass(bandpass_low, bandpass_high, sample_rate_hz, bandpass_order),
        Downsample(downsample_factor)
    )


def get_fir_transform(
    sample_rate_hz: int,
    notch_freq_hz: int,
    low: int,
    high: int,
    fir_design: str,
    fir_window: str,
    phase: str,
    downsample_factor: int,
    notch_quality_factor: int = 30,
) -> Composition:
    return Composition(
        Notch(sample_rate_hz, notch_freq_hz, notch_quality_factor),
        FiniteImpulseResponse(low, high, sample_rate_hz, fir_design, fir_window, phase),
        Downsample(downsample_factor)
    )

def dummy_transform(data, fs=None):
    return data, fs<|MERGE_RESOLUTION|>--- conflicted
+++ resolved
@@ -1,12 +1,9 @@
 from typing import NamedTuple, Tuple
 
 import numpy as np
-<<<<<<< HEAD
 from bcipy.signal.process.filter import Notch, Bandpass, FiniteImpulseResponse
-=======
 
 from bcipy.signal.process.filter import Bandpass, Notch
->>>>>>> 2417a894
 
 
 class Composition:
