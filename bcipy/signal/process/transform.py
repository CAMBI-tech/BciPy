--- conflicted
+++ resolved
@@ -1,12 +1,7 @@
 from typing import NamedTuple, Tuple
 
 import numpy as np
-<<<<<<< HEAD
 from bcipy.signal.process.filter import Notch, Bandpass, FiniteImpulseResponse
-=======
->>>>>>> ad649387
-
-from bcipy.signal.process.filter import Bandpass, Notch
 
 
 class Composition:
