import shutil
import tempfile
import unittest
from pathlib import Path

import matplotlib.pyplot as plt
import numpy as np
import pytest
from scipy.stats import norm

<<<<<<< HEAD
from bcipy.helpers.exceptions import SignalException
=======
from bcipy.exceptions import SignalException
>>>>>>> ad649387
from bcipy.helpers.load import load_signal_models
from bcipy.helpers.save import save_model
from bcipy.helpers.symbols import alphabet
from bcipy.signal.model import ModelEvaluationReport, PcaRdaKdeModel
from bcipy.signal.model.classifier import RegularizedDiscriminantAnalysis
from bcipy.signal.model.cross_validation import cross_validation
from bcipy.signal.model.density_estimation import KernelDensityEstimate
from bcipy.signal.model.dimensionality_reduction import \
    ChannelWisePrincipalComponentAnalysis
from bcipy.signal.model.pipeline import Pipeline

expected_output_folder = Path(__file__).absolute().parent.parent / "unit_test_expected_output"


class ModelSetup(unittest.TestCase):
    @classmethod
    def setUpClass(cls):
        np.random.seed(0)

        # Specify data dimensions
        cls.dim_x = 10
        cls.num_channel = 8
        cls.num_x_pos = 200
        cls.num_x_neg = 200

        # Generate Gaussian random data
        cls.pos_mean, cls.pos_std = 0, 0.5
        cls.neg_mean, cls.neg_std = 1, 0.5
        x_pos = cls.pos_mean + cls.pos_std * np.random.randn(cls.num_channel, cls.num_x_pos, cls.dim_x)
        x_neg = cls.neg_mean + cls.neg_std * np.random.randn(cls.num_channel, cls.num_x_neg, cls.dim_x)
        y_pos = np.ones(cls.num_x_pos)
        y_neg = np.zeros(cls.num_x_neg)

        # Stack and permute data
        x = np.concatenate([x_pos, x_neg], 1)
        y = np.concatenate([y_pos, y_neg], 0)
        permutation = np.random.permutation(cls.num_x_pos + cls.num_x_neg)
        x = x[:, permutation, :]
        y = y[permutation]

        cls.x = x
        cls.y = y

        cls.tmp_dir = Path(tempfile.mkdtemp())

    @classmethod
    def tearDownClass(cls):
        shutil.rmtree(cls.tmp_dir)


class TestPcaRdaKdeModelInternals(ModelSetup):
    @classmethod
    def setUpClass(cls):
        super().setUpClass()

    @classmethod
    def tearDownClass(cls):
        super().tearDownClass

    def setUp(self):
        np.random.seed(0)
        self.model = PcaRdaKdeModel(k_folds=10)
        self.model.fit(self.x, self.y)
        np.random.seed(0)

    def test_pca(self):
        # .fit() then .transform() should match .fit_transform()
        pca = ChannelWisePrincipalComponentAnalysis(n_components=0.9, num_ch=self.num_channel)
        pca.fit(self.x)
        x_reduced = pca.transform(self.x)
        x_reduced_2 = pca.fit_transform(self.x)
        self.assertTrue(np.allclose(x_reduced, x_reduced_2))

        # Output values should be correct
        expected = np.load(expected_output_folder / "test_pca.expected.npy")
        self.assertTrue(np.allclose(x_reduced, expected))

    @pytest.mark.slow
    @pytest.mark.mpl_image_compare(
        baseline_dir=expected_output_folder, filename="test_kde_plot.expected.png", remove_text=True
    )
    def test_kde_plot(self):
        """
        Notes:
        - TODO - can this test be re-written to use some data from self.setUp()?
          (Not vital, but would make this file shorter)
        """
        # generate some dummy data
        n = 100
        x = np.concatenate((np.random.normal(0, 1, int(0.3 * n)), np.random.normal(5, 1, int(0.7 * n))))[:, np.newaxis]

        # append 0 label to all data as we are interested in a single class case
        y = np.zeros(x.shape)

        # a subset of domain of the random variable x
        x_plot = np.linspace(-5, 10, 1000)[:, np.newaxis]

        # generate a dummy density function to sample data from
        true_dens = 0.3 * norm(0, 1).pdf(x_plot[:, 0]) + 0.7 * norm(5, 1).pdf(x_plot[:, 0])

        fig, ax = plt.subplots()
        ax.fill(x_plot[:, 0], true_dens, fc="black", alpha=0.2, label="input distribution")

        # try different kernels and show how the look like
        for kernel in ["gaussian", "tophat", "epanechnikov"]:
            kde = KernelDensityEstimate(kernel=kernel, scores=x, num_cls=1)
            kde.fit(x, y)
            log_dens = kde.list_den_est[0].score_samples(x_plot)
            ax.plot(x_plot[:, 0], np.exp(log_dens), "-", label=f"kernel = '{kernel}'")

        ax.plot(x[:, 0], -0.005 - 0.01 * np.random.random(x.shape[0]), "+k")

        ax.set_xlim(-4, 9)
        ax.set_ylim(-0.02, 0.4)
        return fig

    def test_kde_values(self):
        pca = ChannelWisePrincipalComponentAnalysis(n_components=0.9, num_ch=self.num_channel)
        rda = RegularizedDiscriminantAnalysis()
        kde = KernelDensityEstimate()

        pipeline = Pipeline([pca, rda, kde])

        # .fit() followed by .transform() should match .fit_transform()
        z = pipeline.fit_transform(self.x, self.y)
        pipeline.fit(self.x, self.y)
        z_2 = pipeline.transform(self.x)
        self.assertTrue(np.allclose(z, z_2))

        # output values should be correct
        expected = np.load(expected_output_folder / "test_kde_values.expected.npy")
        self.assertTrue(np.allclose(z, expected))

    def test_cv(self):
        """
        Notes:
        - cross validation explicitly modifies pipeline[1], so we need a PCA step.
        - The purpose of cross_validation() is to find optimal values of lambda and gamma for the RDA model
          before fitting it - it is not clear how sensitive this test is to changes in the code
          or input data, so this may be a weak test of cross_validation().
        """
        pca = ChannelWisePrincipalComponentAnalysis(n_components=0.9, num_ch=self.num_channel)
        rda = RegularizedDiscriminantAnalysis()

        pipeline = Pipeline([pca, rda])
        lam, gam = cross_validation(self.x, self.y, pipeline)

        self.assertAlmostEqual(lam, 0.9)
        self.assertAlmostEqual(gam, 0.1)

    def test_rda(self):
        pca = ChannelWisePrincipalComponentAnalysis(n_components=0.9, num_ch=self.num_channel)
        rda = RegularizedDiscriminantAnalysis()

        pipeline = Pipeline([pca, rda])

        # .fit() followed by .transform() should match .fit_transform()
        z = pipeline.fit_transform(self.x, self.y)
        pipeline.fit(self.x, self.y)
        z_2 = pipeline.transform(self.x)
        self.assertTrue(np.allclose(z, z_2))

        # output values should be correct
        expected = np.load(expected_output_folder / "test_rda.expected.npy")
        self.assertTrue(np.allclose(z, expected))


class TestPcaRdaKdeModelExternals(ModelSetup):
    @classmethod
    def setUpClass(cls):
        super().setUpClass()

    @classmethod
    def tearDownClass(cls):
        super().tearDownClass

    def setUp(self):
        np.random.seed(0)
        self.model = PcaRdaKdeModel(k_folds=10)
        self.model.fit(self.x, self.y)
        np.random.seed(0)

    @pytest.mark.slow
    @pytest.mark.mpl_image_compare(
        baseline_dir=expected_output_folder,
        filename="test_inference.expected.png",
        remove_text=True,
    )
    def test_fit_predict(self):
        """Fit and then predict"""
        alp = alphabet()

        # Create test items that resemble the fake training data
        num_x_p = 1
        num_x_n = 9

        x_test_pos = self.pos_mean + self.pos_std * np.random.randn(self.num_channel, num_x_p, self.dim_x)
        x_test_neg = self.neg_mean + self.neg_std * np.random.randn(self.num_channel, num_x_n, self.dim_x)
        x_test = np.concatenate((x_test_pos, x_test_neg), 1)  # Target letter is first

        letters = alp[10: 10 + num_x_p + num_x_n]  # Target letter is K

        lik_r = self.model.predict(data=x_test, inquiry=letters, symbol_set=alp)
        fig, ax = plt.subplots()
        ax.plot(np.arange(len(alp)), lik_r, "ro")
        ax.set_xticks(np.arange(len(alp)))
        ax.set_xticklabels(alp)
        ax.set_yticks(np.arange(0, 101, 10))
        return fig

    def test_evaluate(self):
        model_report = self.model.evaluate(self.x, self.y)
        self.assertEqual(model_report, ModelEvaluationReport(1.0))

    def test_save_load(self):
        n_trial = 15
        symbol_set = alphabet()
        inquiry = symbol_set[:n_trial]
        data = np.random.randn(self.num_channel, n_trial, self.dim_x)
        output_before = self.model.compute_likelihood_ratio(data=data, inquiry=inquiry, symbol_set=symbol_set)

        checkpoint_path = self.tmp_dir / "model.pkl"
        save_model(self.model, checkpoint_path)

        loaded_models = load_signal_models(self.tmp_dir)
        self.assertEqual(1, len(loaded_models))
        other_model = loaded_models[0]
        self.assertEqual(self.model.k_folds, other_model.k_folds)
<<<<<<< HEAD
        output_after = other_model.predict(data=data, inquiry=inquiry, symbol_set=symbol_set)
=======
        output_after = other_model.compute_likelihood_ratio(data=data, inquiry=inquiry, symbol_set=symbol_set)
>>>>>>> ad649387

        self.assertTrue(np.allclose(output_before, output_after))

        try:
            other_model.predict_proba(self.x)
        except Exception:
            pytest.fail("Should be able to compute predict_proba after loading a model")

    def test_predict_before_fit(self):
        model = PcaRdaKdeModel(k_folds=10)
        with self.assertRaises(SignalException):
            model.compute_likelihood_ratio(self.x, inquiry=["A"], symbol_set=alphabet())

    def test_evaluate_before_fit(self):
        model = PcaRdaKdeModel(k_folds=10)
        with self.assertRaises(SignalException):
            model.evaluate(self.x, self.y)

    def test_predict_proba_before_fit(self):
        model = PcaRdaKdeModel(k_folds=10)
        with self.assertRaises(SignalException):
            model.predict_proba(self.x)


if __name__ == "__main__":
    unittest.main()<|MERGE_RESOLUTION|>--- conflicted
+++ resolved
@@ -8,11 +8,7 @@
 import pytest
 from scipy.stats import norm
 
-<<<<<<< HEAD
-from bcipy.helpers.exceptions import SignalException
-=======
 from bcipy.exceptions import SignalException
->>>>>>> ad649387
 from bcipy.helpers.load import load_signal_models
 from bcipy.helpers.save import save_model
 from bcipy.helpers.symbols import alphabet
@@ -241,11 +237,7 @@
         self.assertEqual(1, len(loaded_models))
         other_model = loaded_models[0]
         self.assertEqual(self.model.k_folds, other_model.k_folds)
-<<<<<<< HEAD
-        output_after = other_model.predict(data=data, inquiry=inquiry, symbol_set=symbol_set)
-=======
         output_after = other_model.compute_likelihood_ratio(data=data, inquiry=inquiry, symbol_set=symbol_set)
->>>>>>> ad649387
 
         self.assertTrue(np.allclose(output_before, output_after))
 
