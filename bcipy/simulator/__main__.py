""" Entry point to run Simulator """

import argparse
import datetime
from pathlib import Path

from bcipy.simulator.helpers.sim_runner import MultiSimRunner, SingleSimRunner
from bcipy.simulator.sim_factory import SimulationFactoryV2
from bcipy.simulator.simulator_base import Simulator

<<<<<<< HEAD

def configure_logger(log_path, file_name):
    """ configures logger for standard out nad file output """

    log = logging.getLogger()  # configuring root logger
    log.setLevel(logging.DEBUG)
    # Create handlers for logging to the standard output and a file
    stdoutHandler = logging.StreamHandler(stream=sys.stdout)
    fileHandler = logging.FileHandler(f"{log_path}/{file_name}.log", 'w', encoding='utf-8')

    # Set the log levels on the handlers
    stdoutHandler.setLevel(logging.INFO)
    fileHandler.setLevel(logging.DEBUG)

    # Create a log format using Log Record attributes
    fmt_file = logging.Formatter("%(levelname)s | %(filename)s >> %(message)s")

    fmt = logging.Formatter("%(message)s")

    # Set the log format on each handler
    stdoutHandler.setFormatter(fmt)
    fileHandler.setFormatter(fmt_file)

    # Add each handler to the Logger object
    log.addHandler(stdoutHandler)
    log.addHandler(fileHandler)


def init_save_dir(output_path, save_dir_name):
    # creating wrapper dir to save to within /generated. Adds a unique 4 digit id to end
    unique_id = random.sample(range(1000, 10000), 1)[0]
    save_dir = f"{output_path}/SIM_{save_dir_name}_{unique_id}"
    os.makedirs(save_dir)
    os.makedirs(f"{save_dir}/logs")

    return save_dir


=======
>>>>>>> 19d98d11
if __name__ == "__main__":
    parser = argparse.ArgumentParser()
    parser.add_argument(
        "-d",
        "--data_folder",
        type=Path,
        required=True,
        help="Raw data folders to be processed. Singular wrapper dir with data folders")
    parser.add_argument(
        "-sm",
        "--smodel_files",
        action="append",
        type=Path,
        required=True,
        help="Signal models to be used")
    parser.add_argument(
        "-p",
        "--parameters",
        type=Path,
        required=True,
        help="Parameter File to be used")
    parser.add_argument("-o", "--out_dir", type=Path, default=Path(__file__).resolve().parent)
    args = vars(parser.parse_args())

<<<<<<< HEAD
    output_path = "bcipy/simulator/generated"  # TODO read from parameters
    now_time = datetime.datetime.now().strftime("%m-%d-%H:%M")
    args['save_dir'] = init_save_dir(output_path, now_time)

    # setting up logging
    configure_logger(log_path=f"{args['save_dir']}/logs", file_name=now_time)

=======
>>>>>>> 19d98d11
    simulator: Simulator = SimulationFactoryV2.create(**args)

    sim_run_count = simulator.get_parameters().get('sim_run_count', 1)

    if sim_run_count > 1:  # running multiple times
        runner = MultiSimRunner(simulator, sim_run_count)
        runner.run()
    else:
        runner = SingleSimRunner(simulator)
        runner.run()<|MERGE_RESOLUTION|>--- conflicted
+++ resolved
@@ -1,54 +1,12 @@
 """ Entry point to run Simulator """
 
 import argparse
-import datetime
 from pathlib import Path
 
 from bcipy.simulator.helpers.sim_runner import MultiSimRunner, SingleSimRunner
 from bcipy.simulator.sim_factory import SimulationFactoryV2
 from bcipy.simulator.simulator_base import Simulator
 
-<<<<<<< HEAD
-
-def configure_logger(log_path, file_name):
-    """ configures logger for standard out nad file output """
-
-    log = logging.getLogger()  # configuring root logger
-    log.setLevel(logging.DEBUG)
-    # Create handlers for logging to the standard output and a file
-    stdoutHandler = logging.StreamHandler(stream=sys.stdout)
-    fileHandler = logging.FileHandler(f"{log_path}/{file_name}.log", 'w', encoding='utf-8')
-
-    # Set the log levels on the handlers
-    stdoutHandler.setLevel(logging.INFO)
-    fileHandler.setLevel(logging.DEBUG)
-
-    # Create a log format using Log Record attributes
-    fmt_file = logging.Formatter("%(levelname)s | %(filename)s >> %(message)s")
-
-    fmt = logging.Formatter("%(message)s")
-
-    # Set the log format on each handler
-    stdoutHandler.setFormatter(fmt)
-    fileHandler.setFormatter(fmt_file)
-
-    # Add each handler to the Logger object
-    log.addHandler(stdoutHandler)
-    log.addHandler(fileHandler)
-
-
-def init_save_dir(output_path, save_dir_name):
-    # creating wrapper dir to save to within /generated. Adds a unique 4 digit id to end
-    unique_id = random.sample(range(1000, 10000), 1)[0]
-    save_dir = f"{output_path}/SIM_{save_dir_name}_{unique_id}"
-    os.makedirs(save_dir)
-    os.makedirs(f"{save_dir}/logs")
-
-    return save_dir
-
-
-=======
->>>>>>> 19d98d11
 if __name__ == "__main__":
     parser = argparse.ArgumentParser()
     parser.add_argument(
@@ -73,16 +31,6 @@
     parser.add_argument("-o", "--out_dir", type=Path, default=Path(__file__).resolve().parent)
     args = vars(parser.parse_args())
 
-<<<<<<< HEAD
-    output_path = "bcipy/simulator/generated"  # TODO read from parameters
-    now_time = datetime.datetime.now().strftime("%m-%d-%H:%M")
-    args['save_dir'] = init_save_dir(output_path, now_time)
-
-    # setting up logging
-    configure_logger(log_path=f"{args['save_dir']}/logs", file_name=now_time)
-
-=======
->>>>>>> 19d98d11
     simulator: Simulator = SimulationFactoryV2.create(**args)
 
     sim_run_count = simulator.get_parameters().get('sim_run_count', 1)
