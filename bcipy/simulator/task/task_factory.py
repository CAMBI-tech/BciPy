--- conflicted
+++ resolved
@@ -29,14 +29,6 @@
         parameters.add_missing_items(default_params)
 
 
-<<<<<<< HEAD
-class TaskFactory():
-    """Constructs the hierarchy of objects necessary for initializing a task."""
-
-    def __init__(
-            self,
-            params_path: str,
-=======
 class TaskFactory:
     """Constructs the hierarchy of objects necessary for initializing a task.
 
@@ -61,20 +53,12 @@
     def __init__(
             self,
             parameters: Parameters,
->>>>>>> aa216ca8
             source_dirs: List[str],
             signal_model_paths: List[str],
             sampling_strategy: Type[Sampler] = TargetNontargetSampler,
             task: Type[SimulatorCopyPhraseTask] = SimulatorCopyPhraseTask,
-<<<<<<< HEAD
-            parameters: Optional[Parameters] = None,
             sampler_args: Optional[Dict[str, Any]] = None):
 
-        self.params_path = params_path
-=======
-            sampler_args: Optional[Dict[str, Any]] = None):
-
->>>>>>> aa216ca8
         self.signal_model_paths = signal_model_paths
 
         self.source_dirs = source_dirs
@@ -82,16 +66,7 @@
         self.sampler_args = sampler_args if sampler_args else {}
         self.simulation_task = task
 
-<<<<<<< HEAD
-        logger.info("Loading parameters")
-        if parameters is None:
-            self.parameters = load_json_parameters(self.params_path,
-                                                   value_cast=True)
-        else:
-            self.parameters = parameters
-=======
         self.parameters = parameters
->>>>>>> aa216ca8
 
         update_latest_params(self.parameters)
 
