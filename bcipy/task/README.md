--- conflicted
+++ resolved
@@ -30,9 +30,6 @@
 ##### Mode: Copy Phrase
 
 > Copy Phrase: Used to copy a phrase using the Matrix paradigm (e.g. P300 Speller) on data from a P300 calibration
-<<<<<<< HEAD
-
-=======
 
 
 ### *Paradigm: VEP*
@@ -161,7 +158,6 @@
 
 # Create a SessionOrchestrator
 orchestrator = SessionOrchestrator()
->>>>>>> ad649387
 
 # add the tasks to the orchestrator
 orchestrator.add_tasks(tasks)
