--- conflicted
+++ resolved
@@ -7,15 +7,11 @@
 
 from bcipy.acquisition.multimodal import ContentType
 from bcipy.config import SESSION_LOG_FILENAME
-<<<<<<< HEAD
-from bcipy.helpers.acquisition import analysis_channels
-from bcipy.core.stimuli import TrialReshaper, GazeReshaper
-=======
 from bcipy.core.parameters import Parameters
 from bcipy.core.stimuli import TrialReshaper
 from bcipy.display.main import ButtonPressMode
 from bcipy.helpers.acquisition import analysis_channels
->>>>>>> 3bab3e34
+from bcipy.core.stimuli import TrialReshaper, GazeReshaper
 from bcipy.signal.model import SignalModel
 from bcipy.signal.process import extract_eye_info
 from bcipy.task.data import EvidenceType
@@ -209,12 +205,8 @@
         data = self.preprocess(raw_data, times, flash_time)
         # We need the likelihoods in the form of p(label | gaze). predict returns the argmax of the likelihoods.
         # Therefore we need predict_proba method to get the likelihoods.
-<<<<<<< HEAD
         likelihood = self.signal_model.evaluate_likelihood(data, symbols, self.symbol_set)
         return likelihood
-=======
-        return self.signal_model.evaluate_likelihood(
-            data)  # multiplication over the inquiry
 
 
 class SwitchEvaluator(EvidenceEvaluator):
@@ -286,7 +278,6 @@
         probs = self.signal_model.compute_likelihood_ratio(
             data, symbols, self.symbol_set)
         return probs
->>>>>>> 3bab3e34
 
 
 def get_evaluator(
