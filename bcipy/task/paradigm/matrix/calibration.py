--- conflicted
+++ resolved
@@ -1,278 +1,273 @@
-from typing import List, Tuple
-
-from psychopy import core
-
-from bcipy.config import TRIGGER_FILENAME, WAIT_SCREEN_MESSAGE
-from bcipy.display import Display, InformationProperties, StimuliProperties
-from bcipy.display.components.task_bar import CalibrationTaskBar
-from bcipy.display.paradigm.matrix.display import MatrixDisplay
-from bcipy.helpers.clock import Clock
-from bcipy.helpers.stimuli import (DEFAULT_TEXT_FIXATION, StimuliOrder,
-                                   TargetPositions,
-                                   calibration_inquiry_generator,
-<<<<<<< HEAD
-                                   InquirySchedule)
-from bcipy.helpers.task import (alphabet, get_user_input, pause_calibration,
-=======
-                                   get_task_info, InquirySchedule)
-from bcipy.helpers.task import (get_user_input, pause_calibration,
->>>>>>> 7f191e13
-                                trial_complete_message)
-from bcipy.helpers.triggers import TriggerHandler, TriggerType, Trigger, FlushFrequency, convert_timing_triggers
-from bcipy.task import Task
-from bcipy.helpers.symbols import alphabet
-
-
-class MatrixCalibrationTask(Task):
-    """Matrix Calibration Task.
-
-    Calibration task performs an Matrix stimulus inquiry
-        to elicit an ERP. Parameters change the number of stimuli
-        (i.e. the subset of matrix) and for how long they will highlight.
-        Parameters also change color and text / image inputs.
-
-    A task begins setting up variables --> initializing eeg -->
-        awaiting user input to start -->
-        setting up stimuli --> highlighting inquiries -->
-        saving data
-
-    PARAMETERS:
-    ----------
-    win (PsychoPy Display Object)
-    daq (Data Acquisition Object)
-    parameters (Dictionary)
-    file_save (String)
-    """
-
-    def __init__(self, win, daq, parameters, file_save):
-        super(MatrixCalibrationTask, self).__init__()
-        self.window = win
-        self.frame_rate = self.window.getActualFrameRate()
-        self.parameters = parameters
-        self.daq = daq
-        self.static_clock = core.StaticPeriod(screenHz=self.frame_rate)
-        self.experiment_clock = Clock()
-        self.buffer_val = parameters['task_buffer_length']
-        self.symbol_set = alphabet(parameters)
-
-        self.file_save = file_save
-        self.trigger_handler = TriggerHandler(
-            self.file_save,
-            TRIGGER_FILENAME,
-            FlushFrequency.EVERY)
-
-        self.wait_screen_message = WAIT_SCREEN_MESSAGE
-        self.wait_screen_message_color = parameters['stim_color']
-
-        self.stim_number = parameters['stim_number']
-        self.stim_length = parameters['stim_length']
-        self.stim_order = StimuliOrder(parameters['stim_order'])
-        self.target_positions = TargetPositions(parameters['target_positions'])
-        self.nontarget_inquiries = parameters['nontarget_inquiries']
-
-        self.timing = [
-            parameters['time_prompt'], parameters['time_fixation'],
-            parameters['time_flash']
-        ]
-        self.color = [
-            parameters['target_color'], parameters['fixation_color'],
-            parameters['stim_color']
-        ]
-        self.task_info_color = parameters['task_color']
-        self.stimuli_height = parameters['stim_height']
-        self.is_txt_stim = parameters['is_txt_stim']
-        self.enable_breaks = parameters['enable_breaks']
-
-        self.matrix = self.init_display()
-
-    def init_display(self) -> Display:
-        """Initialize the display"""
-        return init_calibration_display_task(self.parameters, self.window,
-                                             self.experiment_clock,
-                                             self.symbol_set)
-
-    def generate_stimuli(self) -> InquirySchedule:
-        """Generates the inquiries to be presented.
-        Returns:
-        --------
-            tuple(
-                samples[list[list[str]]]: list of inquiries
-                timing(list[list[float]]): list of timings
-                color(list(list[str])): list of colors)
-        """
-        return calibration_inquiry_generator(
-            self.symbol_set,
-            stim_number=self.stim_number,
-            stim_length=self.stim_length,
-            stim_order=self.stim_order,
-            target_positions=self.target_positions,
-            nontarget_inquiries=self.nontarget_inquiries,
-            timing=self.timing,
-            color=self.color)
-
-    def trigger_type(self, symbol: str, target: str, index: int) -> TriggerType:
-        """Trigger Type.
-
-        This method is passed to convert_timing_triggers to properly assign TriggerTypes
-            to the timing of stimuli presented.
-        """
-        if index == 0:
-            return TriggerType.PROMPT
-        if symbol == DEFAULT_TEXT_FIXATION:
-            return TriggerType.FIXATION
-        if target == symbol:
-            return TriggerType.TARGET
-        return TriggerType.NONTARGET
-
-    def execute(self):
-
-        self.logger.info(f'Starting {self.name()}!')
-        run = True
-
-        # Check user input to make sure we should be going
-        if not get_user_input(self.matrix, self.wait_screen_message,
-                              self.wait_screen_message_color,
-                              first_run=True):
-            run = False
-
-        # Wait for a time
-        core.wait(self.buffer_val)
-
-        # Begin the Experiment
-        while run:
-
-            # Get inquiry information given stimuli parameters
-            (stimuli_labels, stimuli_timing, stimuli_colors) = self.generate_stimuli()
-
-            assert len(stimuli_labels) == len(stimuli_timing)
-
-            for inquiry in range(self.stim_number):
-
-                # check user input to make sure we should be going
-                if not get_user_input(self.matrix, self.wait_screen_message,
-                                      self.wait_screen_message_color):
-                    break
-
-                # Take a break every number of trials defined
-                if self.enable_breaks:
-                    pause_calibration(self.window, self.matrix, inquiry,
-                                      self.parameters)
-
-                # update task state
-                self.matrix.update_task_bar(str(inquiry + 1))
-
-                # Draw and flip screen
-                self.matrix.draw_static()
-                self.window.flip()
-
-                self.matrix.schedule_to(
-                    stimuli_labels[inquiry],
-                    stimuli_timing[inquiry],
-                    stimuli_colors[inquiry])
-                # Schedule a inquiry
-
-                # Wait for a time
-                core.wait(self.buffer_val)
-
-                # Do the inquiry
-                timing = self.matrix.do_inquiry()
-
-                # Write triggers for the inquiry
-                self.write_trigger_data(timing, (inquiry == 0))
-
-                # Wait for a time
-                core.wait(self.buffer_val)
-
-            # Set run to False to stop looping
-            run = False
-
-        # Say Goodbye!
-        self.matrix.info_text = trial_complete_message(
-            self.window, self.parameters)
-        self.matrix.draw_static()
-        self.window.flip()
-
-        # Allow for some training data to be collected
-        core.wait(self.buffer_val)
-
-        self.write_offset_trigger()
-
-        return self.file_save
-
-    def write_trigger_data(self, timing: List[Tuple[str, float]], first_run) -> None:
-        """Write Trigger Data.
-
-        Using the timing provided from the display and calibration information from the data acquisition
-        client, write trigger data in the correct format.
-
-        *Note on offsets*: we write the full offset value which can be used to transform all stimuli to the time since
-            session start (t = 0) for all values (as opposed to most system clocks which start much higher).
-            We do not write the calibration trigger used to generate this offset from the display.
-            See MatrixDisplay._trigger_pulse() for more information.
-        """
-        # write offsets. currently, we only check for offsets at the beginning.
-        if self.daq.is_calibrated and first_run:
-            self.trigger_handler.add_triggers(
-                [Trigger(
-                    'starting_offset',
-                    TriggerType.OFFSET,
-                    # offset will factor in true offset and time relative from beginning
-                    (self.daq.offset(self.matrix.first_stim_time) - self.matrix.first_stim_time)
-                )]
-            )
-
-        # make sure triggers are written for the inquiry
-        self.trigger_handler.add_triggers(convert_timing_triggers(timing, timing[0][0], self.trigger_type))
-
-    def write_offset_trigger(self) -> None:
-        """Append an offset value to the end of the trigger file.
-        """
-        if self.daq.is_calibrated:
-            self.trigger_handler.add_triggers(
-                [Trigger(
-                    'daq_sample_offset',
-                    TriggerType.SYSTEM,
-                    # to help support future refactoring or use of lsl timestamps only
-                    # we write only the sample offset here
-                    self.daq.offset(self.matrix.first_stim_time)
-                )])
-        self.trigger_handler.close()
-
-    def name(self):
-        return 'Matrix Calibration Task'
-
-
-def init_calibration_display_task(
-        parameters, window, experiment_clock, symbol_set):
-    info = InformationProperties(
-        info_color=[parameters['info_color']],
-        info_pos=[(parameters['info_pos_x'],
-                   parameters['info_pos_y'])],
-        info_height=[parameters['info_height']],
-        info_font=[parameters['font']],
-        info_text=[parameters['info_text']],
-    )
-    stimuli = StimuliProperties(stim_font=parameters['font'],
-                                stim_pos=(-0.6, 0.4),
-                                stim_height=0.1,
-                                stim_inquiry=[''] * parameters['stim_length'],
-                                stim_colors=[parameters['stim_color']] * parameters['stim_length'],
-                                stim_timing=[10] * parameters['stim_length'],
-                                is_txt_stim=parameters['is_txt_stim'],
-                                prompt_time=parameters["time_prompt"])
-
-    task_bar = CalibrationTaskBar(window,
-                                  inquiry_count=parameters['stim_number'],
-                                  current_index=0,
-                                  colors=[parameters['task_color']],
-                                  font=parameters['font'],
-                                  height=parameters['task_height'])
-
-    return MatrixDisplay(
-        window,
-        experiment_clock,
-        stimuli,
-        task_bar,
-        info,
-        trigger_type=parameters['trigger_type'],
-        symbol_set=symbol_set)
+from typing import List, Tuple
+
+from psychopy import core
+
+from bcipy.config import TRIGGER_FILENAME, WAIT_SCREEN_MESSAGE
+from bcipy.display import Display, InformationProperties, StimuliProperties
+from bcipy.display.components.task_bar import CalibrationTaskBar
+from bcipy.display.paradigm.matrix.display import MatrixDisplay
+from bcipy.helpers.clock import Clock
+from bcipy.helpers.stimuli import (DEFAULT_TEXT_FIXATION, StimuliOrder,
+                                   TargetPositions,
+                                   calibration_inquiry_generator,
+                                   InquirySchedule)
+from bcipy.helpers.task import (get_user_input, pause_calibration,
+                                trial_complete_message)
+from bcipy.helpers.triggers import TriggerHandler, TriggerType, Trigger, FlushFrequency, convert_timing_triggers
+from bcipy.task import Task
+from bcipy.helpers.symbols import alphabet
+
+
+class MatrixCalibrationTask(Task):
+    """Matrix Calibration Task.
+
+    Calibration task performs an Matrix stimulus inquiry
+        to elicit an ERP. Parameters change the number of stimuli
+        (i.e. the subset of matrix) and for how long they will highlight.
+        Parameters also change color and text / image inputs.
+
+    A task begins setting up variables --> initializing eeg -->
+        awaiting user input to start -->
+        setting up stimuli --> highlighting inquiries -->
+        saving data
+
+    PARAMETERS:
+    ----------
+    win (PsychoPy Display Object)
+    daq (Data Acquisition Object)
+    parameters (Dictionary)
+    file_save (String)
+    """
+
+    def __init__(self, win, daq, parameters, file_save):
+        super(MatrixCalibrationTask, self).__init__()
+        self.window = win
+        self.frame_rate = self.window.getActualFrameRate()
+        self.parameters = parameters
+        self.daq = daq
+        self.static_clock = core.StaticPeriod(screenHz=self.frame_rate)
+        self.experiment_clock = Clock()
+        self.buffer_val = parameters['task_buffer_length']
+        self.symbol_set = alphabet(parameters)
+
+        self.file_save = file_save
+        self.trigger_handler = TriggerHandler(
+            self.file_save,
+            TRIGGER_FILENAME,
+            FlushFrequency.EVERY)
+
+        self.wait_screen_message = WAIT_SCREEN_MESSAGE
+        self.wait_screen_message_color = parameters['stim_color']
+
+        self.stim_number = parameters['stim_number']
+        self.stim_length = parameters['stim_length']
+        self.stim_order = StimuliOrder(parameters['stim_order'])
+        self.target_positions = TargetPositions(parameters['target_positions'])
+        self.nontarget_inquiries = parameters['nontarget_inquiries']
+
+        self.timing = [
+            parameters['time_prompt'], parameters['time_fixation'],
+            parameters['time_flash']
+        ]
+        self.color = [
+            parameters['target_color'], parameters['fixation_color'],
+            parameters['stim_color']
+        ]
+        self.task_info_color = parameters['task_color']
+        self.stimuli_height = parameters['stim_height']
+        self.is_txt_stim = parameters['is_txt_stim']
+        self.enable_breaks = parameters['enable_breaks']
+
+        self.matrix = self.init_display()
+
+    def init_display(self) -> Display:
+        """Initialize the display"""
+        return init_calibration_display_task(self.parameters, self.window,
+                                             self.experiment_clock,
+                                             self.symbol_set)
+
+    def generate_stimuli(self) -> InquirySchedule:
+        """Generates the inquiries to be presented.
+        Returns:
+        --------
+            tuple(
+                samples[list[list[str]]]: list of inquiries
+                timing(list[list[float]]): list of timings
+                color(list(list[str])): list of colors)
+        """
+        return calibration_inquiry_generator(
+            self.symbol_set,
+            stim_number=self.stim_number,
+            stim_length=self.stim_length,
+            stim_order=self.stim_order,
+            target_positions=self.target_positions,
+            nontarget_inquiries=self.nontarget_inquiries,
+            timing=self.timing,
+            color=self.color)
+
+    def trigger_type(self, symbol: str, target: str, index: int) -> TriggerType:
+        """Trigger Type.
+
+        This method is passed to convert_timing_triggers to properly assign TriggerTypes
+            to the timing of stimuli presented.
+        """
+        if index == 0:
+            return TriggerType.PROMPT
+        if symbol == DEFAULT_TEXT_FIXATION:
+            return TriggerType.FIXATION
+        if target == symbol:
+            return TriggerType.TARGET
+        return TriggerType.NONTARGET
+
+    def execute(self):
+
+        self.logger.info(f'Starting {self.name()}!')
+        run = True
+
+        # Check user input to make sure we should be going
+        if not get_user_input(self.matrix, self.wait_screen_message,
+                              self.wait_screen_message_color,
+                              first_run=True):
+            run = False
+
+        # Wait for a time
+        core.wait(self.buffer_val)
+
+        # Begin the Experiment
+        while run:
+
+            # Get inquiry information given stimuli parameters
+            (stimuli_labels, stimuli_timing, stimuli_colors) = self.generate_stimuli()
+
+            assert len(stimuli_labels) == len(stimuli_timing)
+
+            for inquiry in range(self.stim_number):
+
+                # check user input to make sure we should be going
+                if not get_user_input(self.matrix, self.wait_screen_message,
+                                      self.wait_screen_message_color):
+                    break
+
+                # Take a break every number of trials defined
+                if self.enable_breaks:
+                    pause_calibration(self.window, self.matrix, inquiry,
+                                      self.parameters)
+
+                # update task state
+                self.matrix.update_task_bar(str(inquiry + 1))
+
+                # Draw and flip screen
+                self.matrix.draw_static()
+                self.window.flip()
+
+                self.matrix.schedule_to(
+                    stimuli_labels[inquiry],
+                    stimuli_timing[inquiry],
+                    stimuli_colors[inquiry])
+                # Schedule a inquiry
+
+                # Wait for a time
+                core.wait(self.buffer_val)
+
+                # Do the inquiry
+                timing = self.matrix.do_inquiry()
+
+                # Write triggers for the inquiry
+                self.write_trigger_data(timing, (inquiry == 0))
+
+                # Wait for a time
+                core.wait(self.buffer_val)
+
+            # Set run to False to stop looping
+            run = False
+
+        # Say Goodbye!
+        self.matrix.info_text = trial_complete_message(
+            self.window, self.parameters)
+        self.matrix.draw_static()
+        self.window.flip()
+
+        # Allow for some training data to be collected
+        core.wait(self.buffer_val)
+
+        self.write_offset_trigger()
+
+        return self.file_save
+
+    def write_trigger_data(self, timing: List[Tuple[str, float]], first_run) -> None:
+        """Write Trigger Data.
+
+        Using the timing provided from the display and calibration information from the data acquisition
+        client, write trigger data in the correct format.
+
+        *Note on offsets*: we write the full offset value which can be used to transform all stimuli to the time since
+            session start (t = 0) for all values (as opposed to most system clocks which start much higher).
+            We do not write the calibration trigger used to generate this offset from the display.
+            See MatrixDisplay._trigger_pulse() for more information.
+        """
+        # write offsets. currently, we only check for offsets at the beginning.
+        if self.daq.is_calibrated and first_run:
+            self.trigger_handler.add_triggers(
+                [Trigger(
+                    'starting_offset',
+                    TriggerType.OFFSET,
+                    # offset will factor in true offset and time relative from beginning
+                    (self.daq.offset(self.matrix.first_stim_time) - self.matrix.first_stim_time)
+                )]
+            )
+
+        # make sure triggers are written for the inquiry
+        self.trigger_handler.add_triggers(convert_timing_triggers(timing, timing[0][0], self.trigger_type))
+
+    def write_offset_trigger(self) -> None:
+        """Append an offset value to the end of the trigger file.
+        """
+        if self.daq.is_calibrated:
+            self.trigger_handler.add_triggers(
+                [Trigger(
+                    'daq_sample_offset',
+                    TriggerType.SYSTEM,
+                    # to help support future refactoring or use of lsl timestamps only
+                    # we write only the sample offset here
+                    self.daq.offset(self.matrix.first_stim_time)
+                )])
+        self.trigger_handler.close()
+
+    def name(self):
+        return 'Matrix Calibration Task'
+
+
+def init_calibration_display_task(
+        parameters, window, experiment_clock, symbol_set):
+    info = InformationProperties(
+        info_color=[parameters['info_color']],
+        info_pos=[(parameters['info_pos_x'],
+                   parameters['info_pos_y'])],
+        info_height=[parameters['info_height']],
+        info_font=[parameters['font']],
+        info_text=[parameters['info_text']],
+    )
+    stimuli = StimuliProperties(stim_font=parameters['font'],
+                                stim_pos=(-0.6, 0.4),
+                                stim_height=0.1,
+                                stim_inquiry=[''] * parameters['stim_length'],
+                                stim_colors=[parameters['stim_color']] * parameters['stim_length'],
+                                stim_timing=[10] * parameters['stim_length'],
+                                is_txt_stim=parameters['is_txt_stim'],
+                                prompt_time=parameters["time_prompt"])
+
+    task_bar = CalibrationTaskBar(window,
+                                  inquiry_count=parameters['stim_number'],
+                                  current_index=0,
+                                  colors=[parameters['task_color']],
+                                  font=parameters['font'],
+                                  height=parameters['task_height'])
+
+    return MatrixDisplay(
+        window,
+        experiment_clock,
+        stimuli,
+        task_bar,
+        info,
+        trigger_type=parameters['trigger_type'],
+        symbol_set=symbol_set)