--- conflicted
+++ resolved
@@ -1,11 +1,3 @@
-<<<<<<< HEAD
-from itertools import cycle
-from typing import List
-from bcipy.task.paradigm.matrix.calibration import (
-    MatrixCalibrationTask, InquirySchedule, DEFAULT_TEXT_FIXATION, MatrixDisplay,
-    init_calibration_display_task)
-from bcipy.helpers.stimuli import PhotoDiodeStimuli, jittered_timing
-=======
 from itertools import cycle, islice, repeat
 from typing import Iterator, List
 
@@ -15,7 +7,6 @@
 from bcipy.task import TaskMode
 from bcipy.task.paradigm.matrix.calibration import (MatrixCalibrationTask,
                                                     MatrixDisplay)
->>>>>>> ad649387
 
 
 class MatrixTimingVerificationCalibration(MatrixCalibrationTask):
