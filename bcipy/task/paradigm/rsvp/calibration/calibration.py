--- conflicted
+++ resolved
@@ -2,10 +2,7 @@
 
 from psychopy import core
 
-<<<<<<< HEAD
-=======
 from bcipy.acquisition.multimodal import ContentType
->>>>>>> d77bbab3
 from bcipy.config import TRIGGER_FILENAME, WAIT_SCREEN_MESSAGE
 from bcipy.display import (InformationProperties, PreviewInquiryProperties,
                            StimuliProperties)
@@ -13,11 +10,7 @@
 from bcipy.display.paradigm.rsvp.mode.calibration import CalibrationDisplay
 from bcipy.helpers.clock import Clock
 from bcipy.helpers.stimuli import (StimuliOrder, TargetPositions,
-<<<<<<< HEAD
                                    generate_calibration_inquiries)
-=======
-                                   calibration_inquiry_generator)
->>>>>>> d77bbab3
 from bcipy.helpers.symbols import alphabet
 from bcipy.helpers.task import (get_user_input, pause_calibration,
                                 trial_complete_message)
