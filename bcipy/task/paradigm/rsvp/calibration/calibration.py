<<<<<<< HEAD
from typing import List, Tuple

from psychopy import core, visual

from bcipy.acquisition import ClientManager
from bcipy.config import TRIGGER_FILENAME, WAIT_SCREEN_MESSAGE
from bcipy.display import (InformationProperties, PreviewInquiryProperties,
                           StimuliProperties)
from bcipy.display.components.task_bar import CalibrationTaskBar
from bcipy.display.paradigm.rsvp.mode.calibration import CalibrationDisplay
from bcipy.helpers.clock import Clock
from bcipy.helpers.parameters import Parameters
from bcipy.helpers.stimuli import (InquirySchedule, StimuliOrder, TargetPositions,
                                   generate_calibration_inquiries)
from bcipy.helpers.symbols import alphabet
from bcipy.helpers.task import (get_user_input, pause_calibration,
                                trial_complete_message)
from bcipy.helpers.triggers import (FlushFrequency, Trigger, TriggerHandler,
                                    TriggerType, convert_timing_triggers,
                                    offset_label)

from bcipy.task import Task
=======
from psychopy import core, visual

from bcipy.display import Display, InformationProperties, StimuliProperties
from bcipy.display.components.task_bar import CalibrationTaskBar
from bcipy.display.main import PreviewParams
from bcipy.display.paradigm.rsvp.mode.calibration import CalibrationDisplay
from bcipy.helpers.clock import Clock
from bcipy.helpers.parameters import Parameters
from bcipy.task.calibration import BaseCalibrationTask
>>>>>>> ad649387


class RSVPCalibrationTask(BaseCalibrationTask):
    """RSVP Calibration Task.

    Calibration task performs an RSVP stimulus inquiry
        to elicit an ERP. Parameters will change how many stimuli
        and for how long they present. Parameters also change
        color and text / image inputs.

    This task progresses as follows:

    setting up variables --> initializing eeg --> awaiting user input to start --> setting up stimuli -->
    presenting inquiries --> saving data

    PARAMETERS:
    ----------
    parameters (dict)
    file_save (str)
    fake (bool)
    """
    name = 'RSVP Calibration'
    paradigm = 'RSVP'

<<<<<<< HEAD
    def __init__(
            self,
            win: visual.Window,
            daq: ClientManager,
            parameters: Parameters,
            file_save: str) -> None:
        super(RSVPCalibrationTask, self).__init__()

        self.window = win
        self.frame_rate = self.window.getActualFrameRate()
        self.parameters = parameters
        self.daq = daq
        self.static_clock = core.StaticPeriod(screenHz=self.frame_rate)
        self.experiment_clock = Clock()
        self.buffer_val = parameters['task_buffer_length']
        self.alp = alphabet(parameters)
        self.rsvp = init_calibration_display_task(
            self.parameters, self.window,
            self.static_clock, self.experiment_clock)
        self.file_save = file_save
        self.trigger_handler = TriggerHandler(
            self.file_save,
            TRIGGER_FILENAME,
            FlushFrequency.EVERY)

        self.stim_number = parameters['stim_number']
        self.stim_length = parameters['stim_length']
        self.stim_order = StimuliOrder(parameters['stim_order'])
        self.target_positions = TargetPositions(parameters['target_positions'])
        self.nontarget_inquiries = parameters['nontarget_inquiries']

        self.show_preview_inquiry = parameters['show_preview_inquiry']

        self.timing = [parameters['time_prompt'],
                       parameters['time_fixation'],
                       parameters['time_flash']]
        self.jitter = parameters['stim_jitter']

        self.color = [parameters['target_color'],
                      parameters['fixation_color'],
                      parameters['stim_color']]
        self.wait_screen_message_color = self.color[-1]
        self.task_info_color = parameters['task_color']

        self.stimuli_height = parameters['stim_height']
        self.is_txt_stim = parameters['is_txt_stim']
        self.enable_breaks = parameters['enable_breaks']

    def generate_stimuli(self) -> InquirySchedule:
        """Generates the inquiries to be presented.
        Returns:
        --------
            tuple(
                samples[list[list[str]]]: list of inquiries
                timing(list[list[float]]): list of timings
                color(list(list[str])): list of colors)
        """
        return generate_calibration_inquiries(self.alp,
                                              inquiry_count=self.stim_number,
                                              stim_per_inquiry=self.stim_length,
                                              stim_order=self.stim_order,
                                              target_positions=self.target_positions,
                                              percentage_without_target=self.nontarget_inquiries,
                                              timing=self.timing,
                                              jitter=self.jitter,
                                              is_txt=self.rsvp.is_txt_stim,
                                              color=self.color)

    def trigger_type(self, symbol: str, target: str, index: int) -> TriggerType:
        """Trigger Type.

        This method is passed to convert_timing_triggers to properly assign TriggerTypes
            to the timing of stimuli presented.
        """
        if index == 0:
            return TriggerType.PROMPT
        if symbol == 'inquiry_preview':
            return TriggerType.PREVIEW
        if symbol == '+':
            return TriggerType.FIXATION
        if target == symbol:
            return TriggerType.TARGET
        return TriggerType.NONTARGET

    def execute(self) -> str:

        self.logger.info(f'Starting {self.name()}!')
        run = True

        # Check user input to make sure we should be going
        if not get_user_input(self.rsvp, WAIT_SCREEN_MESSAGE,
                              self.wait_screen_message_color,
                              first_run=True):
            run = False

        # Begin the Experiment
        while run:

            # Get inquiry information given stimuli parameters
            (stimuli, stimuli_timing, stimuli_color) = self.generate_stimuli()

            # Execute the RSVP inquiries
            for inquiry in range(self.stim_number):

                # check user input to make sure we should be going
                if not get_user_input(self.rsvp, WAIT_SCREEN_MESSAGE,
                                      self.wait_screen_message_color):
                    break

                # Take a break every number of trials defined
                if self.enable_breaks:
                    pause_calibration(self.window, self.rsvp, inquiry,
                                      self.parameters)

                # update task state
                self.rsvp.update_task_bar()

                # Draw and flip screen
                self.rsvp.draw_static()
                self.window.flip()

                # Schedule a inquiry
                self.rsvp.stimuli_inquiry = stimuli[inquiry]

                # check if text stimuli or not for color information
                if self.is_txt_stim:
                    self.rsvp.stimuli_colors = stimuli_color[inquiry]

                self.rsvp.stimuli_timing = stimuli_timing[inquiry]

                core.wait(self.buffer_val)

                # do inquiry and get timing information back from the display
                timing = self.rsvp.do_inquiry(preview_calibration=self.show_preview_inquiry)

                self.write_trigger_data(timing, (inquiry == 0))
                core.wait(self.buffer_val)

            # Set run to False to stop looping
            run = False

        # Say Goodbye!
        self.rsvp.info_text = trial_complete_message(self.window, self.parameters)
        self.rsvp.draw_static()
        self.window.flip()

        self.write_offset_trigger()

        # Wait some time before exiting so there is trailing eeg data saved
        core.wait(self.buffer_val)

        return self.file_save

    def write_trigger_data(self, timing: List[Tuple[str, float]], first_run: bool) -> None:
        """Write Trigger Data.

        Using the timing provided from the display and calibration information from the data acquisition
        client, write trigger data in the correct format.

        *Note on offsets*: we write the full offset value which can be used to transform all stimuli to the time since
            session start (t = 0) for all values (as opposed to most system clocks which start much higher).
            We do not write the calibration trigger used to generate this offset from the display.
            See RSVPDisplay._trigger_pulse() for more information.
        """
        # write offsets. currently, we only check for offsets at the beginning.
        # offset will factor in true offset and time relative from beginning
        if first_run:
            triggers = []
            for content_type, client in self.daq.clients_by_type.items():
                label = offset_label(content_type.name)
                time = client.offset(
                    self.rsvp.first_stim_time) - self.rsvp.first_stim_time
                triggers.append(Trigger(label, TriggerType.OFFSET, time))
            self.trigger_handler.add_triggers(triggers)

        # make sure triggers are written for the inquiry
        self.trigger_handler.add_triggers(convert_timing_triggers(timing, timing[0][0], self.trigger_type))

    def write_offset_trigger(self) -> None:
        """Append an offset value to the end of the trigger file.
        """
        # To help support future refactoring or use of lsl timestamps only
        # we write only the sample offset here.
        triggers = []
        for content_type, client in self.daq.clients_by_type.items():
            label = offset_label(content_type.name, prefix='daq_sample_offset')
            time = client.offset(self.rsvp.first_stim_time)
            triggers.append(Trigger(label, TriggerType.SYSTEM, time))

        self.trigger_handler.add_triggers(triggers)
        self.trigger_handler.close()

    def name(self) -> str:
        return 'RSVP Calibration Task'


def init_calibration_display_task(
        parameters: Parameters,
        window: visual.Window,
        static_clock: core.StaticPeriod,
        experiment_clock: Clock) -> CalibrationDisplay:
=======
    def init_display(self) -> Display:
        return init_calibration_display_task(self.parameters, self.window,
                                             self.static_clock,
                                             self.experiment_clock)


def init_calibration_display_task(
        parameters: Parameters, window: visual.Window,
        static_clock: core.StaticPeriod,
        experiment_clock: Clock) -> CalibrationDisplay:
    """Initialize the display"""
>>>>>>> ad649387
    info = InformationProperties(
        info_color=[parameters['info_color']],
        info_pos=[(parameters['info_pos_x'], parameters['info_pos_y'])],
        info_height=[parameters['info_height']],
        info_font=[parameters['font']],
        info_text=[parameters['info_text']],
    )
    stimuli = StimuliProperties(
        stim_font=parameters['font'],
        stim_pos=(parameters['rsvp_stim_pos_x'], parameters['rsvp_stim_pos_y']),
        stim_height=parameters['rsvp_stim_height'],
        stim_inquiry=[''] * parameters['stim_length'],
        stim_colors=[parameters['stim_color']] * parameters['stim_length'],
        stim_timing=[10] * parameters['stim_length'],
        is_txt_stim=parameters['is_txt_stim'])

    task_bar = CalibrationTaskBar(window,
                                  inquiry_count=parameters['stim_number'],
                                  current_index=0,
                                  colors=[parameters['task_color']],
                                  font=parameters['font'],
<<<<<<< HEAD
                                  height=parameters['task_height'],
                                  padding=parameters['task_padding'])

    preview_inquiry = PreviewInquiryProperties(
        preview_only=True,
        preview_inquiry_length=parameters['preview_inquiry_length'],
        preview_inquiry_progress_method=parameters['preview_inquiry_progress_method'],
        preview_inquiry_key_input=parameters['preview_inquiry_key_input'],
        preview_inquiry_isi=parameters['preview_inquiry_isi'])

    return CalibrationDisplay(
        window,
        static_clock,
        experiment_clock,
        stimuli,
        task_bar,
        info,
        preview_inquiry=preview_inquiry,
        trigger_type=parameters['trigger_type'],
        space_char=parameters['stim_space_char'],
        full_screen=parameters['full_screen'])
=======
                                  height=parameters['rsvp_task_height'],
                                  padding=parameters['rsvp_task_padding'])

    return CalibrationDisplay(window,
                              static_clock,
                              experiment_clock,
                              stimuli,
                              task_bar,
                              info,
                              preview_config=parameters.instantiate(PreviewParams),
                              trigger_type=parameters['trigger_type'],
                              space_char=parameters['stim_space_char'],
                              full_screen=parameters['full_screen'])
>>>>>>> ad649387
<|MERGE_RESOLUTION|>--- conflicted
+++ resolved
@@ -1,27 +1,3 @@
-<<<<<<< HEAD
-from typing import List, Tuple
-
-from psychopy import core, visual
-
-from bcipy.acquisition import ClientManager
-from bcipy.config import TRIGGER_FILENAME, WAIT_SCREEN_MESSAGE
-from bcipy.display import (InformationProperties, PreviewInquiryProperties,
-                           StimuliProperties)
-from bcipy.display.components.task_bar import CalibrationTaskBar
-from bcipy.display.paradigm.rsvp.mode.calibration import CalibrationDisplay
-from bcipy.helpers.clock import Clock
-from bcipy.helpers.parameters import Parameters
-from bcipy.helpers.stimuli import (InquirySchedule, StimuliOrder, TargetPositions,
-                                   generate_calibration_inquiries)
-from bcipy.helpers.symbols import alphabet
-from bcipy.helpers.task import (get_user_input, pause_calibration,
-                                trial_complete_message)
-from bcipy.helpers.triggers import (FlushFrequency, Trigger, TriggerHandler,
-                                    TriggerType, convert_timing_triggers,
-                                    offset_label)
-
-from bcipy.task import Task
-=======
 from psychopy import core, visual
 
 from bcipy.display import Display, InformationProperties, StimuliProperties
@@ -31,7 +7,6 @@
 from bcipy.helpers.clock import Clock
 from bcipy.helpers.parameters import Parameters
 from bcipy.task.calibration import BaseCalibrationTask
->>>>>>> ad649387
 
 
 class RSVPCalibrationTask(BaseCalibrationTask):
@@ -56,209 +31,6 @@
     name = 'RSVP Calibration'
     paradigm = 'RSVP'
 
-<<<<<<< HEAD
-    def __init__(
-            self,
-            win: visual.Window,
-            daq: ClientManager,
-            parameters: Parameters,
-            file_save: str) -> None:
-        super(RSVPCalibrationTask, self).__init__()
-
-        self.window = win
-        self.frame_rate = self.window.getActualFrameRate()
-        self.parameters = parameters
-        self.daq = daq
-        self.static_clock = core.StaticPeriod(screenHz=self.frame_rate)
-        self.experiment_clock = Clock()
-        self.buffer_val = parameters['task_buffer_length']
-        self.alp = alphabet(parameters)
-        self.rsvp = init_calibration_display_task(
-            self.parameters, self.window,
-            self.static_clock, self.experiment_clock)
-        self.file_save = file_save
-        self.trigger_handler = TriggerHandler(
-            self.file_save,
-            TRIGGER_FILENAME,
-            FlushFrequency.EVERY)
-
-        self.stim_number = parameters['stim_number']
-        self.stim_length = parameters['stim_length']
-        self.stim_order = StimuliOrder(parameters['stim_order'])
-        self.target_positions = TargetPositions(parameters['target_positions'])
-        self.nontarget_inquiries = parameters['nontarget_inquiries']
-
-        self.show_preview_inquiry = parameters['show_preview_inquiry']
-
-        self.timing = [parameters['time_prompt'],
-                       parameters['time_fixation'],
-                       parameters['time_flash']]
-        self.jitter = parameters['stim_jitter']
-
-        self.color = [parameters['target_color'],
-                      parameters['fixation_color'],
-                      parameters['stim_color']]
-        self.wait_screen_message_color = self.color[-1]
-        self.task_info_color = parameters['task_color']
-
-        self.stimuli_height = parameters['stim_height']
-        self.is_txt_stim = parameters['is_txt_stim']
-        self.enable_breaks = parameters['enable_breaks']
-
-    def generate_stimuli(self) -> InquirySchedule:
-        """Generates the inquiries to be presented.
-        Returns:
-        --------
-            tuple(
-                samples[list[list[str]]]: list of inquiries
-                timing(list[list[float]]): list of timings
-                color(list(list[str])): list of colors)
-        """
-        return generate_calibration_inquiries(self.alp,
-                                              inquiry_count=self.stim_number,
-                                              stim_per_inquiry=self.stim_length,
-                                              stim_order=self.stim_order,
-                                              target_positions=self.target_positions,
-                                              percentage_without_target=self.nontarget_inquiries,
-                                              timing=self.timing,
-                                              jitter=self.jitter,
-                                              is_txt=self.rsvp.is_txt_stim,
-                                              color=self.color)
-
-    def trigger_type(self, symbol: str, target: str, index: int) -> TriggerType:
-        """Trigger Type.
-
-        This method is passed to convert_timing_triggers to properly assign TriggerTypes
-            to the timing of stimuli presented.
-        """
-        if index == 0:
-            return TriggerType.PROMPT
-        if symbol == 'inquiry_preview':
-            return TriggerType.PREVIEW
-        if symbol == '+':
-            return TriggerType.FIXATION
-        if target == symbol:
-            return TriggerType.TARGET
-        return TriggerType.NONTARGET
-
-    def execute(self) -> str:
-
-        self.logger.info(f'Starting {self.name()}!')
-        run = True
-
-        # Check user input to make sure we should be going
-        if not get_user_input(self.rsvp, WAIT_SCREEN_MESSAGE,
-                              self.wait_screen_message_color,
-                              first_run=True):
-            run = False
-
-        # Begin the Experiment
-        while run:
-
-            # Get inquiry information given stimuli parameters
-            (stimuli, stimuli_timing, stimuli_color) = self.generate_stimuli()
-
-            # Execute the RSVP inquiries
-            for inquiry in range(self.stim_number):
-
-                # check user input to make sure we should be going
-                if not get_user_input(self.rsvp, WAIT_SCREEN_MESSAGE,
-                                      self.wait_screen_message_color):
-                    break
-
-                # Take a break every number of trials defined
-                if self.enable_breaks:
-                    pause_calibration(self.window, self.rsvp, inquiry,
-                                      self.parameters)
-
-                # update task state
-                self.rsvp.update_task_bar()
-
-                # Draw and flip screen
-                self.rsvp.draw_static()
-                self.window.flip()
-
-                # Schedule a inquiry
-                self.rsvp.stimuli_inquiry = stimuli[inquiry]
-
-                # check if text stimuli or not for color information
-                if self.is_txt_stim:
-                    self.rsvp.stimuli_colors = stimuli_color[inquiry]
-
-                self.rsvp.stimuli_timing = stimuli_timing[inquiry]
-
-                core.wait(self.buffer_val)
-
-                # do inquiry and get timing information back from the display
-                timing = self.rsvp.do_inquiry(preview_calibration=self.show_preview_inquiry)
-
-                self.write_trigger_data(timing, (inquiry == 0))
-                core.wait(self.buffer_val)
-
-            # Set run to False to stop looping
-            run = False
-
-        # Say Goodbye!
-        self.rsvp.info_text = trial_complete_message(self.window, self.parameters)
-        self.rsvp.draw_static()
-        self.window.flip()
-
-        self.write_offset_trigger()
-
-        # Wait some time before exiting so there is trailing eeg data saved
-        core.wait(self.buffer_val)
-
-        return self.file_save
-
-    def write_trigger_data(self, timing: List[Tuple[str, float]], first_run: bool) -> None:
-        """Write Trigger Data.
-
-        Using the timing provided from the display and calibration information from the data acquisition
-        client, write trigger data in the correct format.
-
-        *Note on offsets*: we write the full offset value which can be used to transform all stimuli to the time since
-            session start (t = 0) for all values (as opposed to most system clocks which start much higher).
-            We do not write the calibration trigger used to generate this offset from the display.
-            See RSVPDisplay._trigger_pulse() for more information.
-        """
-        # write offsets. currently, we only check for offsets at the beginning.
-        # offset will factor in true offset and time relative from beginning
-        if first_run:
-            triggers = []
-            for content_type, client in self.daq.clients_by_type.items():
-                label = offset_label(content_type.name)
-                time = client.offset(
-                    self.rsvp.first_stim_time) - self.rsvp.first_stim_time
-                triggers.append(Trigger(label, TriggerType.OFFSET, time))
-            self.trigger_handler.add_triggers(triggers)
-
-        # make sure triggers are written for the inquiry
-        self.trigger_handler.add_triggers(convert_timing_triggers(timing, timing[0][0], self.trigger_type))
-
-    def write_offset_trigger(self) -> None:
-        """Append an offset value to the end of the trigger file.
-        """
-        # To help support future refactoring or use of lsl timestamps only
-        # we write only the sample offset here.
-        triggers = []
-        for content_type, client in self.daq.clients_by_type.items():
-            label = offset_label(content_type.name, prefix='daq_sample_offset')
-            time = client.offset(self.rsvp.first_stim_time)
-            triggers.append(Trigger(label, TriggerType.SYSTEM, time))
-
-        self.trigger_handler.add_triggers(triggers)
-        self.trigger_handler.close()
-
-    def name(self) -> str:
-        return 'RSVP Calibration Task'
-
-
-def init_calibration_display_task(
-        parameters: Parameters,
-        window: visual.Window,
-        static_clock: core.StaticPeriod,
-        experiment_clock: Clock) -> CalibrationDisplay:
-=======
     def init_display(self) -> Display:
         return init_calibration_display_task(self.parameters, self.window,
                                              self.static_clock,
@@ -270,7 +42,6 @@
         static_clock: core.StaticPeriod,
         experiment_clock: Clock) -> CalibrationDisplay:
     """Initialize the display"""
->>>>>>> ad649387
     info = InformationProperties(
         info_color=[parameters['info_color']],
         info_pos=[(parameters['info_pos_x'], parameters['info_pos_y'])],
@@ -292,29 +63,6 @@
                                   current_index=0,
                                   colors=[parameters['task_color']],
                                   font=parameters['font'],
-<<<<<<< HEAD
-                                  height=parameters['task_height'],
-                                  padding=parameters['task_padding'])
-
-    preview_inquiry = PreviewInquiryProperties(
-        preview_only=True,
-        preview_inquiry_length=parameters['preview_inquiry_length'],
-        preview_inquiry_progress_method=parameters['preview_inquiry_progress_method'],
-        preview_inquiry_key_input=parameters['preview_inquiry_key_input'],
-        preview_inquiry_isi=parameters['preview_inquiry_isi'])
-
-    return CalibrationDisplay(
-        window,
-        static_clock,
-        experiment_clock,
-        stimuli,
-        task_bar,
-        info,
-        preview_inquiry=preview_inquiry,
-        trigger_type=parameters['trigger_type'],
-        space_char=parameters['stim_space_char'],
-        full_screen=parameters['full_screen'])
-=======
                                   height=parameters['rsvp_task_height'],
                                   padding=parameters['rsvp_task_padding'])
 
@@ -327,5 +75,4 @@
                               preview_config=parameters.instantiate(PreviewParams),
                               trigger_type=parameters['trigger_type'],
                               space_char=parameters['stim_space_char'],
-                              full_screen=parameters['full_screen'])
->>>>>>> ad649387
+                              full_screen=parameters['full_screen'])