--- conflicted
+++ resolved
@@ -108,7 +108,6 @@
     initalized = False
 
     PARAMETERS_USED = [
-<<<<<<< HEAD
         "time_fixation",
         "time_flash",
         "time_prompt",
@@ -136,6 +135,7 @@
         "show_preview_inquiry",
         "preview_inquiry_isi",
         "preview_inquiry_key_input",
+        "preview_inquiry_error_prob",
         "preview_inquiry_length",
         "preview_inquiry_progress_method",
         "spelled_letters_count",
@@ -161,21 +161,6 @@
         "info_color",
         "info_height",
         "info_text",
-=======
-        'time_fixation', 'time_flash', 'time_prompt', 'trial_window',
-        'font', 'fixation_color', 'trigger_type',
-        'filter_high', 'filter_low', 'filter_order', 'notch_filter_frequency', 'down_sampling_rate', 'prestim_length',
-        'is_txt_stim', 'lm_backspace_prob', 'backspace_always_shown',
-        'decision_threshold', 'max_inq_len', 'max_inq_per_series', 'max_minutes', 'max_selections', 'min_inq_len',
-        'show_feedback', 'feedback_duration',
-        'show_preview_inquiry', 'preview_inquiry_isi', 'preview_inquiry_error_prob',
-        'preview_inquiry_key_input', 'preview_inquiry_length', 'preview_inquiry_progress_method',
-        'spelled_letters_count',
-        'stim_color', 'stim_height', 'stim_jitter', 'stim_length', 'stim_number',
-        'stim_order', 'stim_pos_x', 'stim_pos_y', 'stim_space_char', 'target_color',
-        'task_buffer_length', 'task_color', 'task_height', 'task_text',
-        'info_pos_x', 'info_pos_y', 'info_color', 'info_height', 'info_text', 'info_color', 'info_height', 'info_text',
->>>>>>> d9950b17
     ]
 
     def __init__(
@@ -1079,14 +1064,6 @@
     starting_spelled_text,
 ) -> CopyPhraseDisplay:
     preview_inquiry = PreviewInquiryProperties(
-<<<<<<< HEAD
-        preview_only=parameters["preview_only"],
-        preview_inquiry_length=parameters["preview_inquiry_length"],
-        preview_inquiry_key_input=parameters["preview_inquiry_key_input"],
-        preview_inquiry_progress_method=parameters["preview_inquiry_progress_method"],
-        preview_inquiry_isi=parameters["preview_inquiry_isi"],
-    )
-=======
         preview_on=parameters['show_preview_inquiry'],
         preview_only=parameters['preview_only'],
         preview_inquiry_length=parameters['preview_inquiry_length'],
@@ -1094,7 +1071,6 @@
         preview_inquiry_progress_method=parameters[
             'preview_inquiry_progress_method'],
         preview_inquiry_isi=parameters['preview_inquiry_isi'])
->>>>>>> d9950b17
     info = InformationProperties(
         info_color=[parameters["info_color"]],
         info_pos=[(parameters["info_pos_x"], parameters["info_pos_y"])],
