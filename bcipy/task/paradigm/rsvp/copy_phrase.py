--- conflicted
+++ resolved
@@ -3,17 +3,6 @@
 from typing import Any, List, NamedTuple, Optional, Tuple
 
 from psychopy import core, visual
-<<<<<<< HEAD
-
-from bcipy.acquisition import ClientManager
-from bcipy.config import (DEFAULT_EVIDENCE_PRECISION, SESSION_DATA_FILENAME,
-                          SESSION_SUMMARY_FILENAME, TRIGGER_FILENAME,
-                          WAIT_SCREEN_MESSAGE)
-from bcipy.display import (InformationProperties, PreviewInquiryProperties,
-                           StimuliProperties)
-from bcipy.display.components.task_bar import CopyPhraseTaskBar
-from bcipy.display.paradigm.rsvp.mode.copy_phrase import CopyPhraseDisplay
-=======
 from psychopy.visual import Window
 
 from bcipy.acquisition import ClientManager
@@ -26,7 +15,6 @@
 from bcipy.display.main import PreviewParams
 from bcipy.display.paradigm.rsvp.mode.copy_phrase import CopyPhraseDisplay
 from bcipy.exceptions import TaskConfigurationException
->>>>>>> ad649387
 from bcipy.feedback.visual.visual_feedback import VisualFeedback
 from bcipy.helpers.acquisition import (LslDataServer, active_content_types,
                                        init_acquisition)
@@ -34,21 +22,14 @@
 from bcipy.helpers.copy_phrase_wrapper import CopyPhraseWrapper
 from bcipy.helpers.language_model import init_language_model
 from bcipy.helpers.list import destutter
-<<<<<<< HEAD
-=======
 from bcipy.helpers.load import choose_signal_models
->>>>>>> ad649387
 from bcipy.helpers.parameters import Parameters
 from bcipy.helpers.save import _save_session_related_data
 from bcipy.helpers.session import session_excel
 from bcipy.helpers.stimuli import InquirySchedule, StimuliOrder
 from bcipy.helpers.symbols import BACKSPACE_CHAR, alphabet
-<<<<<<< HEAD
-from bcipy.helpers.task import (construct_triggers, fake_copy_phrase_decision,
-=======
 from bcipy.helpers.task import (consecutive_incorrect, construct_triggers,
                                 fake_copy_phrase_decision,
->>>>>>> ad649387
                                 get_device_data_for_decision, get_user_input,
                                 relative_triggers, target_info,
                                 trial_complete_message)
@@ -58,20 +39,13 @@
 from bcipy.language.main import LanguageModel
 from bcipy.signal.model import SignalModel
 from bcipy.signal.model.inquiry_preview import compute_probs_after_preview
-<<<<<<< HEAD
-from bcipy.task import Task
-=======
 from bcipy.task import Task, TaskData, TaskMode
->>>>>>> ad649387
 from bcipy.task.control.evidence import (EvidenceEvaluator,
                                          init_evidence_evaluator)
 from bcipy.task.data import EvidenceType, Inquiry, Session
 from bcipy.task.exceptions import DuplicateModelEvidence
-<<<<<<< HEAD
-=======
 
 logger = logging.getLogger(SESSION_LOG_FILENAME)
->>>>>>> ad649387
 
 
 class Decision(NamedTuple):
@@ -107,12 +81,6 @@
             configuration details regarding the experiment. See parameters.json
         file_save : str,
             path location of where to save data from the session
-<<<<<<< HEAD
-        signal_models : list of trained signal models.
-        language_model: object,
-            trained language model.
-=======
->>>>>>> ad649387
         fake : boolean, optional
             boolean to indicate whether this is a fake session or not.
     Returns
@@ -126,34 +94,6 @@
     initalized = False
 
     PARAMETERS_USED = [
-<<<<<<< HEAD
-        'time_fixation', 'time_flash', 'time_prompt', 'trial_window',
-        'font', 'fixation_color', 'trigger_type',
-        'filter_high', 'filter_low', 'filter_order', 'notch_filter_frequency', 'down_sampling_rate', 'prestim_length',
-        'is_txt_stim', 'lm_backspace_prob', 'backspace_always_shown',
-        'decision_threshold', 'max_inq_len', 'max_inq_per_series', 'max_minutes', 'max_selections', 'min_inq_len',
-        'show_feedback', 'feedback_duration',
-        'show_preview_inquiry', 'preview_inquiry_isi',
-        'preview_inquiry_key_input', 'preview_inquiry_length', 'preview_inquiry_progress_method',
-        'spelled_letters_count', 'static_trigger_offset',
-        'stim_color', 'stim_height', 'stim_jitter', 'stim_length', 'stim_number',
-        'stim_order', 'stim_pos_x', 'stim_pos_y', 'stim_space_char', 'target_color',
-        'task_buffer_length', 'task_color', 'task_height', 'task_text',
-        'info_pos_x', 'info_pos_y', 'info_color', 'info_height', 'info_text', 'info_color', 'info_height', 'info_text',
-    ]
-
-    def __init__(
-            self,
-            win: visual.Window,
-            daq: ClientManager,
-            parameters: Parameters,
-            file_save: str,
-            signal_models: List[SignalModel],
-            language_model: LanguageModel,
-            fake: bool) -> None:
-        super(RSVPCopyPhraseTask, self).__init__()
-        self.logger = logging.getLogger(__name__)
-=======
         'backspace_always_shown',
         'decision_threshold',
         'down_sampling_rate',
@@ -224,7 +164,6 @@
         self.signal_models = self.get_signal_models()
         daq, servers, win = self.setup(parameters, file_save, fake)
         self.servers = servers
->>>>>>> ad649387
         self.window = win
         self.daq = daq
 
@@ -236,23 +175,11 @@
 
         self.alp = alphabet(self.parameters)
 
-<<<<<<< HEAD
-        self.button_press_error_prob = 0.05
-
-        self.evidence_evaluators = self.init_evidence_evaluators(signal_models)
-
-        self.evidence_types = [EvidenceType.LM]
-        self.evidence_types.extend(
-            [evaluator.produces for evaluator in self.evidence_evaluators])
-        if self.parameters['show_preview_inquiry']:
-            self.evidence_types.append(EvidenceType.BTN)
-=======
         self.button_press_error_prob = parameters['preview_inquiry_error_prob']
 
         self.signal_model = self.signal_models[0] if self.signal_models else None
         self.evidence_evaluators = self.init_evidence_evaluators(self.signal_models)
         self.evidence_types = self.init_evidence_types(self.signal_models, self.evidence_evaluators)
->>>>>>> ad649387
 
         self.file_save = file_save
         self.save_session_every_inquiry = True
@@ -261,12 +188,6 @@
         self.session_save_location = f"{self.file_save}/{SESSION_DATA_FILENAME}"
         self.copy_phrase = parameters["task_text"]
 
-<<<<<<< HEAD
-        self.fake = fake
-        self.language_model = language_model
-        self.signal_model = signal_models[0] if signal_models else None
-=======
->>>>>>> ad649387
         self.evidence_precision = DEFAULT_EVIDENCE_PRECISION
 
         self.feedback = self.init_feedback()
@@ -275,10 +196,6 @@
 
         self.rsvp = self.init_display()
 
-<<<<<<< HEAD
-    def init_evidence_evaluators(self,
-                                 signal_models: List[SignalModel]) -> List[EvidenceEvaluator]:
-=======
     def setup(
             self,
             parameters: Parameters,
@@ -357,7 +274,6 @@
     def init_evidence_evaluators(
         self, signal_models: List[SignalModel]
     ) -> List[EvidenceEvaluator]:
->>>>>>> ad649387
         """Initializes the evidence evaluators from the provided signal models.
 
         Returns a list of evaluators for active devices. Raises an exception if
@@ -377,18 +293,11 @@
                     )
                 evidence_types.append(evidence_type)
             else:
-<<<<<<< HEAD
-                self.logger.info(
-=======
                 logger.info(
->>>>>>> ad649387
                     f"SignalModel not used: there is no active device of type: {content_type}"
                 )
         return evaluators
 
-<<<<<<< HEAD
-    def setup(self) -> None:
-=======
     def init_evidence_types(
             self, signal_models: List[SignalModel],
             evidence_evaluators: List[EvidenceEvaluator]
@@ -406,7 +315,6 @@
                               FlushFrequency.EVERY)
 
     def set(self) -> None:
->>>>>>> ad649387
         """Initialize/reset parameters used in the execute run loop."""
 
         self.spelled_text = str(self.copy_phrase[0: self.starting_spelled_letters()])
@@ -458,17 +366,11 @@
                 raise TaskConfigurationException(f"parameter '{param}' is required")
 
         # ensure data / query parameters are set correctly
-<<<<<<< HEAD
-        buffer_len = self.parameters['task_buffer_length']
-        prestim = self.parameters['prestim_length']
-        poststim = self.parameters['trial_window'][1] - self.parameters['trial_window'][0]
-=======
         buffer_len = self.parameters["task_buffer_length"]
         prestim = self.parameters["prestim_length"]
         poststim = (
             self.parameters["trial_window"][1] - self.parameters["trial_window"][0]
         )
->>>>>>> ad649387
         if buffer_len < prestim:
             raise TaskConfigurationException(
                 f"task_buffer_length=[{buffer_len}] must be greater than prestim_length=[{prestim}]"
@@ -483,11 +385,7 @@
         """Number of letters already spelled at the start of the task."""
         spelled_letters_count = self.parameters["spelled_letters_count"]
         if spelled_letters_count > len(self.copy_phrase):
-<<<<<<< HEAD
-            self.logger.info('Already spelled letters exceeds phrase length.')
-=======
             logger.info("Already spelled letters exceeds phrase length.")
->>>>>>> ad649387
             spelled_letters_count = 0
         return spelled_letters_count
 
@@ -518,14 +416,6 @@
                 self.parameters["time_fixation"],
                 self.parameters["time_flash"],
             ],
-<<<<<<< HEAD
-            decision_threshold=self.parameters['decision_threshold'],
-            backspace_prob=self.parameters['lm_backspace_prob'],
-            backspace_always_shown=self.parameters['backspace_always_shown'],
-            stim_length=self.parameters['stim_length'],
-            stim_jitter=self.parameters['stim_jitter'],
-            stim_order=StimuliOrder(self.parameters['stim_order']))
-=======
             decision_threshold=self.parameters["decision_threshold"],
             backspace_prob=self.parameters["lm_backspace_prob"],
             backspace_always_shown=self.parameters["backspace_always_shown"],
@@ -533,7 +423,6 @@
             stim_jitter=self.parameters["stim_jitter"],
             stim_order=StimuliOrder(self.parameters["stim_order"]),
         )
->>>>>>> ad649387
 
     def user_wants_to_continue(self) -> bool:
         """Check if user wants to continue or terminate.
@@ -550,11 +439,7 @@
             first_run=self.first_run,
         )
         if not should_continue:
-<<<<<<< HEAD
-            self.logger.info('User wants to exit.')
-=======
             logger.info("User wants to exit.")
->>>>>>> ad649387
         return should_continue
 
     def wait(self, seconds: Optional[float] = None) -> None:
@@ -626,26 +511,6 @@
         should continue.
         """
         if self.copy_phrase == self.spelled_text:
-<<<<<<< HEAD
-            self.logger.info('Spelling complete')
-            return False
-
-        if (self.inq_counter + 1) >= self.parameters['max_inq_len']:
-            self.logger.info('Max tries exceeded: to allow for more tries'
-                             ' adjust the Maximum inquiry Length '
-                             '(max_inq_len) parameter.')
-            return False
-
-        if self.session.total_time_spent >= (self.parameters['max_minutes'] *
-                                             60):
-            self.logger.info('Max time exceeded. To allow for more time '
-                             'adjust the max_minutes parameter.')
-            return False
-
-        if self.session.total_number_decisions >= self.parameters['max_selections']:
-            self.logger.info('Max number of selections reached '
-                             '(configured with the max_selections parameter)')
-=======
             logger.info("Spelling complete")
             return False
 
@@ -678,7 +543,6 @@
             logger.info(
                 'Max number of consecutive incorrect selections reached '
                 '(configured with the max_incorrect parameter)')
->>>>>>> ad649387
             return False
 
         return True
@@ -697,11 +561,7 @@
         -------
         data save location (triggers.txt, session.json)
         """
-<<<<<<< HEAD
-        self.logger.info('Starting Copy Phrase Task!')
-=======
         logger.info("Starting Copy Phrase Task!")
->>>>>>> ad649387
         run = True
         self.wait()  # buffer for data processing
 
@@ -796,13 +656,7 @@
         --------
         - self.copy_phrase_task
         """
-<<<<<<< HEAD
-        evidences = [
-            self.compute_button_press_evidence(proceed)
-        ]
-=======
         evidences = [self.compute_button_press_evidence(proceed)]
->>>>>>> ad649387
         # evidence from one or more devices
         evidences.extend(self.compute_device_evidence(stim_times, proceed))
 
@@ -841,14 +695,11 @@
         )
         return (EvidenceType.BTN, probs)
 
-<<<<<<< HEAD
-=======
     def should_compute_button_press_evidence(self) -> bool:
         """Determine if button press evidence should be computed"""
         return bool(self.parameters["show_preview_inquiry"] and self.parameters[
             'preview_inquiry_progress_method'] > 0 and self.current_inquiry)
 
->>>>>>> ad649387
     def compute_device_evidence(
             self,
             stim_times: List[List],
@@ -868,19 +719,6 @@
         """
         if not proceed or self.fake:
             return []
-<<<<<<< HEAD
-
-        # currently prestim_length is used as a buffer for filter application
-        post_stim_buffer = int(self.parameters.get("task_buffer_length") / 2)
-        prestim_buffer: float = self.parameters['prestim_length']
-        trial_window: Tuple[float, float] = self.parameters['trial_window']
-        window_length = trial_window[1] - trial_window[0]
-        inquiry_timing = self.stims_for_decision(stim_times)
-
-        # update the inquiry timing list (stim, time) based on the trial window first time value
-        inquiry_timing = [(stim, time + trial_window[0]) for stim, time in inquiry_timing]
-
-=======
 
         # currently prestim_length is used as a buffer for filter application
         post_stim_buffer = int(self.parameters.get("task_buffer_length") / 2)
@@ -894,23 +732,11 @@
             (stim, time + trial_window[0]) for stim, time in inquiry_timing
         ]
 
->>>>>>> ad649387
         # Get all data at once so we don't redundantly query devices which are
         # used in more than one signal model.
         device_data = get_device_data_for_decision(
             inquiry_timing=inquiry_timing,
             daq=self.daq,
-<<<<<<< HEAD
-            offset=self.parameters['static_trigger_offset'],
-            prestim=prestim_buffer,
-            poststim=post_stim_buffer + window_length)
-
-        triggers = relative_triggers(inquiry_timing, prestim_buffer)
-        # we assume all are nontargets at this point
-        labels = ['nontarget'] * len(triggers)
-        letters, times, filtered_labels = self.copy_phrase_task.letter_info(
-            triggers, labels)
-=======
             prestim=prestim_buffer,
             poststim=post_stim_buffer + window_length,
         )
@@ -921,7 +747,6 @@
         letters, times, filtered_labels = self.copy_phrase_task.letter_info(
             triggers, labels
         )
->>>>>>> ad649387
 
         evidences = []
         for evidence_evaluator in self.evidence_evaluators:
@@ -930,23 +755,15 @@
                 symbols=letters,
                 times=times,
                 target_info=filtered_labels,
-<<<<<<< HEAD
-                window_length=window_length)
-=======
                 window_length=window_length,
             )
->>>>>>> ad649387
             evidences.append((evidence_evaluator.produces, probs))
 
         return evidences
 
-<<<<<<< HEAD
-    def stims_for_decision(self, stim_times: List[Tuple[str, float]]) -> List[Tuple[str, float]]:
-=======
     def stims_for_decision(
         self, stim_times: List[Tuple[str, float]]
     ) -> List[Tuple[str, float]]:
->>>>>>> ad649387
         """The stim_timings from the display may include non-letter stimuli
         such as calibration and inquiry_preview timings. This method extracts
         only the letter data used to process the data for a decision.
@@ -960,18 +777,6 @@
         stim times where the stim is in the current alphabet; filters out
         'calibration', 'inquiry_preview', etc.
         """
-<<<<<<< HEAD
-        return [
-            timing for timing in stim_times if timing[0] in (self.alp + ['+'])
-        ]
-
-    def new_data_record(self,
-                        stim_times: List[Tuple[str, float]],
-                        target_stimuli: str,
-                        current_text: str,
-                        decision: Decision,
-                        evidence_types: Optional[List[EvidenceType]] = None) -> Inquiry:
-=======
         return [timing for timing in stim_times if timing[0] in (self.alp + ["+"])]
 
     def new_data_record(
@@ -982,7 +787,6 @@
         decision: Decision,
         evidence_types: Optional[List[EvidenceType]] = None,
     ) -> Inquiry:
->>>>>>> ad649387
         """Construct a new inquiry data record.
 
         Parameters
@@ -1073,21 +877,12 @@
             session_file.close()
 
     def write_offset_trigger(self) -> None:
-<<<<<<< HEAD
-        """Append the offset to the end of the triggers file.
-        """
-=======
         """Append the offset to the end of the triggers file."""
->>>>>>> ad649387
         # To help support future refactoring or use of lsl timestamps only
         # we write only the sample offset here.
         triggers = []
         for content_type, client in self.daq.clients_by_type.items():
-<<<<<<< HEAD
-            label = offset_label(content_type.name, prefix='daq_sample_offset')
-=======
             label = offset_label(content_type.name, prefix="daq_sample_offset")
->>>>>>> ad649387
             time = client.offset(self.rsvp.first_stim_time)
             triggers.append(Trigger(label, TriggerType.SYSTEM, time))
 
@@ -1104,20 +899,6 @@
         - stim_times : list of (stim, clock_time) tuples
         - target_stimuli : current target stimuli
         """
-<<<<<<< HEAD
-
-        if self.first_run:
-            # offset will factor in true offset and time relative from beginning
-            offset_triggers = []
-            for content_type, client in self.daq.clients_by_type.items():
-                label = offset_label(content_type.name)
-                time = client.offset(
-                    self.rsvp.first_stim_time) - self.rsvp.first_stim_time
-                offset_triggers.append(Trigger(label, TriggerType.OFFSET,
-                                               time))
-            self.trigger_handler.add_triggers(offset_triggers)
-=======
->>>>>>> ad649387
 
         if self.first_run:
             # offset will factor in true offset and time relative from beginning
@@ -1172,14 +953,6 @@
             2 = press to skip to another inquiry
     """
 
-<<<<<<< HEAD
-    def __init__(self,
-                 session: Session,
-                 show_preview: bool = False,
-                 preview_mode: int = 0,
-                 trigger_path: Optional[str] = None) -> None:
-        assert preview_mode in range(3), 'Preview mode out of range'
-=======
     def __init__(
         self,
         session: Session,
@@ -1188,7 +961,6 @@
         trigger_path: Optional[str] = None,
     ) -> None:
         assert preview_mode in range(3), "Preview mode out of range"
->>>>>>> ad649387
         self.session = session
         self.show_preview = show_preview
         self.preview_mode = preview_mode
@@ -1274,27 +1046,12 @@
 
 
 def _init_copy_phrase_display(
-<<<<<<< HEAD
-        parameters: Parameters,
-        win: visual.Window,
-        static_clock: core.StaticPeriod,
-        experiment_clock: Clock,
-        starting_spelled_text) -> CopyPhraseDisplay:
-    preview_inquiry = PreviewInquiryProperties(
-        preview_only=parameters['preview_only'],
-        preview_inquiry_length=parameters['preview_inquiry_length'],
-        preview_inquiry_key_input=parameters['preview_inquiry_key_input'],
-        preview_inquiry_progress_method=parameters[
-            'preview_inquiry_progress_method'],
-        preview_inquiry_isi=parameters['preview_inquiry_isi'])
-=======
     parameters: Parameters,
     win: visual.Window,
     static_clock: core.StaticPeriod,
     experiment_clock: Clock,
     starting_spelled_text,
 ) -> CopyPhraseDisplay:
->>>>>>> ad649387
     info = InformationProperties(
         info_color=[parameters["info_color"]],
         info_pos=[(parameters["info_pos_x"], parameters["info_pos_y"])],
@@ -1311,24 +1068,6 @@
         stim_timing=[10] * parameters["stim_length"],
         is_txt_stim=parameters["is_txt_stim"],
     )
-<<<<<<< HEAD
-    stimuli = StimuliProperties(stim_font=parameters['font'],
-                                stim_pos=(parameters['stim_pos_x'],
-                                          parameters['stim_pos_y']),
-                                stim_height=parameters['stim_height'],
-                                stim_inquiry=['A'] * parameters['stim_length'],
-                                stim_colors=[parameters['stim_color']] * parameters['stim_length'],
-                                stim_timing=[10] * parameters['stim_length'],
-                                is_txt_stim=parameters['is_txt_stim'])
-
-    task_bar = CopyPhraseTaskBar(win,
-                                 task_text=parameters['task_text'],
-                                 spelled_text=starting_spelled_text,
-                                 colors=[parameters['task_color']],
-                                 font=parameters['font'],
-                                 height=parameters['task_height'],
-                                 padding=parameters['task_padding'])
-=======
 
     task_bar = CopyPhraseTaskBar(
         win,
@@ -1339,7 +1078,6 @@
         height=parameters["rsvp_task_height"],
         padding=parameters["rsvp_task_padding"],
     )
->>>>>>> ad649387
 
     return CopyPhraseDisplay(
         win,
@@ -1351,8 +1089,4 @@
         starting_spelled_text,
         trigger_type=parameters['trigger_type'],
         space_char=parameters['stim_space_char'],
-<<<<<<< HEAD
-        preview_inquiry=preview_inquiry)
-=======
-        preview_config=parameters.instantiate(PreviewParams))
->>>>>>> ad649387
+        preview_config=parameters.instantiate(PreviewParams))