--- conflicted
+++ resolved
@@ -33,11 +33,8 @@
     parameters (Dictionary)
     file_save (String)
     """
-<<<<<<< HEAD
     name = 'VEP Calibration'
-=======
     MODE = 'VEP'
->>>>>>> e8d51863
 
     def __init__(self, win: visual.Window, daq: ClientManager,
                  parameters: Parameters, file_save: str):
@@ -58,117 +55,6 @@
         parameters = self.parameters
         schedule = generate_vep_calibration_inquiries(
             alp=self.symbol_set,
-<<<<<<< HEAD
-            timing=self.timing,
-            color=self.color,
-            inquiry_count=self.stim_number,
-            num_boxes=self.num_boxes,
-            is_txt=self.is_txt_stim)
-
-    def execute(self):
-        """Main task loop"""
-        self.logger.info(f'Starting {self.name}!')
-        run = True
-
-        # Check user input to make sure we should be going
-        if not get_user_input(self.display,
-                              self.wait_screen_message,
-                              self.wait_screen_message_color,
-                              first_run=True):
-            run = False
-
-        # Wait for a time
-        core.wait(self.buffer_val)
-
-        # Begin the Experiment
-        while run:
-
-            # Get inquiry information given stimuli parameters
-            (stimuli_labels, _timing, _colors) = self.generate_stimuli()
-
-            for inquiry in range(self.stim_number):
-                # check user input to make sure we should be going
-                if not get_user_input(self.display, self.wait_screen_message,
-                                      self.wait_screen_message_color):
-                    break
-
-                # update task state
-                self.display.update_task_bar(str(inquiry + 1))
-
-                # Draw and flip screen
-                self.display.draw_static()
-                self.window.flip()
-
-                self.display.schedule_to(stimuli_labels[inquiry])
-                # Schedule an inquiry
-
-                # Wait for a time
-                core.wait(self.buffer_val)
-
-                # Do the inquiry
-                timing = self.display.do_inquiry()
-
-                # Write triggers for the inquiry
-                self.write_trigger_data(timing, first_run=(inquiry == 0))
-
-                # Wait for a time
-                core.wait(self.buffer_val)
-
-            # Set run to False to stop looping
-            run = False
-
-        # Say Goodbye!
-        self.display.info_text = trial_complete_message(
-            self.window, self.parameters)
-        self.display.draw_static()
-        self.window.flip()
-
-        # Allow for some training data to be collected
-        core.wait(self.buffer_val)
-        self.write_offset_trigger()
-
-        return self.file_save
-
-    def write_trigger_data(self, timing: List[Tuple[str, float]],
-                           first_run: bool) -> None:
-        """Write Trigger Data.
-
-        Using the timing provided from the display and calibration information
-        from the data acquisition client, write trigger data in the correct
-        format.
-        """
-        triggers = []
-        if first_run:
-            assert self.display.first_stim_time, "First stim time not set"
-            for content_type, client in self.daq.clients_by_type.items():
-                label = offset_label(content_type.name)
-                time = client.offset(self.display.first_stim_time) - self.display.first_stim_time
-                triggers.append(Trigger(label, TriggerType.OFFSET, time))
-
-        target = timing[0][0]
-        triggers.extend(convert_timing_triggers(timing, target, trigger_type))
-        self.trigger_handler.add_triggers(triggers)
-
-    def write_offset_trigger(self) -> None:
-        """Append an offset value to the end of the trigger file."""
-        assert self.display.first_stim_time, "First stim time not set"
-        triggers = []
-        for content_type, client in self.daq.clients_by_type.items():
-            label = offset_label(content_type.name, prefix='daq_sample_offset')
-            time = client.offset(self.display.first_stim_time)
-            triggers.append(Trigger(label, TriggerType.SYSTEM, time))
-
-        self.trigger_handler.add_triggers(triggers)
-        self.trigger_handler.close()
-
-
-def init_calibration_display(parameters: Parameters,
-                             window: visual.Window,
-                             experiment_clock: Clock,
-                             symbol_set: List[str],
-                             timing: List[float],
-                             colors: List[str]) -> VEPDisplay:
-=======
             timing=[
                 parameters['time_prompt'], parameters['time_fixation'],
                 parameters['time_flash']
@@ -234,7 +120,6 @@
 def init_vep_display(parameters: Parameters, window: visual.Window,
                      experiment_clock: Clock, symbol_set: List[str],
                      box_colors: List[str]) -> VEPDisplay:
->>>>>>> e8d51863
     """Initialize the display"""
     info = InformationProperties(
         info_color=[parameters['info_color']],
