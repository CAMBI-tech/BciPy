import unittest
from bcipy.helpers.task import SPACE_CHAR
import numpy as np
import string
from bcipy.tasks.rsvp.main_frame import DecisionMaker


class TestDecisionMaker(unittest.TestCase):
    """Test for decision maker class """
    def setUp(self):
        """Set up decision maker object for testing """
        self.decision_maker = DecisionMaker(
                                    1, 3, state='',
                                    alphabet=list(string.ascii_uppercase)
                                    + ['<'] + [SPACE_CHAR],
                                    is_txt_sti=True,
                                    stimuli_timing=[1, .2],
                                    seq_constants=None)

    def test_init(self):
        """Test initialisation"""
        self.assertEqual(self.decision_maker.min_num_seq, 1)
        self.assertEqual(self.decision_maker.max_num_seq, 3)
        self.assertEqual(self.decision_maker.state, '')
        self.assertEqual(self.decision_maker.displayed_state, '')

    def test_decide_without_commit(self):
        """
        Test decide method with case of no commit
        using a fake probability distribution
        """
        probability_distribution = np.ones(len(
                        self.decision_maker.alphabet)) / 8
        decision, chosen_stimuli = self.decision_maker.decide(
                                    probability_distribution)
        self.assertTrue(np.all(
                        self.decision_maker.list_epoch[-1]['list_distribution'][-1]
                        == probability_distribution))
        self.assertFalse(decision)
        """Test do_epoch method"""
        self.decision_maker.do_epoch()
        self.assertEqual(self.decision_maker.sequence_counter,0)

    def test_decide_with_commit(self):
        """Test decide method with case of commit"""
<<<<<<< HEAD
        probability_distribution = np.ones(len(self.decision_maker.alphabet))
        self.decision_maker.sequence_counter = self.decision_maker.min_num_seq
        decision, chosen_stimuli = self.decision_maker.decide(probability_distribution)
        #self.assertTrue(np.all(self.decision_maker.list_epoch[-1]['list_distribution'][-1] == probability_distribution))
        #print(self.decision_maker.list_epoch[-1]['list_distribution'][-1])
        #print(probability_distribution)
        #print(self.decision_maker.sequence_counter)
        #print(self.decision_maker.min_num_seq)
=======
        probability_distribution = np.ones(len(
                            self.decision_maker.alphabet))
        decision, chosen_stimuli = self.decision_maker.decide(
                            probability_distribution)
>>>>>>> 334a0096
        self.assertTrue(decision)
        self.assertEqual(chosen_stimuli, [])

    def test_update_with_letter(self):
        """Test update method with letter being the new state"""
        old_displayed_state = self.decision_maker.displayed_state
        old_state = self.decision_maker.state
        new_state = 'E'
        self.decision_maker.update(state=new_state)
        self.assertEqual(self.decision_maker.state, old_state+new_state)
        self.assertEqual(self.decision_maker.displayed_state,
                        old_displayed_state + 'E')

    def test_update_with_backspace(self):
        """Test update method with backspace being the new state"""
        old_displayed_state = self.decision_maker.displayed_state
        old_state = self.decision_maker.state
        new_state = '<'
        self.decision_maker.update(state=new_state)
        self.assertEqual(self.decision_maker.state, old_state+new_state)
        self.assertEqual(self.decision_maker.displayed_state,
                        old_displayed_state[0:-1])
        self.assertLess(len(self.decision_maker.displayed_state),
                        len(self.decision_maker.state))

    def test_reset(self):
        """Test reset of decision maker state"""
        self.decision_maker.reset()
        self.assertEqual(self.decision_maker.state, '')
        self.assertEqual(self.decision_maker.displayed_state, '')
        self.assertEqual(self.decision_maker.time, 0)
        self.assertEqual(self.decision_maker.sequence_counter, 0)

    def test_form_display_state(self):
        """Test form display state method with a dummy state"""
        self.decision_maker.update(state='ABC<.E')
        self.decision_maker.form_display_state(self.decision_maker.state)
        self.assertEqual(self.decision_maker.displayed_state, 'ABE')
        self.decision_maker.reset()
<<<<<<< HEAD
        
    def test_do_epoch(self):
        """Test do_epoch method"""
        probability_distribution = np.ones(len(self.decision_maker.alphabet)) / 8
        decision, chosen_stimuli = self.decision_maker.decide(probability_distribution)
        self.decision_maker.do_epoch()
        self.assertEqual(self.decision_maker.sequence_counter,0)
'''
    def test_schedule_sequence(self):
        old_count = self.decision_maker.sequence_counter
        self.decision_maker.schedule_sequence()
        self.assertEqual(self.decision_maker.state[-1],'.')
        print(self.list_epoch[-1]['list_sti'])
        self.assertLess(old_count,self.decision_maker.sequence_counter)

    #def test_decide_state_update(self)
        #call decide and 

    def test_prepare_stimuli(self):
        pass

'''
=======
>>>>>>> 334a0096
<|MERGE_RESOLUTION|>--- conflicted
+++ resolved
@@ -43,21 +43,10 @@
 
     def test_decide_with_commit(self):
         """Test decide method with case of commit"""
-<<<<<<< HEAD
-        probability_distribution = np.ones(len(self.decision_maker.alphabet))
-        self.decision_maker.sequence_counter = self.decision_maker.min_num_seq
-        decision, chosen_stimuli = self.decision_maker.decide(probability_distribution)
-        #self.assertTrue(np.all(self.decision_maker.list_epoch[-1]['list_distribution'][-1] == probability_distribution))
-        #print(self.decision_maker.list_epoch[-1]['list_distribution'][-1])
-        #print(probability_distribution)
-        #print(self.decision_maker.sequence_counter)
-        #print(self.decision_maker.min_num_seq)
-=======
         probability_distribution = np.ones(len(
                             self.decision_maker.alphabet))
         decision, chosen_stimuli = self.decision_maker.decide(
                             probability_distribution)
->>>>>>> 334a0096
         self.assertTrue(decision)
         self.assertEqual(chosen_stimuli, [])
 
@@ -97,28 +86,10 @@
         self.decision_maker.form_display_state(self.decision_maker.state)
         self.assertEqual(self.decision_maker.displayed_state, 'ABE')
         self.decision_maker.reset()
-<<<<<<< HEAD
         
     def test_do_epoch(self):
         """Test do_epoch method"""
         probability_distribution = np.ones(len(self.decision_maker.alphabet)) / 8
         decision, chosen_stimuli = self.decision_maker.decide(probability_distribution)
         self.decision_maker.do_epoch()
-        self.assertEqual(self.decision_maker.sequence_counter,0)
-'''
-    def test_schedule_sequence(self):
-        old_count = self.decision_maker.sequence_counter
-        self.decision_maker.schedule_sequence()
-        self.assertEqual(self.decision_maker.state[-1],'.')
-        print(self.list_epoch[-1]['list_sti'])
-        self.assertLess(old_count,self.decision_maker.sequence_counter)
-
-    #def test_decide_state_update(self)
-        #call decide and 
-
-    def test_prepare_stimuli(self):
-        pass
-
-'''
-=======
->>>>>>> 334a0096
+        self.assertEqual(self.decision_maker.sequence_counter,0)