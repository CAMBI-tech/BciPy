# -*- coding: utf-8 -*-
from helpers.load import load_txt_data


def _write_triggers_from_sequence_calibration(array, trigger_file, offset=None):
    """
    Write triggers from calibration.

    Helper Function to write trigger data to provided trigger_file. It assigns
        target letter based on the first presented letter in sequence, then
        assigns target/nontarget label to following letters.

    It writes in the following order:
        (I) presented letter, (II) targetness, (III) timestamp
    """

    x = 0

    if offset:
        # extract the letter and timing from the array
        (letter, time) = array
        targetness = 'offset_correction'
        trigger_file.write('%s %s %s' % (letter, targetness, time) + "\n")

    else:
        for i in array:

            # extract the letter and timing from the array
            (letter, time) = i

            # determine what the trigger are
            if x == 0:
                targetness = 'first_pres_target'
                target_letter = letter
            elif x == 1:
                targetness = 'fixation'
            elif x > 1 and target_letter == letter:
                targetness = 'target'
            else:
                targetness = 'nontarget'

            # write to the trigger_file
            trigger_file.write('%s %s %s' % (letter, targetness, time) + "\n")

            x += 1

    return trigger_file


def _write_triggers_from_sequence_copy_phrase(array, trigger_file,
                                              copy_text, typed_text):
    """
    Write triggers from copy phrase.

    Helper Function to write trigger data to provided trigger_file. It assigns
        target letter based on matching the next needed letter in typed text
        then assigns target/nontarget label to following letters.

    It writes in the following order:
        (I) presented letter, (II) targetness, (III) timestamp
    """

    # get relevant spelling info to determine what was and should be typed
    spelling_length = len(typed_text)
    last_typed = typed_text[-1]
    correct_letter = copy_text[spelling_length - 1]

    # because there is the possiblility of incorrect letter and correction,
    # we check here what is appropriate as a correct response
    if last_typed == correct_letter:
        correct_letter = copy_text[spelling_length]
    else:
        correct_letter = '<'

    x = 0

    for i in array:

        # extract the letter and timing from the array
        (letter, time) = i

        # determine what the triggers are:
        #       assumes there is no target letter presentation.
        if x == 0:
            targetness = 'fixation'
        elif x > 1 and correct_letter == letter:
            targetness = 'target'
        else:
            targetness = 'nontarget'

        # write to the trigger_file
        trigger_file.write('%s %s %s' % (letter, targetness, time) + "\n")

        x += 1

    return trigger_file


def _write_triggers_from_sequence_free_spell(array, trigger_file):
    """
    Write triggers from free spell.

    Helper Function to write trigger data to provided trigger_file.

    It writes in the following order:
        (I) presented letter, (II) timestamp
    """

    for i in array:

        # extract the letter and timing from the array
        (letter, time) = i

        # write to trigger_file
        trigger_file.write('%s %s' % (letter, time) + "\n")

    return trigger_file


def trigger_decoder(mode, trigger_loc=None):

    # Load triggers.txt
    if not trigger_loc:
        trigger_loc = load_txt_data()

    with open(trigger_loc, 'r') as text_file:
        # Get every line of trigger.txt if that line does not contain
        # 'fixation' or 'offset_correction'
        # [['words', 'in', 'line'], ['second', 'line']...]

        # trigger file has three columns: SYMBOL, TARGETNESS_INFO, TIMING

        trigger_txt = [line.split() for line in text_file if 'fixation' not in line and '+' not in line \
            and 'offset_correction' not in line]
 

    # If operating mode is calibration, trigger.txt has three columns.
    if mode == 'calibration' or mode == 'copy_phrase':
        symbol_info = map(lambda x: x[0],trigger_txt)
        trial_target_info = map(lambda x: x[1],trigger_txt)
        timing_info = map(lambda x: eval(x[2]),trigger_txt)
    elif mode == 'free_spell':
        symbol_info = map(lambda x: x[0],trigger_txt)
        trial_target_info = None
        timing_info = map(lambda x: eval(x[1]),trigger_txt)
    else:
        raise Exception("You have not provided a valid operating mode for trigger_decoder. "
                        "Valid modes are: 'calibration','copy_phrase','free_spell'")

<<<<<<< HEAD
    return symbol_info, trial_target_info, timing_info
=======

    with open(trigger_loc, 'r') as text_file:   
        offset_array = [line.split() for line in text_file if 'offset_correction' in line]

        if offset_array:
            offset = timing_info[0] - float(offset_array[0][2])
        else:
            offset = 0

    return symbol_info, trial_target_info, timing_info, offset
>>>>>>> 50466633
<|MERGE_RESOLUTION|>--- conflicted
+++ resolved
@@ -132,7 +132,6 @@
 
         trigger_txt = [line.split() for line in text_file if 'fixation' not in line and '+' not in line \
             and 'offset_correction' not in line]
- 
 
     # If operating mode is calibration, trigger.txt has three columns.
     if mode == 'calibration' or mode == 'copy_phrase':
@@ -147,10 +146,6 @@
         raise Exception("You have not provided a valid operating mode for trigger_decoder. "
                         "Valid modes are: 'calibration','copy_phrase','free_spell'")
 
-<<<<<<< HEAD
-    return symbol_info, trial_target_info, timing_info
-=======
-
     with open(trigger_loc, 'r') as text_file:   
         offset_array = [line.split() for line in text_file if 'offset_correction' in line]
 
@@ -160,4 +155,3 @@
             offset = 0
 
     return symbol_info, trial_target_info, timing_info, offset
->>>>>>> 50466633
