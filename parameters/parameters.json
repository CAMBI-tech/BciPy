--- conflicted
+++ resolved
@@ -173,12 +173,9 @@
     "readableName": "Text below main presentation",
     "helpTip": "Text below main presentation",
     "recommended_values": [
-<<<<<<< HEAD
       "",
-      "Demo Text"
-=======
+      "Demo Text",
       "DEMO"
->>>>>>> 82e4a984
     ],
     "isNumeric": "false"
   },
