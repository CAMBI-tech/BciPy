[build-system]
build-backend = "setuptools.build_meta"
requires = ["setuptools>=61.0", "wheel>=0.37.1"]

[project]
name = "bcipy"
version = "2.0.0"
authors = [
    {name="CAMBI", email="cambi_support@googlegroups.com"},
]
description = "Python Software for Brain-Computer Interface Development."
readme = "README.md"
requires-python = ">3.8,<3.11"
classifiers = [
    'License :: Other/Proprietary License',
    'Topic :: Scientific/Engineering :: Human Machine Interfaces',
    'Intended Audience :: Science/Research',
    'Intended Audience :: End Users/Desktop',
    'Intended Audience :: Developers',
    'Programming Language :: Python',
    'Programming Language :: Python :: 3.9',
    'Programming Language :: Python :: 3.10',
]

dependencies = [
    "textslinger~=0.1.1",
    "attrdict3==2.0.2",
    "EDFlib-Python==1.0.8",
    "torch==2.2.0",
    "construct==2.8.14",
    "mne==1.6.1",
    "mne-bids==0.14.0",
    "pyobjc==7.3;platform_system=='Darwin'",
    "pybv==0.7.5",
    "pyo==1.0.5",
    "pyglet<=1.5.27,>=1.4",
    "PsychoPy==2024.2.1",
    "openpyxl==3.1.2",
    "numpy==1.24.4",
    "sounddevice==0.4.4",
    "SoundFile==0.12.1",
    "scipy==1.10.1",
    "scikit-learn==1.2.2",
    "seaborn==0.13.2",
    "matplotlib==3.7.5",
    "pylsl==1.16.2",
    "pandas==2.0.3",
    "psutil==5.7.2",
    "Pillow==10.2.0",
    "py-cpuinfo==9.0.0",
    "pyopengl==3.1.7",
    "PyQt6==6.7.1",
    "PyQt6-sip==13.8",
    "pywavelets==1.4.1",
    "tqdm==4.62.2",
    "rich==13.9.4",
    "reportlab==4.2.0",
    "tables==3.7.0",
    "pyWinhook==1.6.2;python_version=='3.9' and platform_system=='Windows'",
    "WxPython==4.2.1;platform_system!='Linux'",
]

[project.license]
file = "LICENSE.md"

[project.optional-dependencies]
dev = [
    "autopep8==1.5.7",
    "coverage>=7.0",
    "flake8==5.0.4",
    "Flake8-pyproject==1.2.3",
    "mypy==1.13",
    "lxml",
    "mock",
    "mockito",
    "pylint",
    "pytest",
    "pytest-mpl",
<<<<<<< HEAD
    "Sphinx==8.1.3",
    "furo==2024.8.6",
=======
>>>>>>> d899be7e
]
release = [
    "twine==3.2.0",
    "build==1.2.2.post1",
    "pyinstaller==6.13.0",
    "wheel==0.43.0",
]

[project.scripts]
bcipy = "bcipy.main:bcipy_main"
bcipy-erp-viz = "bcipy.helpers.visualization:erp"
bcipy-replay = "bcipy.simulator.task.replay_session:main"
bcipy-sim = "bcipy.simulator:main"
bcipy-train = "bcipy.signal.model.offline_analysis:main"
bcipy-params = "bcipy.gui.parameters.params_form:main"

[project.urls]
"Homepage" = "https://www.cambi.tech/"
"Documentation" = "https://bcipy.github.io/"
"Source" = "https://github.com/CAMBI-tech/BciPy"

[tool.setuptools]
# https://setuptools.pypa.io/en/latest/userguide/pyproject_config.html
platforms = ["Linux", "Windows", "Mac OS-X"]
include-package-data = true
zip-safe = true

# Python modules and packages that are included in the
# distribution package (and therefore become importable)
[tool.setuptools.packages.find]
exclude = ["tests", "demo", "scripts"]

[tool.distutils.bdist_wheel]
universal = true

[tool.coverage.run]
omit = [
    "*__init__*",
    "*__main__*",
    "*usr/local/lib*",
    "*tests*",
    "*test*",
    "*demo*",
    "*exceptions.py",
    "*visualization.py",
    "*/gui/*",
    "*/simulator/ui/*"
]
source = ["bcipy"]
branch = true

[tool.coverage.report]
exclude_also = [
    "pragma: no cover",
    "def __repr__",
    "def __str__",
    "raise NotImplementedError",
    "@abstract",
   "if __name__ == .__main__.:",
    "logging.getLogger(__name__)",
    "raise AssertionError",
    "@(abc\\.)?abstractmethod",
    "pass",
]


[tool.flake8]

max_complexity = 10
max_line_length = 120
application_import_names = "bcipy"

ignore = [
    "D205",
    "D400",
    "F841",
    "F821",
    "E402",
    "E501",
    "C901",
    "W503",
    "W504",
]

[tool.isort]
skip = [".gitignore"]

[tool.pytest.ini]
markers = "slow"

[tool.mypy]

warn_return_any = false
warn_unused_configs = false
ignore_missing_imports = true
follow_imports = "skip"
strict_optional = true
disallow_incomplete_defs = false
check_untyped_defs = true
no_implicit_optional = true
exclude = [
    "tests",
    "demo",
    "gui",
    "scripts",
    "acquisition",
    "display.paradigm",
    "signal.model",
    "task.control",
    "core.parameters",
]<|MERGE_RESOLUTION|>--- conflicted
+++ resolved
@@ -76,11 +76,6 @@
     "pylint",
     "pytest",
     "pytest-mpl",
-<<<<<<< HEAD
-    "Sphinx==8.1.3",
-    "furo==2024.8.6",
-=======
->>>>>>> d899be7e
 ]
 release = [
     "twine==3.2.0",
