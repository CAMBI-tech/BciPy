--- conflicted
+++ resolved
@@ -26,21 +26,10 @@
     nontarget_evoked = grand_average(nontarget_evoked)
     return target_evoked, nontarget_evoked
 
-<<<<<<< HEAD
-from pathlib import Path
-import mne
-import pandas as pd
-import numpy as np
-import csv
-
-
-ARTIFACT_LABELLED_FILENAME = 'auto_artifacts_raw.fif'
-=======
 # If labelled artifact data in dataset exists, define the filename here
 ARTIFACT_LABELLED_FILENAME = 'artifacts_raw.fif'
 # FILTER_NOISE = ['BAD_blink', 'BAD_emg'] # subset of labels
 FILTER_NOISE = ['BAD_blink', 'BAD_emg', 'BAD_event', 'BAD_eog'] # all labels
->>>>>>> 1b905034
 
 
 if __name__ == "__main__":
@@ -63,41 +52,11 @@
 
     for session in progress_bar:                               
         if session.is_dir():
-<<<<<<< HEAD
-            # parameters = load_json_parameters(session / DEFAULT_PARAMETER_FILENAME, value_cast=True)
-            mne_data = mne.io.read_raw_fif(f'{session}/{ARTIFACT_LABELLED_FILENAME}')
-=======
             session_folder = str(session.resolve())
->>>>>>> 1b905034
 
             try:
                 # grab the data and labels
                 results[session.name] = {}
-<<<<<<< HEAD
-
-                # comment out training to use the same data for all sessions. Use ar_offline.py to train for CF.
-                # raw_data, data, labels, trigger_timing, channel_map, poststim_length, dt = load_data_inquiries(
-                #     data_folder=str(session.resolve())
-                #     )
-                raw_data, data, labels, trigger_timing, channel_map, poststim_length, dt, dl = load_data_mne(
-                    data_folder=str(session.resolve()),
-                    mne_data_annotations=mne_data.annotations,
-                    drop_artifacts=True
-                    )
-                # epochs, figs = visualize_erp(
-                #     raw_data,
-                #     channel_map,
-                #     trigger_timing,
-                #     labels,
-                #     poststim_length,
-                #     transform=dt)
-                # # average the epochs
-                # non_target.append(epochs[0])
-                # target.append(epochs[1])
-
-                # train the models and get the results
-                df = crossvalidate_record((data, labels), session_name=str(session.resolve()))
-=======
                 progress_bar.set_description(f"Processing {session.name}...")
 
                 # uncomment to use the inquiry based filtering
@@ -126,7 +85,6 @@
 
                 # train the models and get the results. Provide a session name, to persist the models.
                 df = crossvalidate_record((data, labels))
->>>>>>> 1b905034
                 for name in scores:
                     results[session.name][name] = df[f'mean_test_{name}']
                     results[session.name][f'std_{name}'] = df[f'std_test_{name}']
@@ -135,37 +93,7 @@
 
             except Exception as e:
                 print(f"Error processing session {session}: \n {e}")
-<<<<<<< HEAD
-                pass
-    print(results)
-    print(dropped)
-    file_name = 'of_AAR_all_models.csv'
-    export = pd.DataFrame.from_dict(results).transpose()
-    export.to_csv(file_name)
-    export = pd.DataFrame.from_dict(dropped)
-    export.to_csv('of_AAR_all_models_dropped.csv')
-
-    # average across participants using grand_average
-    # target_ga, non_target_ga = group_average(target, non_target)
-
-    # add all the non-targets and targets to a list
-    # epochs = non_target[0]
-    # for nt in non_target[1:]: epochs += nt
-    # visualize_evokeds((non_target, target), show=True)
-    # visualize_joint_average((non_target, target), ['Non-Target', 'Target'], show=True)
-
-
-    breakpoint()
-    # final = df.copy()
-    # for session, values in results.items():
-    #     for name, value in values.items():
-    #         values = np.array(values)
-    #         final[session][f'mean_test_{name}'] = values.mean(axis=0)
-    #         final[session][f'std_test_{name}'] = values.std(axis=0)
-    # final.sort_values('mean_test_mcc', ascending=False)
-=======
                 raise e
->>>>>>> 1b905034
     
     # export the results!
     condition = 'WD_blinkeogeventemg_SAR_IIR'
