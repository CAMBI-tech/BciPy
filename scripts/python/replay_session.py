"""Script that will replay sessions and allow us to simulate new model predictions on that data."""
import json
import logging as logger
from typing import Tuple
from pathlib import Path
import pickle

import matplotlib.pyplot as plt
import numpy as np
import pandas as pd
import seaborn as sns
from bcipy.config import (
    RAW_DATA_FILENAME,
    TRIGGER_FILENAME,
    DEFAULT_PARAMETER_FILENAME, SESSION_DATA_FILENAME,
    DEFAULT_DEVICE_SPEC_FILENAME,
    DEVICE_SPEC_PATH,
)
from bcipy.helpers.acquisition import analysis_channels
from bcipy.task.data import EvidenceType
import bcipy.acquisition.devices as devices
from bcipy.helpers.list import grouper
<<<<<<< HEAD
from bcipy.helpers.load import load_json_parameters, load_raw_data, load_experimental_data, load_signal_model_path
from bcipy.helpers.stimuli import InquiryReshaper, update_inquiry_timing
from bcipy.helpers.session import read_session
from bcipy.helpers.triggers import TriggerType, trigger_decoder
from bcipy.helpers.symbols import alphabet
from bcipy.signal.model import PcaRdaKdeModel
from bcipy.signal.process import get_default_transform, filter_inquiries

from scipy import stats
=======
from bcipy.helpers.load import load_json_parameters, load_raw_data
from bcipy.helpers.stimuli import InquiryReshaper, update_inquiry_timing
from bcipy.helpers.triggers import TriggerType, trigger_decoder
from bcipy.helpers.symbols import alphabet
from bcipy.signal.model import PcaRdaKdeModel
from bcipy.signal.process import get_default_transform, filter_inquiries, ERPTransformParams

logger.getLogger().setLevel(logger.INFO)
>>>>>>> b03dcd2c


def load_model(model_path: Path, k_folds: int, model_class=PcaRdaKdeModel):
    """Load the model at the given path"""
    with open(model_path, "rb") as f:
        model = pickle.load(f)
    return model


<<<<<<< HEAD
def generate_replay_outputs(data_folder, parameters, model_path: Path, write_output=None):
    """Generate Replay outputs.

    This function will load the raw data, filter it, and compare the model predictions to the
    session data evidence output.

    It can be used to compare two distinct models (a new model trained given model_path),
    or the same model used to generate the session.json using different parameters (e.g. filters).

    It will:
        1. Load model from model_path
        2. Load session data from data_folder
        3. Compare model predictions to session data from older model
        4. Write output to file if write_output is True

    raw data -> inquiries -> filter -> trials -> run model
    """
    session_json = data_folder / SESSION_DATA_FILENAME
    # check if session.json exists at the given path
    if not Path(session_json).exists():
        raise FileNotFoundError(f"Session data file not found at {session_json}")
    # extract relevant session information from parameters file
    trial_length = parameters.get("trial_length")
    trials_per_inquiry = parameters.get("stim_length")
    prestim_length = parameters.get("prestim_length", trial_length)
    buffer = int(parameters.get("task_buffer_length") / 2)
    # time_flash = parameters.get("time_flash")

    # get signal filtering information
    downsample_rate = parameters.get("down_sampling_rate")
    notch_filter = parameters.get("notch_filter_frequency")
    hp_filter = parameters.get("filter_high")
    lp_filter = parameters.get("filter_low")
    filter_order = parameters.get("filter_order")
    static_offset = parameters.get("static_trigger_offset")
    k_folds = parameters.get("k_folds")

    # Load raw data
    raw_data = load_raw_data(Path(data_folder, f"{RAW_DATA_FILENAME}.csv"))
    channels = raw_data.channels
    type_amp = raw_data.daq_type
    sample_rate = raw_data.sample_rate

    devices.load(Path(DEVICE_SPEC_PATH))
    device_spec = devices.preconfigured_device(raw_data.daq_type)

    print(f"Channels read from csv: {channels}")
    print(f"Device type: {type_amp}")
=======
def generate_replay_outputs(
        data_folder,
        parameters,
        model_path: Path,
        model_class=PcaRdaKdeModel,
        symbol_set=alphabet(),
        write_output=False) -> Tuple[dict, list, list]:
    """Replay a session and generate outputs for the provided model.

    Parameters
    ----------
    data_folder: Path
        Path to the data folder containing the session data (session.json, raw_data.csv, triggers.txt)
    parameters: dict
        Parameters to use for the replay session.
    model_path: Path
        Path to the model to use for the replay session.
    model_class: class
        Class of the model to use for the replay session. By default, this is PcaRdaKdeModel.
    symbol_set: list
        List of symbols to use for the replay session. By default, this is the alphabet.
    write_output: bool
        Whether or not to write the output to a file. By default, this is False.

    Returns
    -------
    tuple - new_model_outputs, old_model_target_output, old_model_nontarget_output
    """
    k_folds = parameters.get("k_folds")
    model = load_model(model_path, k_folds, model_class)
    logger.info(f"Loaded model from {model_path}")

    # get trial information; to make backwards compatible, we will try to get the trial length
    # from the parameters file (old), but if it's not there, we use the trial window and adjust timing (>2.0).
    adjust_trials_by_window = False
    trial_length = parameters.get("trial_length", None)
    if trial_length is None:
        trial_window = parameters.get("trial_window")
        trial_length = trial_window[1] - trial_window[0]
        adjust_trials_by_window = True
        logger.info(f"Trial Window: {trial_window[0]}-{trial_window[1]}s")

    trials_per_inquiry = parameters.get("stim_length")
    prestim_length = parameters.get("prestim_length", trial_length)
    buffer_length = int(parameters.get("task_buffer_length") / 2)

    # get signal filtering information
    static_offset = parameters.get("static_trigger_offset")
    k_folds = parameters.get("k_folds")
    transform_params = parameters.instantiate(ERPTransformParams)
    downsample_rate = transform_params.down_sampling_rate

    logger.info(
        f"\nData processing settings: \n"
        f"{str(transform_params)} \n"
        f"Trial Length: {trial_length}s, Trials per Inquiry: {trials_per_inquiry} \n"
        f"Prestimulus Buffer: {prestim_length}s, Poststimulus Buffer: {buffer_length}s \n"
        f"Static offset: {static_offset}"
    )

    data_list = load_raw_data(data_folder, [f"{RAW_DATA_FILENAME}.csv"])
    # NOTE: With the current inputs this function only loads the EEG data. Update needed for eyetracker data.
    raw_data = data_list[0]
    channels = raw_data.channels
    type_amp = raw_data.daq_type
    sample_rate = raw_data.sample_rate
    devices.load(Path(data_folder, DEFAULT_DEVICE_SPEC_FILENAME))
    device_spec = devices.preconfigured_device(raw_data.daq_type)
    channel_map = analysis_channels(channels, device_spec)

    # extract the raw data for the channels we care about. The channel map will further reduce this if necessary.
    # by default, only the sample number and internal trigger channels are excluded.
    raw_data, _ = raw_data.by_channel()

    logger.info(f"Device type: {type_amp}")
    logger.info(f"Channels read from csv: {channels}")
    channels_used = [channels[i] for i, keep in enumerate(channel_map) if keep == 1]
    logger.info(f'Channels used in analysis: {channels_used}')
>>>>>>> b03dcd2c

    trigger_targetness, trigger_timing, trigger_symbols = trigger_decoder(
        offset=static_offset,
        trigger_path=f"{data_folder}/{TRIGGER_FILENAME}",
        exclusion=[TriggerType.PREVIEW, TriggerType.EVENT, TriggerType.FIXATION],
    )
<<<<<<< HEAD
    # Channel map can be checked from raw_data.csv file.
    # The timestamp column is already excluded.
    channel_map = analysis_channels(channels, device_spec)
    channels_used = [channels[i] for i, keep in enumerate(channel_map) if keep == 1]
    print(f'Channels used in analysis: {channels_used}')

    model = load_model(model_path, k_folds)
    data, fs = raw_data.by_channel()

    print(
        f"\nData processing settings: \n"
        f"Filter: [{lp_filter}-{hp_filter}], Order: {filter_order},"
        f" Notch: {notch_filter}, Downsample: {downsample_rate} \n"
        f"Poststimulus: {trial_length}s, Prestimulus: {prestim_length}s, Buffer: {buffer}s \n"
        f"Static offset: {static_offset}"
    )
=======

    # Adjust trigger timing by trial window if necessary
    if adjust_trials_by_window:
        trigger_timing = [timing + trial_window[0] for timing in trigger_timing]
>>>>>>> b03dcd2c

    inquiries, inquiry_labels, inquiry_timing = InquiryReshaper()(
        trial_targetness_label=trigger_targetness,
        timing_info=trigger_timing,
<<<<<<< HEAD
        eeg_data=data,
=======
        eeg_data=raw_data,
>>>>>>> b03dcd2c
        sample_rate=sample_rate,
        trials_per_inquiry=trials_per_inquiry,
        channel_map=channel_map,
        poststimulus_length=trial_length,
        prestimulus_length=prestim_length,
<<<<<<< HEAD
        transformation_buffer=buffer,  # use this to add time to the end of the Inquiry for processing!
=======
        transformation_buffer=buffer_length,
>>>>>>> b03dcd2c
    )
    default_transform = get_default_transform(
<<<<<<< HEAD
        sample_rate_hz=fs,
        notch_freq_hz=notch_filter,
        bandpass_low=lp_filter,
        bandpass_high=hp_filter,
        bandpass_order=filter_order,
        downsample_factor=downsample_rate,
    )
    inquiries, transformed_sample_rate = filter_inquiries(inquiries, default_transform, fs)
=======
        sample_rate_hz=sample_rate,
        notch_freq_hz=transform_params.notch_filter_frequency,
        bandpass_low=transform_params.filter_low,
        bandpass_high=transform_params.filter_high,
        bandpass_order=transform_params.filter_order,
        downsample_factor=transform_params.down_sampling_rate,
    )

    inquiries, transformed_sample_rate = filter_inquiries(inquiries, default_transform, sample_rate)
>>>>>>> b03dcd2c
    trial_duration_samples = int(trial_length * transformed_sample_rate)
    inquiry_timing = update_inquiry_timing(inquiry_timing, downsample_rate)
    trials = InquiryReshaper.extract_trials(inquiries, trial_duration_samples, inquiry_timing)

<<<<<<< HEAD

    alpha = alphabet()
=======
    # get the model outputs using the reshaped data
>>>>>>> b03dcd2c
    outputs = {}
    inquiry_worth_of_trials = np.split(trials, inquiries.shape[1], 1)
    inquiry_worth_of_letters = grouper(trigger_symbols, trials_per_inquiry, incomplete="ignore")
    for i, (inquiry_trials, this_inquiry_letters, this_inquiry_labels) in enumerate(
        zip(inquiry_worth_of_trials, inquiry_worth_of_letters, inquiry_labels)
    ):
        response = model.predict(inquiry_trials, this_inquiry_letters, symbol_set=symbol_set)
        if np.any(this_inquiry_labels == 1):
            index_of_target_trial = np.argwhere(this_inquiry_labels == 1)[0][0]
            target_letter = this_inquiry_letters[index_of_target_trial]
            target_index_in_alphabet = symbol_set.index(target_letter)

            nontarget_idx_in_alphabet = [symbol_set.index(q) for q in this_inquiry_letters if q != target_letter]
        else:
            target_index_in_alphabet = None
            nontarget_idx_in_alphabet = [symbol_set.index(q) for q in this_inquiry_letters]

        outputs[i] = {
            "eeg_evidence": list(response),
            "target_idx": target_index_in_alphabet,
            "nontarget_idx": nontarget_idx_in_alphabet,
        }

    if write_output:
        with open(write_output / "replay_outputs.json", "w") as f:
            json.dump(outputs, f, indent=2)

<<<<<<< HEAD
    # Get values computed during actual experiment from session.json
    all_target_eeg, all_nontarget_eeg = load_from_session_json(session_json)
    

    # Check that the number of trials in triggers.txt matches the number of trials in session.json
    print("Length of trials from triggers.txt: ", len(trigger_timing))
    print("Length of all_target_eeg from session.json: ", len(all_target_eeg))
    print("Length of all_nontarget_eeg from session.json: ", len(all_nontarget_eeg))
    all_target_from_outputs = len([o["target_idx"] for o in outputs.values() if o["target_idx"] is not None])
    print("Length of all_target_from_outputs: ", all_target_from_outputs)
    all_nontarget_from_outputs = sum([len(o["nontarget_idx"]) for o in outputs.values()])
    print("Length of all_nontarget_from_outputs: ", all_nontarget_from_outputs)
    
    # Fail the replay if the number of trials in triggers.txt does not match the number of trials in session.json
    assert len(trigger_timing) == len(all_target_eeg) + len(all_nontarget_eeg), (
        "Length of trigger_timing does not match length of all_target_eeg + all_nontarget_eeg")
    assert len(trigger_timing) == all_target_from_outputs + all_nontarget_from_outputs, (
        "Length of trigger_timing does not match length of all_target_from_outputs + all_nontarget_from_outputs")
=======
    # Get values computed during actual experiment from session.json for comparison
    session_json = data_folder / SESSION_DATA_FILENAME
    all_target_eeg, all_nontarget_eeg = load_eeg_evidence_from_session_json(session_json, symbol_set)
>>>>>>> b03dcd2c

    return outputs, all_target_eeg, all_nontarget_eeg


<<<<<<< HEAD
def load_from_session_json(session_json) -> list:
    contents = read_session(session_json)
    series = contents.series
=======
def load_eeg_evidence_from_session_json(session_json, symbol_set) -> Tuple[list, list]:
    """Load EEG evidence from session.json file for comparison with replay outputs.

    Parameters
    ----------
    session_json : str
        Path to session.json file
    symbol_set : list
        List of symbols used in experiment

    Returns
    -------
    all_target_eeg : list
        List of EEG evidence for target stimuli
    all_nontarget_eeg : list
        List of EEG evidence for nontarget stimuli
    """
    with open(session_json, "r") as f:
        contents = json.load(f)
    series = contents["series"]
>>>>>>> b03dcd2c

    all_target_eeg = []
    all_nontarget_eeg = []
    for inquiries in series:
        for inquiry in inquiries:
            # There are cases in which an inquiry may have other evidence types but no ERP. Ex. InquiryPreview
            if len(inquiry.evidences[EvidenceType.ERP]) < 1:
                print("Skipping Inquiry. No ERP evidence.")
                continue
            else:
<<<<<<< HEAD
                # get stimuli and targetness, remove fixation cross from first position
                stim_label = inquiry.stimuli
                stim_label.pop(0)
                stim_indices = [SYMBOLS.index(sym) for sym in stim_label]
                targetness = inquiry.target_info
                targetness.pop(0)

                # get indices of target and nontarget stimuli
=======
                stim_label = inquiry["stimuli"][0]  # name of symbols presented
                stim_label.pop(0)  # remove fixation cross
                stim_indices = [symbol_set.index(sym) for sym in stim_label]
                targetness = inquiry["target_info"]  # targetness of stimuli
                targetness.pop(0)  # remove fixation cross
>>>>>>> b03dcd2c
                target = [index for index, label in zip(stim_indices, targetness) if label == "target"]
                nontarget = [index for index, label in zip(stim_indices, targetness) if label == "nontarget"]
                all_target_eeg.extend([inquiry.evidences[EvidenceType.ERP][pos] for pos in target])
                all_nontarget_eeg.extend([inquiry.evidences[EvidenceType.ERP][pos] for pos in nontarget])

    return all_target_eeg, all_nontarget_eeg


<<<<<<< HEAD
def plot_collected_outputs(outputs_with_new_model, targets_with_old_model, nontargets_with_old_model, outdir):
=======
def plot_collected_outputs(
        outputs_with_new_model: dict,
        targets_with_old_model: list,
        nontargets_with_old_model: list,
        outdir: str) -> None:
    """Plot collected outputs from replay experiment.

    Parameters
    ----------
    outputs_with_new_model : dict
        List of outputs from replay experiment using new model
    targets_with_old_model : list
        List of outputs from the session data using old model for target stimuli
    nontargets_with_old_model : list
        List of outputs from the session using old model for nontarget stimuli
    outdir : str
        Path to directory to save plots
    """
>>>>>>> b03dcd2c
    records = []
    for output in outputs_with_new_model:  # each session
        for _, inquiry_contents in output.items():  # each inquiry
            target_idx = inquiry_contents["target_idx"]
            if target_idx is not None:
                records.append(
                    {
                        "which_model": "new_target",
                        "response_value": inquiry_contents["eeg_evidence"][target_idx],
                    }
                )

            nontarget_idx = inquiry_contents["nontarget_idx"]
            for i in nontarget_idx:
                records.append({"which_model": "new_nontarget", "response_value": inquiry_contents["eeg_evidence"][i]})

    for target_response in targets_with_old_model:
        records.append({"which_model": "old_target", "response_value": target_response})
    for nontarget_response in nontargets_with_old_model:
        records.append({"which_model": "old_nontarget", "response_value": nontarget_response})

    df = pd.DataFrame.from_records(records)
    print(f"{df.groupby('which_model').describe()}")
    ax = sns.stripplot(
        x="which_model",
        y="response_value",
        data=df,
        order=["old_target", "new_target", "old_nontarget", "new_nontarget"],
    )
    sns.boxplot(
        showmeans=True,
        meanline=True,
        meanprops={"color": "k", "ls": "-", "lw": 2},
        medianprops={"visible": False},
        whiskerprops={"visible": False},
        zorder=10,
        x="which_model",
        y="response_value",
        data=df,
        showfliers=False,
        showbox=False,
        showcaps=False,
        ax=ax,
        order=["old_target", "new_target", "old_nontarget", "new_nontarget"],
    )

    ax.set(yscale="log")
    plt.savefig(outdir / "response_values.stripplot.png", dpi=150, bbox_inches="tight")
    plt.close()
    ax = sns.boxplot(
        x="which_model",
        y="response_value",
        data=df,
        order=["old_target", "new_target", "old_nontarget", "new_nontarget"],
    )
    ax.set(yscale="log")
    plt.savefig(outdir / "response_values.boxplot.png", dpi=150, bbox_inches="tight")
    plt.close()

    # return all target and nontarget responses
    # return df[df["which_model"] == "new_target"].values, df[df["which_model"] == "new_nontarget"].values
    return df[df["which_model"] == "new_target"]["response_value"].values, df[df["which_model"] == "new_nontarget"]["response_value"].values


if __name__ == "__main__":
    import argparse

    parser = argparse.ArgumentParser()
<<<<<<< HEAD
    parser.add_argument("-d", "--data_folders", type=Path, default=None, help="Data folder(s): session.json must be present in each subfolder.")
    parser.add_argument("-m", "--model_file", default=None)
    parser.add_argument("-o", "--outdir", default=None, type=Path)
    parser.add_argument("-p", "--parameter_file", default=None, type=Path)

=======
    parser.add_argument(
        "-d",
        "--data_folders",
        action="append",
        type=Path,
        required=True,
        help="Session data folders to be processed. This argument can be repeated to accumulate sessions data.")
    parser.add_argument("-m", "--model_file", required=True)
    parser.add_argument("-o", "--outdir", type=Path, default=None)
    parser.add_argument(
        "-p",
        "--parameter_file",
        type=Path,
        default=None,
        help="Parameter file to be used for replay. If none, the session parameter file will be used.")
>>>>>>> b03dcd2c

    args = parser.parse_args()

    if args.outdir is not None:
        outdir = args.outdir
    else:
        outdir = Path(__file__).resolve().parent
        print(f"Outdir: {outdir}")
    
    data_folders = args.data_folders
    model_file = args.model_file

    if data_folders is None:
        data_folders = Path(load_experimental_data())

    if model_file is None:
        model_file = Path(load_signal_model_path())

    if args.outdir is None:
        args.outdir = Path(__file__).resolve().parent

    logger.info(f"Outdir: {args.outdir}")

    outputs_with_new_model = []
    targets_with_old_model = []
    nontargets_with_old_model = []
<<<<<<< HEAD
    for data_folder in data_folders.iterdir():
        print(f"Processing {data_folder}")
        try:
            # update this line to change processing parameters
            if args.parameter_file is not None:
                params_file = args.parameter_file
            else:
                params_file = Path(data_folder, DEFAULT_PARAMETER_FILENAME)
            print(f"Loading params from {params_file}")
            params = load_json_parameters(params_file, value_cast=True)
            outputs, all_target_eeg, all_nontarget_eeg = generate_replay_outputs(
                data_folder, params, model_file, write_output=outdir
            )
            outputs_with_new_model.append(outputs)
            targets_with_old_model.extend(all_target_eeg)
            nontargets_with_old_model.extend(all_nontarget_eeg)
        except Exception as e:
            print(f"Failed to process {data_folder}. Skipping. Error: {e}")


    # compare the outputs of the new model with the outputs of the old model visually
    new_targets, new_nontargets = plot_collected_outputs(outputs_with_new_model, targets_with_old_model, nontargets_with_old_model, outdir)

    # compare the outputs of the new model with the outputs of the old model statistically
    print("Comparing the outputs of the new model with the outputs of the old model statistically")
    target_diffs = new_targets - np.array(targets_with_old_model)
    nontarget_diffs = new_nontargets - np.array(nontargets_with_old_model)

    normal_targets = stats.normaltest(target_diffs).pvalue > 0.05
    print(f"Target diffs are normally distributed? {normal_targets}")
    normal_nontargets = stats.normaltest(nontarget_diffs).pvalue > 0.05
    print(f"Nontarget diffs are normally distributed? {normal_nontargets}")

    # if not normal, set equal_var=False to use Welch's t-test
    stats_target = stats.ttest_ind(targets_with_old_model, new_targets.tolist(), equal_var=normal_targets)
    print(
        f"The older model produced targets that were {stats_target.statistic} times as large as new target. "
        f"Is this a significant difference? {stats_target.pvalue < 0.05} {stats_target.pvalue}")
    stats_nontarget = stats.ttest_ind(nontargets_with_old_model, new_nontargets.tolist(), equal_var=normal_nontargets)
    print(
        f"The older model produced nontargets that were {stats_nontarget.statistic} times as large as new nontarget. "
        f"Is this a significant difference? {stats_nontarget.pvalue < 0.05} {stats_nontarget.pvalue}")

    print("Replay complete.")
=======
    for data_folder in args.data_folders:
        logger.info(f"Processing {data_folder}")

        if args.parameter_file is not None:
            params_file = args.parameter_file
        else:
            params_file = Path(data_folder, DEFAULT_PARAMETER_FILENAME)
        logger.info(f"Loading params from {params_file}")
        params = load_json_parameters(params_file, value_cast=True)

        # Generate replay outputs using the model provided against the session data in data_folder
        outputs, all_target_eeg, all_nontarget_eeg = generate_replay_outputs(
            data_folder, params, args.model_file, write_output=False
        )
        outputs_with_new_model.append(outputs)
        targets_with_old_model.extend(all_target_eeg)
        nontargets_with_old_model.extend(all_nontarget_eeg)

    plot_collected_outputs(
        outputs_with_new_model,
        targets_with_old_model,
        nontargets_with_old_model,
        args.outdir)

    # breakpoint()

    logger.info("Replay complete.")
>>>>>>> b03dcd2c
<|MERGE_RESOLUTION|>--- conflicted
+++ resolved
@@ -20,17 +20,6 @@
 from bcipy.task.data import EvidenceType
 import bcipy.acquisition.devices as devices
 from bcipy.helpers.list import grouper
-<<<<<<< HEAD
-from bcipy.helpers.load import load_json_parameters, load_raw_data, load_experimental_data, load_signal_model_path
-from bcipy.helpers.stimuli import InquiryReshaper, update_inquiry_timing
-from bcipy.helpers.session import read_session
-from bcipy.helpers.triggers import TriggerType, trigger_decoder
-from bcipy.helpers.symbols import alphabet
-from bcipy.signal.model import PcaRdaKdeModel
-from bcipy.signal.process import get_default_transform, filter_inquiries
-
-from scipy import stats
-=======
 from bcipy.helpers.load import load_json_parameters, load_raw_data
 from bcipy.helpers.stimuli import InquiryReshaper, update_inquiry_timing
 from bcipy.helpers.triggers import TriggerType, trigger_decoder
@@ -39,7 +28,6 @@
 from bcipy.signal.process import get_default_transform, filter_inquiries, ERPTransformParams
 
 logger.getLogger().setLevel(logger.INFO)
->>>>>>> b03dcd2c
 
 
 def load_model(model_path: Path, k_folds: int, model_class=PcaRdaKdeModel):
@@ -49,56 +37,6 @@
     return model
 
 
-<<<<<<< HEAD
-def generate_replay_outputs(data_folder, parameters, model_path: Path, write_output=None):
-    """Generate Replay outputs.
-
-    This function will load the raw data, filter it, and compare the model predictions to the
-    session data evidence output.
-
-    It can be used to compare two distinct models (a new model trained given model_path),
-    or the same model used to generate the session.json using different parameters (e.g. filters).
-
-    It will:
-        1. Load model from model_path
-        2. Load session data from data_folder
-        3. Compare model predictions to session data from older model
-        4. Write output to file if write_output is True
-
-    raw data -> inquiries -> filter -> trials -> run model
-    """
-    session_json = data_folder / SESSION_DATA_FILENAME
-    # check if session.json exists at the given path
-    if not Path(session_json).exists():
-        raise FileNotFoundError(f"Session data file not found at {session_json}")
-    # extract relevant session information from parameters file
-    trial_length = parameters.get("trial_length")
-    trials_per_inquiry = parameters.get("stim_length")
-    prestim_length = parameters.get("prestim_length", trial_length)
-    buffer = int(parameters.get("task_buffer_length") / 2)
-    # time_flash = parameters.get("time_flash")
-
-    # get signal filtering information
-    downsample_rate = parameters.get("down_sampling_rate")
-    notch_filter = parameters.get("notch_filter_frequency")
-    hp_filter = parameters.get("filter_high")
-    lp_filter = parameters.get("filter_low")
-    filter_order = parameters.get("filter_order")
-    static_offset = parameters.get("static_trigger_offset")
-    k_folds = parameters.get("k_folds")
-
-    # Load raw data
-    raw_data = load_raw_data(Path(data_folder, f"{RAW_DATA_FILENAME}.csv"))
-    channels = raw_data.channels
-    type_amp = raw_data.daq_type
-    sample_rate = raw_data.sample_rate
-
-    devices.load(Path(DEVICE_SPEC_PATH))
-    device_spec = devices.preconfigured_device(raw_data.daq_type)
-
-    print(f"Channels read from csv: {channels}")
-    print(f"Device type: {type_amp}")
-=======
 def generate_replay_outputs(
         data_folder,
         parameters,
@@ -177,67 +115,29 @@
     logger.info(f"Channels read from csv: {channels}")
     channels_used = [channels[i] for i, keep in enumerate(channel_map) if keep == 1]
     logger.info(f'Channels used in analysis: {channels_used}')
->>>>>>> b03dcd2c
 
     trigger_targetness, trigger_timing, trigger_symbols = trigger_decoder(
         offset=static_offset,
         trigger_path=f"{data_folder}/{TRIGGER_FILENAME}",
         exclusion=[TriggerType.PREVIEW, TriggerType.EVENT, TriggerType.FIXATION],
     )
-<<<<<<< HEAD
-    # Channel map can be checked from raw_data.csv file.
-    # The timestamp column is already excluded.
-    channel_map = analysis_channels(channels, device_spec)
-    channels_used = [channels[i] for i, keep in enumerate(channel_map) if keep == 1]
-    print(f'Channels used in analysis: {channels_used}')
-
-    model = load_model(model_path, k_folds)
-    data, fs = raw_data.by_channel()
-
-    print(
-        f"\nData processing settings: \n"
-        f"Filter: [{lp_filter}-{hp_filter}], Order: {filter_order},"
-        f" Notch: {notch_filter}, Downsample: {downsample_rate} \n"
-        f"Poststimulus: {trial_length}s, Prestimulus: {prestim_length}s, Buffer: {buffer}s \n"
-        f"Static offset: {static_offset}"
-    )
-=======
 
     # Adjust trigger timing by trial window if necessary
     if adjust_trials_by_window:
         trigger_timing = [timing + trial_window[0] for timing in trigger_timing]
->>>>>>> b03dcd2c
 
     inquiries, inquiry_labels, inquiry_timing = InquiryReshaper()(
         trial_targetness_label=trigger_targetness,
         timing_info=trigger_timing,
-<<<<<<< HEAD
-        eeg_data=data,
-=======
         eeg_data=raw_data,
->>>>>>> b03dcd2c
         sample_rate=sample_rate,
         trials_per_inquiry=trials_per_inquiry,
         channel_map=channel_map,
         poststimulus_length=trial_length,
         prestimulus_length=prestim_length,
-<<<<<<< HEAD
-        transformation_buffer=buffer,  # use this to add time to the end of the Inquiry for processing!
-=======
         transformation_buffer=buffer_length,
->>>>>>> b03dcd2c
     )
     default_transform = get_default_transform(
-<<<<<<< HEAD
-        sample_rate_hz=fs,
-        notch_freq_hz=notch_filter,
-        bandpass_low=lp_filter,
-        bandpass_high=hp_filter,
-        bandpass_order=filter_order,
-        downsample_factor=downsample_rate,
-    )
-    inquiries, transformed_sample_rate = filter_inquiries(inquiries, default_transform, fs)
-=======
         sample_rate_hz=sample_rate,
         notch_freq_hz=transform_params.notch_filter_frequency,
         bandpass_low=transform_params.filter_low,
@@ -247,17 +147,11 @@
     )
 
     inquiries, transformed_sample_rate = filter_inquiries(inquiries, default_transform, sample_rate)
->>>>>>> b03dcd2c
     trial_duration_samples = int(trial_length * transformed_sample_rate)
     inquiry_timing = update_inquiry_timing(inquiry_timing, downsample_rate)
     trials = InquiryReshaper.extract_trials(inquiries, trial_duration_samples, inquiry_timing)
 
-<<<<<<< HEAD
-
-    alpha = alphabet()
-=======
     # get the model outputs using the reshaped data
->>>>>>> b03dcd2c
     outputs = {}
     inquiry_worth_of_trials = np.split(trials, inquiries.shape[1], 1)
     inquiry_worth_of_letters = grouper(trigger_symbols, trials_per_inquiry, incomplete="ignore")
@@ -285,10 +179,9 @@
         with open(write_output / "replay_outputs.json", "w") as f:
             json.dump(outputs, f, indent=2)
 
-<<<<<<< HEAD
-    # Get values computed during actual experiment from session.json
-    all_target_eeg, all_nontarget_eeg = load_from_session_json(session_json)
-    
+    # Get values computed during actual experiment from session.json for comparison
+    session_json = data_folder / SESSION_DATA_FILENAME
+    all_target_eeg, all_nontarget_eeg = load_eeg_evidence_from_session_json(session_json, symbol_set)
 
     # Check that the number of trials in triggers.txt matches the number of trials in session.json
     print("Length of trials from triggers.txt: ", len(trigger_timing))
@@ -304,20 +197,10 @@
         "Length of trigger_timing does not match length of all_target_eeg + all_nontarget_eeg")
     assert len(trigger_timing) == all_target_from_outputs + all_nontarget_from_outputs, (
         "Length of trigger_timing does not match length of all_target_from_outputs + all_nontarget_from_outputs")
-=======
-    # Get values computed during actual experiment from session.json for comparison
-    session_json = data_folder / SESSION_DATA_FILENAME
-    all_target_eeg, all_nontarget_eeg = load_eeg_evidence_from_session_json(session_json, symbol_set)
->>>>>>> b03dcd2c
 
     return outputs, all_target_eeg, all_nontarget_eeg
 
 
-<<<<<<< HEAD
-def load_from_session_json(session_json) -> list:
-    contents = read_session(session_json)
-    series = contents.series
-=======
 def load_eeg_evidence_from_session_json(session_json, symbol_set) -> Tuple[list, list]:
     """Load EEG evidence from session.json file for comparison with replay outputs.
 
@@ -338,7 +221,6 @@
     with open(session_json, "r") as f:
         contents = json.load(f)
     series = contents["series"]
->>>>>>> b03dcd2c
 
     all_target_eeg = []
     all_nontarget_eeg = []
@@ -349,22 +231,11 @@
                 print("Skipping Inquiry. No ERP evidence.")
                 continue
             else:
-<<<<<<< HEAD
-                # get stimuli and targetness, remove fixation cross from first position
-                stim_label = inquiry.stimuli
-                stim_label.pop(0)
-                stim_indices = [SYMBOLS.index(sym) for sym in stim_label]
-                targetness = inquiry.target_info
-                targetness.pop(0)
-
-                # get indices of target and nontarget stimuli
-=======
                 stim_label = inquiry["stimuli"][0]  # name of symbols presented
                 stim_label.pop(0)  # remove fixation cross
                 stim_indices = [symbol_set.index(sym) for sym in stim_label]
                 targetness = inquiry["target_info"]  # targetness of stimuli
                 targetness.pop(0)  # remove fixation cross
->>>>>>> b03dcd2c
                 target = [index for index, label in zip(stim_indices, targetness) if label == "target"]
                 nontarget = [index for index, label in zip(stim_indices, targetness) if label == "nontarget"]
                 all_target_eeg.extend([inquiry.evidences[EvidenceType.ERP][pos] for pos in target])
@@ -373,9 +244,6 @@
     return all_target_eeg, all_nontarget_eeg
 
 
-<<<<<<< HEAD
-def plot_collected_outputs(outputs_with_new_model, targets_with_old_model, nontargets_with_old_model, outdir):
-=======
 def plot_collected_outputs(
         outputs_with_new_model: dict,
         targets_with_old_model: list,
@@ -394,7 +262,6 @@
     outdir : str
         Path to directory to save plots
     """
->>>>>>> b03dcd2c
     records = []
     for output in outputs_with_new_model:  # each session
         for _, inquiry_contents in output.items():  # each inquiry
@@ -463,13 +330,6 @@
     import argparse
 
     parser = argparse.ArgumentParser()
-<<<<<<< HEAD
-    parser.add_argument("-d", "--data_folders", type=Path, default=None, help="Data folder(s): session.json must be present in each subfolder.")
-    parser.add_argument("-m", "--model_file", default=None)
-    parser.add_argument("-o", "--outdir", default=None, type=Path)
-    parser.add_argument("-p", "--parameter_file", default=None, type=Path)
-
-=======
     parser.add_argument(
         "-d",
         "--data_folders",
@@ -485,7 +345,6 @@
         type=Path,
         default=None,
         help="Parameter file to be used for replay. If none, the session parameter file will be used.")
->>>>>>> b03dcd2c
 
     args = parser.parse_args()
 
@@ -498,12 +357,6 @@
     data_folders = args.data_folders
     model_file = args.model_file
 
-    if data_folders is None:
-        data_folders = Path(load_experimental_data())
-
-    if model_file is None:
-        model_file = Path(load_signal_model_path())
-
     if args.outdir is None:
         args.outdir = Path(__file__).resolve().parent
 
@@ -512,29 +365,33 @@
     outputs_with_new_model = []
     targets_with_old_model = []
     nontargets_with_old_model = []
-<<<<<<< HEAD
-    for data_folder in data_folders.iterdir():
-        print(f"Processing {data_folder}")
-        try:
-            # update this line to change processing parameters
-            if args.parameter_file is not None:
-                params_file = args.parameter_file
-            else:
-                params_file = Path(data_folder, DEFAULT_PARAMETER_FILENAME)
-            print(f"Loading params from {params_file}")
-            params = load_json_parameters(params_file, value_cast=True)
-            outputs, all_target_eeg, all_nontarget_eeg = generate_replay_outputs(
-                data_folder, params, model_file, write_output=outdir
-            )
-            outputs_with_new_model.append(outputs)
-            targets_with_old_model.extend(all_target_eeg)
-            nontargets_with_old_model.extend(all_nontarget_eeg)
-        except Exception as e:
-            print(f"Failed to process {data_folder}. Skipping. Error: {e}")
-
-
-    # compare the outputs of the new model with the outputs of the old model visually
-    new_targets, new_nontargets = plot_collected_outputs(outputs_with_new_model, targets_with_old_model, nontargets_with_old_model, outdir)
+    for data_folder in args.data_folders:
+        logger.info(f"Processing {data_folder}")
+
+        if args.parameter_file is not None:
+            params_file = args.parameter_file
+        else:
+            params_file = Path(data_folder, DEFAULT_PARAMETER_FILENAME)
+        logger.info(f"Loading params from {params_file}")
+        params = load_json_parameters(params_file, value_cast=True)
+
+        # Generate replay outputs using the model provided against the session data in data_folder
+        outputs, all_target_eeg, all_nontarget_eeg = generate_replay_outputs(
+            data_folder, params, args.model_file, write_output=False
+        )
+        outputs_with_new_model.append(outputs)
+        targets_with_old_model.extend(all_target_eeg)
+        nontargets_with_old_model.extend(all_nontarget_eeg)
+
+    plot_collected_outputs(
+        outputs_with_new_model,
+        targets_with_old_model,
+        nontargets_with_old_model,
+        args.outdir)
+
+    # breakpoint()
+
+    logger.info("Replay complete.")
 
     # compare the outputs of the new model with the outputs of the old model statistically
     print("Comparing the outputs of the new model with the outputs of the old model statistically")
@@ -556,33 +413,4 @@
         f"The older model produced nontargets that were {stats_nontarget.statistic} times as large as new nontarget. "
         f"Is this a significant difference? {stats_nontarget.pvalue < 0.05} {stats_nontarget.pvalue}")
 
-    print("Replay complete.")
-=======
-    for data_folder in args.data_folders:
-        logger.info(f"Processing {data_folder}")
-
-        if args.parameter_file is not None:
-            params_file = args.parameter_file
-        else:
-            params_file = Path(data_folder, DEFAULT_PARAMETER_FILENAME)
-        logger.info(f"Loading params from {params_file}")
-        params = load_json_parameters(params_file, value_cast=True)
-
-        # Generate replay outputs using the model provided against the session data in data_folder
-        outputs, all_target_eeg, all_nontarget_eeg = generate_replay_outputs(
-            data_folder, params, args.model_file, write_output=False
-        )
-        outputs_with_new_model.append(outputs)
-        targets_with_old_model.extend(all_target_eeg)
-        nontargets_with_old_model.extend(all_nontarget_eeg)
-
-    plot_collected_outputs(
-        outputs_with_new_model,
-        targets_with_old_model,
-        nontargets_with_old_model,
-        args.outdir)
-
-    # breakpoint()
-
-    logger.info("Replay complete.")
->>>>>>> b03dcd2c
+    print("Replay complete.")