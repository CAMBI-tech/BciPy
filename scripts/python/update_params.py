"""Update parameters files to latest."""

import json
import shutil
from pathlib import Path

from bcipy.core.parameters import DEFAULT_PARAMETERS_PATH, Parameters


def update(params_path: str) -> None:
    """Update the parameters at the given path"""
    default_params = Parameters(DEFAULT_PARAMETERS_PATH, cast_values=True)

    # open as json, not Parameters, to avoid validation checks
    with open(params_path, 'r', encoding='utf8') as json_file:
        params = json.load(json_file)

    # rename attributes if needed
    mapping = {"readableName": "name", "recommended_values": "recommended"}

    updated_params = {}
    for key, entry in params.items():
        editable = False
        if key in default_params:
            editable = default_params.get_entry(key)['editable']
        value = {mapping.get(k, k): v for k, v in entry.items()}

        if "editable" not in value:
            value["editable"] = editable
        updated_params[key] = value

    # overwrite json file if needed
    original_path = Path(params_path)
    shutil.copyfile(original_path,
                    Path(original_path.parent, "parameters_original.json"))

    with open(params_path, 'w', encoding='utf8') as json_path:
        json.dump(updated_params, json_path, ensure_ascii=False, indent=2)

    # load from overwritten file
    parameters = Parameters(source=params_path, cast_values=True)

    added_params = [
        key for key, change in default_params.diff(parameters).items()
        if change.original_value is None
    ]

    if added_params:
        print(
            f"Adding missing parameters using default values: {added_params}")
        parameters.add_missing_items(default_params)

    parameters.save()


if __name__ == "__main__":
    from bcipy.io.load import load_experimental_data
<<<<<<< HEAD
    from pathlib import Path
=======
>>>>>>> aa216ca8
    # load experimental directory. This will have users/run/data
    data_dir = Path(load_experimental_data())

    # loop over all the users
    for user in data_dir.iterdir():
        if user.is_dir():
            for run in user.iterdir():
                if run.is_dir():
                    for file in run.iterdir():
                        if file.name == "parameters.json":
                            update(str(file))<|MERGE_RESOLUTION|>--- conflicted
+++ resolved
@@ -55,10 +55,6 @@
 
 if __name__ == "__main__":
     from bcipy.io.load import load_experimental_data
-<<<<<<< HEAD
-    from pathlib import Path
-=======
->>>>>>> aa216ca8
     # load experimental directory. This will have users/run/data
     data_dir = Path(load_experimental_data())
 
